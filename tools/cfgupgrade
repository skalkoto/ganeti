#!/usr/bin/python
#

# Copyright (C) 2007, 2008, 2009, 2010, 2011, 2012, 2013 Google Inc.
# All rights reserved.
#
# Redistribution and use in source and binary forms, with or without
# modification, are permitted provided that the following conditions are
# met:
#
# 1. Redistributions of source code must retain the above copyright notice,
# this list of conditions and the following disclaimer.
#
# 2. Redistributions in binary form must reproduce the above copyright
# notice, this list of conditions and the following disclaimer in the
# documentation and/or other materials provided with the distribution.
#
# THIS SOFTWARE IS PROVIDED BY THE COPYRIGHT HOLDERS AND CONTRIBUTORS "AS
# IS" AND ANY EXPRESS OR IMPLIED WARRANTIES, INCLUDING, BUT NOT LIMITED
# TO, THE IMPLIED WARRANTIES OF MERCHANTABILITY AND FITNESS FOR A PARTICULAR
# PURPOSE ARE DISCLAIMED. IN NO EVENT SHALL THE COPYRIGHT HOLDER OR
# CONTRIBUTORS BE LIABLE FOR ANY DIRECT, INDIRECT, INCIDENTAL, SPECIAL,
# EXEMPLARY, OR CONSEQUENTIAL DAMAGES (INCLUDING, BUT NOT LIMITED TO,
# PROCUREMENT OF SUBSTITUTE GOODS OR SERVICES; LOSS OF USE, DATA, OR
# PROFITS; OR BUSINESS INTERRUPTION) HOWEVER CAUSED AND ON ANY THEORY OF
# LIABILITY, WHETHER IN CONTRACT, STRICT LIABILITY, OR TORT (INCLUDING
# NEGLIGENCE OR OTHERWISE) ARISING IN ANY WAY OUT OF THE USE OF THIS
# SOFTWARE, EVEN IF ADVISED OF THE POSSIBILITY OF SUCH DAMAGE.


"""Tool to upgrade the configuration file.

This code handles only the types supported by simplejson. As an
example, 'set' is a 'list'.

"""


import os
import os.path
import sys
import optparse
import logging
import time
from cStringIO import StringIO

from ganeti import constants
from ganeti import serializer
from ganeti import utils
from ganeti import cli
from ganeti import bootstrap
from ganeti import config
from ganeti import netutils
from ganeti import pathutils

from ganeti.utils import version


options = None
args = None


#: Target major version we will upgrade to
TARGET_MAJOR = 2
#: Target minor version we will upgrade to
TARGET_MINOR = 13
#: Target major version for downgrade
DOWNGRADE_MAJOR = 2
#: Target minor version for downgrade
DOWNGRADE_MINOR = 12

# map of legacy device types
# (mapping differing old LD_* constants to new DT_* constants)
DEV_TYPE_OLD_NEW = {"lvm": constants.DT_PLAIN, "drbd8": constants.DT_DRBD8}
# (mapping differing new DT_* constants to old LD_* constants)
DEV_TYPE_NEW_OLD = dict((v, k) for k, v in DEV_TYPE_OLD_NEW.items())


class Error(Exception):
  """Generic exception"""
  pass


def SetupLogging():
  """Configures the logging module.

  """
  formatter = logging.Formatter("%(asctime)s: %(message)s")

  stderr_handler = logging.StreamHandler()
  stderr_handler.setFormatter(formatter)
  if options.debug:
    stderr_handler.setLevel(logging.NOTSET)
  elif options.verbose:
    stderr_handler.setLevel(logging.INFO)
  else:
    stderr_handler.setLevel(logging.WARNING)

  root_logger = logging.getLogger("")
  root_logger.setLevel(logging.NOTSET)
  root_logger.addHandler(stderr_handler)


def CheckHostname(path):
  """Ensures hostname matches ssconf value.

  @param path: Path to ssconf file

  """
  ssconf_master_node = utils.ReadOneLineFile(path)
  hostname = netutils.GetHostname().name

  if ssconf_master_node == hostname:
    return True

  logging.warning("Warning: ssconf says master node is '%s', but this"
                  " machine's name is '%s'; this tool must be run on"
                  " the master node", ssconf_master_node, hostname)
  return False


def _FillIPolicySpecs(default_ipolicy, ipolicy):
  if "minmax" in ipolicy:
    for (key, spec) in ipolicy["minmax"][0].items():
      for (par, val) in default_ipolicy["minmax"][0][key].items():
        if par not in spec:
          spec[par] = val


def UpgradeIPolicy(ipolicy, default_ipolicy, isgroup):
  minmax_keys = ["min", "max"]
  if any((k in ipolicy) for k in minmax_keys):
    minmax = {}
    for key in minmax_keys:
      if key in ipolicy:
        if ipolicy[key]:
          minmax[key] = ipolicy[key]
        del ipolicy[key]
    if minmax:
      ipolicy["minmax"] = [minmax]
  if isgroup and "std" in ipolicy:
    del ipolicy["std"]
  _FillIPolicySpecs(default_ipolicy, ipolicy)


def UpgradeNetworks(config_data):
  networks = config_data.get("networks", None)
  if not networks:
    config_data["networks"] = {}


def UpgradeCluster(config_data):
  cluster = config_data.get("cluster", None)
  if cluster is None:
    raise Error("Cannot find cluster")
  ipolicy = cluster.setdefault("ipolicy", None)
  if ipolicy:
    UpgradeIPolicy(ipolicy, constants.IPOLICY_DEFAULTS, False)
  ial_params = cluster.get("default_iallocator_params", None)
  if not ial_params:
    cluster["default_iallocator_params"] = {}
  if not "candidate_certs" in cluster:
    cluster["candidate_certs"] = {}
  cluster["instance_communication_network"] = \
    cluster.get("instance_communication_network", "")
  cluster["install_image"] = \
    cluster.get("install_image", "")
  cluster["zeroing_image"] = \
    cluster.get("zeroing_image", "")
  cluster["compression_tools"] = \
    cluster.get("compression_tools", constants.IEC_DEFAULT_TOOLS)
  if "enabled_user_shutdown" not in cluster:
    cluster["enabled_user_shutdown"] = False
  cluster["data_collectors"] = cluster.get("data_collectors", {})
  for name in constants.DATA_COLLECTOR_NAMES:
    cluster["data_collectors"][name] = \
      cluster["data_collectors"].get(
          name, dict(active=True, interval=constants.MOND_TIME_INTERVAL * 1e6))


def UpgradeGroups(config_data):
  cl_ipolicy = config_data["cluster"].get("ipolicy")
  for group in config_data["nodegroups"].values():
    networks = group.get("networks", None)
    if not networks:
      group["networks"] = {}
    ipolicy = group.get("ipolicy", None)
    if ipolicy:
      if cl_ipolicy is None:
        raise Error("A group defines an instance policy but there is no"
                    " instance policy at cluster level")
      UpgradeIPolicy(ipolicy, cl_ipolicy, True)


def GetExclusiveStorageValue(config_data):
  """Return a conservative value of the exclusive_storage flag.

  Return C{True} if the cluster or at least a nodegroup have the flag set.

  """
  ret = False
  cluster = config_data["cluster"]
  ndparams = cluster.get("ndparams")
  if ndparams is not None and ndparams.get("exclusive_storage"):
    ret = True
  for group in config_data["nodegroups"].values():
    ndparams = group.get("ndparams")
    if ndparams is not None and ndparams.get("exclusive_storage"):
      ret = True
  return ret


def RemovePhysicalId(disk):
  if "children" in disk:
    for d in disk["children"]:
      RemovePhysicalId(d)
  if "physical_id" in disk:
    del disk["physical_id"]


def ChangeDiskDevType(disk, dev_type_map):
  """Replaces disk's dev_type attributes according to the given map.

  This can be used for both, up or downgrading the disks.
  """
  if disk["dev_type"] in dev_type_map:
    disk["dev_type"] = dev_type_map[disk["dev_type"]]
  if "children" in disk:
    for child in disk["children"]:
      ChangeDiskDevType(child, dev_type_map)


def UpgradeDiskDevType(disk):
  """Upgrades the disks' device type."""
  ChangeDiskDevType(disk, DEV_TYPE_OLD_NEW)


def _ConvertNicNameToUuid(iobj, network2uuid):
  for nic in iobj["nics"]:
    name = nic.get("network", None)
    if name:
      uuid = network2uuid.get(name, None)
      if uuid:
        print("NIC with network name %s found."
              " Substituting with uuid %s." % (name, uuid))
        nic["network"] = uuid


def AssignUuid(disk):
  if not "uuid" in disk:
    disk["uuid"] = utils.io.NewUUID()
  if "children" in disk:
    for d in disk["children"]:
      AssignUuid(d)


def _ConvertDiskAndCheckMissingSpindles(iobj, instance):
  missing_spindles = False
  if "disks" not in iobj:
    raise Error("Instance '%s' doesn't have a disks entry?!" % instance)
  disks = iobj["disks"]
  if not all(isinstance(d, str) for d in disks):
    #  Disks are not top level citizens
    for idx, dobj in enumerate(disks):
      RemovePhysicalId(dobj)

      expected = "disk/%s" % idx
      current = dobj.get("iv_name", "")
      if current != expected:
        logging.warning("Updating iv_name for instance %s/disk %s"
                        " from '%s' to '%s'",
                        instance, idx, current, expected)
        dobj["iv_name"] = expected

      if "dev_type" in dobj:
        UpgradeDiskDevType(dobj)

      if not "spindles" in dobj:
        missing_spindles = True

      AssignUuid(dobj)
  return missing_spindles


def UpgradeInstances(config_data):
  """Upgrades the instances' configuration."""

  network2uuid = dict((n["name"], n["uuid"])
                      for n in config_data["networks"].values())
  if "instances" not in config_data:
    raise Error("Can't find the 'instances' key in the configuration!")

  missing_spindles = False
  for instance, iobj in config_data["instances"].items():
    _ConvertNicNameToUuid(iobj, network2uuid)
    if _ConvertDiskAndCheckMissingSpindles(iobj, instance):
      missing_spindles = True
    if "admin_state_source" not in iobj:
      iobj["admin_state_source"] = constants.ADMIN_SOURCE

  if GetExclusiveStorageValue(config_data) and missing_spindles:
    # We cannot be sure that the instances that are missing spindles have
    # exclusive storage enabled (the check would be more complicated), so we
    # give a noncommittal message
    logging.warning("Some instance disks could be needing to update the"
                    " spindles parameter; you can check by running"
                    " 'gnt-cluster verify', and fix any problem with"
                    " 'gnt-cluster repair-disk-sizes'")


def UpgradeRapiUsers():
  if (os.path.isfile(options.RAPI_USERS_FILE_PRE24) and
      not os.path.islink(options.RAPI_USERS_FILE_PRE24)):
    if os.path.exists(options.RAPI_USERS_FILE):
      raise Error("Found pre-2.4 RAPI users file at %s, but another file"
                  " already exists at %s" %
                  (options.RAPI_USERS_FILE_PRE24, options.RAPI_USERS_FILE))
    logging.info("Found pre-2.4 RAPI users file at %s, renaming to %s",
                 options.RAPI_USERS_FILE_PRE24, options.RAPI_USERS_FILE)
    if not options.dry_run:
      utils.RenameFile(options.RAPI_USERS_FILE_PRE24, options.RAPI_USERS_FILE,
                       mkdir=True, mkdir_mode=0750)

  # Create a symlink for RAPI users file
  if (not (os.path.islink(options.RAPI_USERS_FILE_PRE24) or
           os.path.isfile(options.RAPI_USERS_FILE_PRE24)) and
      os.path.isfile(options.RAPI_USERS_FILE)):
    logging.info("Creating symlink from %s to %s",
                 options.RAPI_USERS_FILE_PRE24, options.RAPI_USERS_FILE)
    if not options.dry_run:
      os.symlink(options.RAPI_USERS_FILE, options.RAPI_USERS_FILE_PRE24)


def UpgradeWatcher():
  # Remove old watcher state file if it exists
  if os.path.exists(options.WATCHER_STATEFILE):
    logging.info("Removing watcher state file %s", options.WATCHER_STATEFILE)
    if not options.dry_run:
      utils.RemoveFile(options.WATCHER_STATEFILE)


def UpgradeFileStoragePaths(config_data):
  # Write file storage paths
  if not os.path.exists(options.FILE_STORAGE_PATHS_FILE):
    cluster = config_data["cluster"]
    file_storage_dir = cluster.get("file_storage_dir")
    shared_file_storage_dir = cluster.get("shared_file_storage_dir")
    del cluster

    logging.info("Ganeti 2.7 and later only allow whitelisted directories"
                 " for file storage; writing existing configuration values"
                 " into '%s'",
                 options.FILE_STORAGE_PATHS_FILE)

    if file_storage_dir:
      logging.info("File storage directory: %s", file_storage_dir)
    if shared_file_storage_dir:
      logging.info("Shared file storage directory: %s",
                   shared_file_storage_dir)

    buf = StringIO()
    buf.write("# List automatically generated from configuration by\n")
    buf.write("# cfgupgrade at %s\n" % time.asctime())
    if file_storage_dir:
      buf.write("%s\n" % file_storage_dir)
    if shared_file_storage_dir:
      buf.write("%s\n" % shared_file_storage_dir)
    utils.WriteFile(file_name=options.FILE_STORAGE_PATHS_FILE,
                    data=buf.getvalue(),
                    mode=0600,
                    dry_run=options.dry_run,
                    backup=True)


def GetNewNodeIndex(nodes_by_old_key, old_key, new_key_field):
  if old_key not in nodes_by_old_key:
    logging.warning("Can't find node '%s' in configuration, assuming that it's"
                    " already up-to-date", old_key)
    return old_key
  return nodes_by_old_key[old_key][new_key_field]


def ChangeNodeIndices(config_data, old_key_field, new_key_field):
  def ChangeDiskNodeIndices(disk):
    # Note: 'drbd8' is a legacy device type from pre 2.9 and needs to be
    # considered when up/downgrading from/to any versions touching 2.9 on the
    # way.
    drbd_disk_types = set(["drbd8"]) | constants.DTS_DRBD
    if disk["dev_type"] in drbd_disk_types:
      for i in range(0, 2):
        disk["logical_id"][i] = GetNewNodeIndex(nodes_by_old_key,
                                                disk["logical_id"][i],
                                                new_key_field)
    if "children" in disk:
      for child in disk["children"]:
        ChangeDiskNodeIndices(child)

  nodes_by_old_key = {}
  nodes_by_new_key = {}
  for (_, node) in config_data["nodes"].items():
    nodes_by_old_key[node[old_key_field]] = node
    nodes_by_new_key[node[new_key_field]] = node

  config_data["nodes"] = nodes_by_new_key

  cluster = config_data["cluster"]
  cluster["master_node"] = GetNewNodeIndex(nodes_by_old_key,
                                           cluster["master_node"],
                                           new_key_field)

  for inst in config_data["instances"].values():
    inst["primary_node"] = GetNewNodeIndex(nodes_by_old_key,
                                           inst["primary_node"],
                                           new_key_field)

  for disk in config_data["disks"].values():
    ChangeDiskNodeIndices(disk)


def ChangeInstanceIndices(config_data, old_key_field, new_key_field):
  insts_by_old_key = {}
  insts_by_new_key = {}
  for (_, inst) in config_data["instances"].items():
    insts_by_old_key[inst[old_key_field]] = inst
    insts_by_new_key[inst[new_key_field]] = inst

  config_data["instances"] = insts_by_new_key


def UpgradeNodeIndices(config_data):
  ChangeNodeIndices(config_data, "name", "uuid")


def UpgradeInstanceIndices(config_data):
  ChangeInstanceIndices(config_data, "name", "uuid")


def UpgradeFilters(config_data):
  filters = config_data.get("filters", None)
  if not filters:
    config_data["filters"] = {}


def UpgradeTopLevelDisks(config_data):
  """Upgrades the disks as config top level citizens."""
  if "instances" not in config_data:
    raise Error("Can't find the 'instances' key in the configuration!")

  if "disks" in config_data:
    # Disks are already top level citizens
    return

  config_data["disks"] = dict()
  for iobj in config_data["instances"].values():
    disk_uuids = []
    for disk in iobj["disks"]:
      duuid = disk["uuid"]
      disk["serial_no"] = 1
      disk["ctime"] = disk["mtime"] = iobj["ctime"]
      config_data["disks"][duuid] = disk
      disk_uuids.append(duuid)
    iobj["disks"] = disk_uuids


def UpgradeAll(config_data):
  config_data["version"] = version.BuildVersion(TARGET_MAJOR, TARGET_MINOR, 0)
  UpgradeRapiUsers()
  UpgradeWatcher()
  UpgradeFileStoragePaths(config_data)
  UpgradeNetworks(config_data)
  UpgradeCluster(config_data)
  UpgradeGroups(config_data)
  UpgradeInstances(config_data)
  UpgradeTopLevelDisks(config_data)
  UpgradeNodeIndices(config_data)
  UpgradeInstanceIndices(config_data)
  UpgradeFilters(config_data)


# DOWNGRADE ------------------------------------------------------------

def DowngradeExtAccess(config_data):
  # Remove 'access' for ext storage from cluster diskparams
  cluster_extparams = config_data["cluster"]["diskparams"].get("ext", None)
  if (cluster_extparams is not None and
      "access" in cluster_extparams):
    del cluster_extparams["access"]

<<<<<<< HEAD
  # Remove 'access' for ext storage from nodegroup diskparams
=======
  if "install_image" in cluster:
    del cluster["install_image"]

  if "zeroing_image" in cluster:
    del cluster["zeroing_image"]

  if "compression_tools" in cluster:
    del cluster["compression_tools"]

  if "max_tracked_jobs" in cluster:
    del cluster["max_tracked_jobs"]

  if "candidate_certs" in cluster:
    # Clear the candidate certs to make people run 'gnt-cluster renew-crypto'
    # after a downgrade from 2.12 to 2.11.
    cluster["candidate_certs"] = {}


def DowngradeGroups(config_data):
>>>>>>> d2050bd1
  for group in config_data["nodegroups"].values():
    group_extparams = group["diskparams"].get("ext", None)
    if (group_extparams is not None and
        "access" in group_extparams):
      del group_extparams["access"]


def DowngradeDataCollectors(config_data):
  cluster = config_data["cluster"]
  if "data_collectors" in cluster:
    del cluster["data_collectors"]


def DowngradeFilters(config_data):
  if "filters" in config_data:
    del config_data["filters"]


def DowngradeLxcParams(hvparams):
  hv = "lxc"
  if hv not in hvparams:
    return

  params_to_del = [
    "devices",
    "drop_capabilities",
    "extra_cgroups",
    "extra_config",
    "num_ttys",
    "startup_timeout",
  ]
  for param in params_to_del:
    if param in hvparams[hv]:
      del hvparams[hv][param]


def DowngradeAllLxcParams(config_data):
  cluster = config_data["cluster"]
  if "hvparams" in cluster:
    DowngradeLxcParams(cluster["hvparams"])

  for iobj in cluster.get("instances", {}):
    if "hvparams" in iobj:
      DowngradeLxcParams(iobj["hvparams"])


def DowngradeAll(config_data):
  # Any code specific to a particular version should be labeled that way, so
  # it can be removed when updating to the next version.
  config_data["version"] = version.BuildVersion(DOWNGRADE_MAJOR,
                                                DOWNGRADE_MINOR, 0)
  DowngradeExtAccess(config_data)
  DowngradeDataCollectors(config_data)
  DowngradeFilters(config_data)
  DowngradeAllLxcParams(config_data)


def _ParseOptions():
  parser = optparse.OptionParser(usage="%prog [--debug|--verbose] [--force]")
  parser.add_option("--dry-run", dest="dry_run",
                    action="store_true",
                    help="Try to do the conversion, but don't write"
                         " output file")
  parser.add_option(cli.FORCE_OPT)
  parser.add_option(cli.DEBUG_OPT)
  parser.add_option(cli.VERBOSE_OPT)
  parser.add_option("--ignore-hostname", dest="ignore_hostname",
                    action="store_true", default=False,
                    help="Don't abort if hostname doesn't match")
  parser.add_option("--path", help="Convert configuration in this"
                    " directory instead of '%s'" % pathutils.DATA_DIR,
                    default=pathutils.DATA_DIR, dest="data_dir")
  parser.add_option("--confdir",
                    help=("Use this directory instead of '%s'" %
                          pathutils.CONF_DIR),
                    default=pathutils.CONF_DIR, dest="conf_dir")
  parser.add_option("--no-verify",
                    help="Do not verify configuration after upgrade",
                    action="store_true", dest="no_verify", default=False)
  parser.add_option("--downgrade",
                    help="Downgrade to the previous stable version",
                    action="store_true", dest="downgrade", default=False)
  return parser.parse_args()


def _ComposePaths():
  # We need to keep filenames locally because they might be renamed between
  # versions.
  options.data_dir = os.path.abspath(options.data_dir)
  options.CONFIG_DATA_PATH = options.data_dir + "/config.data"
  options.SERVER_PEM_PATH = options.data_dir + "/server.pem"
  options.CLIENT_PEM_PATH = options.data_dir + "/client.pem"
  options.KNOWN_HOSTS_PATH = options.data_dir + "/known_hosts"
  options.RAPI_CERT_FILE = options.data_dir + "/rapi.pem"
  options.SPICE_CERT_FILE = options.data_dir + "/spice.pem"
  options.SPICE_CACERT_FILE = options.data_dir + "/spice-ca.pem"
  options.RAPI_USERS_FILE = options.data_dir + "/rapi/users"
  options.RAPI_USERS_FILE_PRE24 = options.data_dir + "/rapi_users"
  options.CONFD_HMAC_KEY = options.data_dir + "/hmac.key"
  options.CDS_FILE = options.data_dir + "/cluster-domain-secret"
  options.SSCONF_MASTER_NODE = options.data_dir + "/ssconf_master_node"
  options.WATCHER_STATEFILE = options.data_dir + "/watcher.data"
  options.FILE_STORAGE_PATHS_FILE = options.conf_dir + "/file-storage-paths"


def _AskUser():
  if not options.force:
    if options.downgrade:
      usertext = ("The configuration is going to be DOWNGRADED to version %s.%s"
                  " Some configuration data might be removed if they don't fit"
                  " in the old format. Please make sure you have read the"
                  " upgrade notes (available in the UPGRADE file and included"
                  " in other documentation formats) to understand what they"
                  " are. Continue with *DOWNGRADING* the configuration?" %
                  (DOWNGRADE_MAJOR, DOWNGRADE_MINOR))
    else:
      usertext = ("Please make sure you have read the upgrade notes for"
                  " Ganeti %s (available in the UPGRADE file and included"
                  " in other documentation formats). Continue with upgrading"
                  " configuration?" % constants.RELEASE_VERSION)
    if not cli.AskUser(usertext):
      sys.exit(constants.EXIT_FAILURE)


def _Downgrade(config_major, config_minor, config_version, config_data,
               config_revision):
  if not ((config_major == TARGET_MAJOR and config_minor == TARGET_MINOR) or
          (config_major == DOWNGRADE_MAJOR and
           config_minor == DOWNGRADE_MINOR)):
    raise Error("Downgrade supported only from the latest version (%s.%s),"
                " found %s (%s.%s.%s) instead" %
                (TARGET_MAJOR, TARGET_MINOR, config_version, config_major,
                 config_minor, config_revision))
  DowngradeAll(config_data)


def _TestLoadingConfigFile():
  # test loading the config file
  all_ok = True
  if not (options.dry_run or options.no_verify):
    logging.info("Testing the new config file...")
    cfg = config.ConfigWriter(cfg_file=options.CONFIG_DATA_PATH,
                              accept_foreign=options.ignore_hostname,
                              offline=True)
    # if we reached this, it's all fine
    vrfy = cfg.VerifyConfig()
    if vrfy:
      logging.error("Errors after conversion:")
      for item in vrfy:
        logging.error(" - %s", item)
      all_ok = False
    else:
      logging.info("File loaded successfully after upgrading")
    del cfg

  if options.downgrade:
    action = "downgraded"
    out_ver = "%s.%s" % (DOWNGRADE_MAJOR, DOWNGRADE_MINOR)
  else:
    action = "upgraded"
    out_ver = constants.RELEASE_VERSION
  if all_ok:
    cli.ToStderr("Configuration successfully %s to version %s.",
                 action, out_ver)
  else:
    cli.ToStderr("Configuration %s to version %s, but there are errors."
                 "\nPlease review the file.", action, out_ver)


def main():
  """Main program.

  """
  global options, args # pylint: disable=W0603

  (options, args) = _ParseOptions()
  _ComposePaths()

  SetupLogging()

  # Option checking
  if args:
    raise Error("No arguments expected")
  if options.downgrade and not options.no_verify:
    options.no_verify = True

  # Check master name
  if not (CheckHostname(options.SSCONF_MASTER_NODE) or options.ignore_hostname):
    logging.error("Aborting due to hostname mismatch")
    sys.exit(constants.EXIT_FAILURE)

  _AskUser()

  # Check whether it's a Ganeti configuration directory
  if not (os.path.isfile(options.CONFIG_DATA_PATH) and
          os.path.isfile(options.SERVER_PEM_PATH) and
          os.path.isfile(options.KNOWN_HOSTS_PATH)):
    raise Error(("%s does not seem to be a Ganeti configuration"
                 " directory") % options.data_dir)

  if not os.path.isdir(options.conf_dir):
    raise Error("Not a directory: %s" % options.conf_dir)

  config_data = serializer.LoadJson(utils.ReadFile(options.CONFIG_DATA_PATH))

  try:
    config_version = config_data["version"]
  except KeyError:
    raise Error("Unable to determine configuration version")

  (config_major, config_minor, config_revision) = \
    version.SplitVersion(config_version)

  logging.info("Found configuration version %s (%d.%d.%d)",
               config_version, config_major, config_minor, config_revision)

  if "config_version" in config_data["cluster"]:
    raise Error("Inconsistent configuration: found config_version in"
                " configuration file")

  # Downgrade to the previous stable version
  if options.downgrade:
    _Downgrade(config_major, config_minor, config_version, config_data,
               config_revision)

  # Upgrade from 2.{0..12} to 2.13
  elif config_major == 2 and config_minor in range(0, 13):
    if config_revision != 0:
      logging.warning("Config revision is %s, not 0", config_revision)
    UpgradeAll(config_data)

  elif config_major == TARGET_MAJOR and config_minor == TARGET_MINOR:
    logging.info("No changes necessary")

  else:
    raise Error("Configuration version %d.%d.%d not supported by this tool" %
                (config_major, config_minor, config_revision))

  try:
    logging.info("Writing configuration file to %s", options.CONFIG_DATA_PATH)
    utils.WriteFile(file_name=options.CONFIG_DATA_PATH,
                    data=serializer.DumpJson(config_data),
                    mode=0600,
                    dry_run=options.dry_run,
                    backup=True)

    if not options.dry_run:
      # This creates the cluster certificate if it does not exist yet.
      # In this case, we do not automatically create a client certificate
      # as well, because if the cluster certificate did not exist before,
      # no client certificate will exist on any node yet. In this case
      # all client certificate should be renewed by 'gnt-cluster
      # renew-crypto --new-node-certificates'. This will be enforced
      # by a nagging warning in 'gnt-cluster verify'.
      bootstrap.GenerateClusterCrypto(
        False, False, False, False, False, False, None,
        nodecert_file=options.SERVER_PEM_PATH,
        rapicert_file=options.RAPI_CERT_FILE,
        spicecert_file=options.SPICE_CERT_FILE,
        spicecacert_file=options.SPICE_CACERT_FILE,
        hmackey_file=options.CONFD_HMAC_KEY,
        cds_file=options.CDS_FILE)

  except Exception:
    logging.critical("Writing configuration failed. It is probably in an"
                     " inconsistent state and needs manual intervention.")
    raise

  _TestLoadingConfigFile()


if __name__ == "__main__":
  main()<|MERGE_RESOLUTION|>--- conflicted
+++ resolved
@@ -486,29 +486,7 @@
       "access" in cluster_extparams):
     del cluster_extparams["access"]
 
-<<<<<<< HEAD
   # Remove 'access' for ext storage from nodegroup diskparams
-=======
-  if "install_image" in cluster:
-    del cluster["install_image"]
-
-  if "zeroing_image" in cluster:
-    del cluster["zeroing_image"]
-
-  if "compression_tools" in cluster:
-    del cluster["compression_tools"]
-
-  if "max_tracked_jobs" in cluster:
-    del cluster["max_tracked_jobs"]
-
-  if "candidate_certs" in cluster:
-    # Clear the candidate certs to make people run 'gnt-cluster renew-crypto'
-    # after a downgrade from 2.12 to 2.11.
-    cluster["candidate_certs"] = {}
-
-
-def DowngradeGroups(config_data):
->>>>>>> d2050bd1
   for group in config_data["nodegroups"].values():
     group_extparams = group["diskparams"].get("ext", None)
     if (group_extparams is not None and
