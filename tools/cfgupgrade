--- conflicted
+++ resolved
@@ -437,93 +437,6 @@
 
 # DOWNGRADE ------------------------------------------------------------
 
-<<<<<<< HEAD
-=======
-def DowngradeNodeParams(config_object):
-  if "ndparams" in config_object:
-    if "cpu_speed" in config_object["ndparams"]:
-      del config_object["ndparams"]["cpu_speed"]
-
-
-def DowngradeCluster(config_data):
-  cluster = config_data.get("cluster", None)
-  if not cluster:
-    raise Error("Cannot find the 'cluster' key in the configuration")
-
-  DowngradeNodeParams(cluster)
-
-  if "osparams_private_cluster" in cluster:
-    del cluster["osparams_private_cluster"]
-
-  if "instance_communication_network" in cluster:
-    del cluster["instance_communication_network"]
-
-  if "install_image" in cluster:
-    del cluster["install_image"]
-
-  if "zeroing_image" in cluster:
-    del cluster["zeroing_image"]
-
-  if "compression_tools" in cluster:
-    del cluster["compression_tools"]
-
-
-def DowngradeGroups(config_data):
-  for group in config_data["nodegroups"].values():
-    DowngradeNodeParams(group)
-
-
-def DowngradeNodes(config_data):
-  for group in config_data["nodes"].values():
-    DowngradeNodeParams(group)
-
-
-def DowngradeInstances(config_data):
-  instances = config_data.get("instances", None)
-  if instances is None:
-    raise Error("Cannot find the 'instances' key in the configuration")
-
-  for (_, iobj) in instances.items():
-    if "osparams_private" in iobj:
-      del iobj["osparams_private"]
-
-
-def DowngradeTopLevelDisks(config_data):
-  """Downgrade the disks from config top level citizens."""
-  def RemoveSerialNumber(disk):
-    if "serial_no" in disk:
-      del disk["serial_no"]
-    if "ctime" in disk:
-      del disk["ctime"]
-    if "mtime" in disk:
-      del disk["mtime"]
-    if "children" in disk:
-      for subdisk in disk["children"]:
-        RemoveSerialNumber(subdisk)
-
-  if "instances" not in config_data:
-    raise Error("Can't find the 'instances' key in the configuration!")
-
-  if "disks" not in config_data:
-    # Disks are not top level citizens
-    return
-
-  for iobj in config_data["instances"].values():
-    disks = list()
-    for disk_uuid in iobj["disks"]:
-      disk_obj = config_data["disks"][disk_uuid]
-      RemoveSerialNumber(disk_obj)
-      disks.append(disk_obj)
-      del config_data["disks"][disk_uuid]
-    iobj["disks"] = disks
-
-  for disk_uuid in config_data["disks"].keys():
-    print("Disk %s is not attached to any Instance and will be removed."
-          % disk_uuid)
-  del config_data["disks"]
-
-
->>>>>>> bd5b2991
 def DowngradeAll(config_data):
   # Any code specific to a particular version should be labeled that way, so
   # it can be removed when updating to the next version.
