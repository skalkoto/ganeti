--- conflicted
+++ resolved
@@ -1915,20 +1915,16 @@
     @param node_image: Node objects
     @type instanceinfo: dict of (name, L{objects.Instance})
     @param instanceinfo: Instance objects
-<<<<<<< HEAD
-=======
     @rtype: {instance: {node: [(succes, payload)]}}
     @return: a dictionary of per-instance dictionaries with nodes as
         keys and disk information as values; the disk information is a
         list of tuples (success, payload)
->>>>>>> bb2dc35a
 
     """
     _ErrorIf = self._ErrorIf # pylint: disable-msg=C0103
 
     node_disks = {}
     node_disks_devonly = {}
-<<<<<<< HEAD
     diskless_instances = set()
     diskless = constants.DT_DISKLESS
 
@@ -1939,14 +1935,6 @@
                                 if instanceinfo[inst].disk_template == diskless)
       disks = [(inst, disk)
                for inst in node_instances
-=======
-
-    for nname in nodelist:
-      disks = [(inst, disk)
-               for instlist in [node_image[nname].pinst,
-                                node_image[nname].sinst]
-               for inst in instlist
->>>>>>> bb2dc35a
                for disk in instanceinfo[inst].disks]
 
       if not disks:
@@ -1975,22 +1963,6 @@
     instdisk = {}
 
     for (nname, nres) in result.items():
-<<<<<<< HEAD
-      if nres.offline:
-        # Ignore offline node
-        continue
-
-      disks = node_disks[nname]
-
-      msg = nres.fail_msg
-      _ErrorIf(msg, self.ENODERPC, nname,
-               "while getting disk information: %s", nres.fail_msg)
-      if msg:
-        # No data from this node
-        data = len(disks) * [None]
-      else:
-        data = nres.payload
-=======
       disks = node_disks[nname]
 
       if nres.offline:
@@ -2012,22 +1984,15 @@
               logging.warning("Invalid result from node %s, entry %d: %s",
                               nname, idx, i)
               data.append((False, "Invalid result from the remote node"))
->>>>>>> bb2dc35a
 
       for ((inst, _), status) in zip(disks, data):
         instdisk.setdefault(inst, {}).setdefault(nname, []).append(status)
 
-<<<<<<< HEAD
     # Add empty entries for diskless instances.
     for inst in diskless_instances:
       assert inst not in instdisk
       instdisk[inst] = {}
 
-    assert compat.all(len(statuses) == len(instanceinfo[inst].disks) and
-                      len(nnames) <= len(instanceinfo[inst].all_nodes)
-                      for inst, nnames in instdisk.items()
-                      for nname, statuses in nnames.items())
-=======
     assert compat.all(len(statuses) == len(instanceinfo[inst].disks) and
                       len(nnames) <= len(instanceinfo[inst].all_nodes) and
                       compat.all(isinstance(s, (tuple, list)) and
@@ -2035,7 +2000,6 @@
                       for inst, nnames in instdisk.items()
                       for nname, statuses in nnames.items())
     assert set(instdisk) == set(instanceinfo), "instdisk consistency failure"
->>>>>>> bb2dc35a
 
     return instdisk
 
