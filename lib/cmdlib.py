--- conflicted
+++ resolved
@@ -8120,14 +8120,6 @@
     self.dst_node = self.cfg.GetNodeInfo(self.op.target_node)
     assert self.dst_node is not None
 
-<<<<<<< HEAD
-    if self.dst_node is None:
-      # This is wrong node name, not a non-locked node
-      raise errors.OpPrereqError("Wrong node name %s" % self.op.target_node,
-                                 errors.ECODE_NOENT)
-
-=======
->>>>>>> 288d9e01
     _CheckNodeOnline(self, self.dst_node.name)
     _CheckNodeNotDrained(self, self.dst_node.name)
 
