#
#

# Copyright (C) 2006, 2007, 2008, 2009, 2010, 2011, 2012, 2013 Google Inc.
#
# This program is free software; you can redistribute it and/or modify
# it under the terms of the GNU General Public License as published by
# the Free Software Foundation; either version 2 of the License, or
# (at your option) any later version.
#
# This program is distributed in the hope that it will be useful, but
# WITHOUT ANY WARRANTY; without even the implied warranty of
# MERCHANTABILITY or FITNESS FOR A PARTICULAR PURPOSE.  See the GNU
# General Public License for more details.
#
# You should have received a copy of the GNU General Public License
# along with this program; if not, write to the Free Software
# Foundation, Inc., 51 Franklin Street, Fifth Floor, Boston, MA
# 02110-1301, USA.


"""Tool to restart erroneously downed virtual machines.

This program and set of classes implement a watchdog to restart
virtual machines in a Ganeti cluster that have crashed or been killed
by a node reboot.  Run from cron or similar.

"""

import os
import os.path
import sys
import time
import logging
import operator
import errno
from optparse import OptionParser

from ganeti import utils
from ganeti import constants
from ganeti import compat
from ganeti import errors
from ganeti import opcodes
from ganeti import cli
import ganeti.rpc.node as rpc
import ganeti.rpc.errors as rpcerr
from ganeti import rapi
from ganeti import netutils
from ganeti import qlang
from ganeti import objects
from ganeti import ssconf
from ganeti import ht
from ganeti import pathutils

import ganeti.rapi.client # pylint: disable=W0611
from ganeti.rapi.client import UsesRapiClient

from ganeti.watcher import nodemaint
from ganeti.watcher import state


MAXTRIES = 5
BAD_STATES = compat.UniqueFrozenset([
  constants.INSTST_ERRORDOWN,
  ])
HELPLESS_STATES = compat.UniqueFrozenset([
  constants.INSTST_NODEDOWN,
  constants.INSTST_NODEOFFLINE,
  ])
NOTICE = "NOTICE"
ERROR = "ERROR"

#: Number of seconds to wait between starting child processes for node groups
CHILD_PROCESS_DELAY = 1.0

#: How many seconds to wait for instance status file lock
INSTANCE_STATUS_LOCK_TIMEOUT = 10.0


class NotMasterError(errors.GenericError):
  """Exception raised when this host is not the master."""


def ShouldPause():
  """Check whether we should pause.

  """
  return bool(utils.ReadWatcherPauseFile(pathutils.WATCHER_PAUSEFILE))


def StartNodeDaemons():
  """Start all the daemons that should be running on all nodes.

  """
  # on master or not, try to start the node daemon
  utils.EnsureDaemon(constants.NODED)
  # start confd as well. On non candidates it will be in disabled mode.
  if constants.ENABLE_CONFD:
    utils.EnsureDaemon(constants.CONFD)
  # start mond as well: all nodes need monitoring
  if constants.ENABLE_MOND:
    utils.EnsureDaemon(constants.MOND)


def RunWatcherHooks():
  """Run the watcher hooks.

  """
  hooks_dir = utils.PathJoin(pathutils.HOOKS_BASE_DIR,
                             constants.HOOKS_NAME_WATCHER)
  if not os.path.isdir(hooks_dir):
    return

  try:
    results = utils.RunParts(hooks_dir)
  except Exception, err: # pylint: disable=W0703
    logging.exception("RunParts %s failed: %s", hooks_dir, err)
    return

  for (relname, status, runresult) in results:
    if status == constants.RUNPARTS_SKIP:
      logging.debug("Watcher hook %s: skipped", relname)
    elif status == constants.RUNPARTS_ERR:
      logging.warning("Watcher hook %s: error (%s)", relname, runresult)
    elif status == constants.RUNPARTS_RUN:
      if runresult.failed:
        logging.warning("Watcher hook %s: failed (exit: %d) (output: %s)",
                        relname, runresult.exit_code, runresult.output)
      else:
        logging.debug("Watcher hook %s: success (output: %s)", relname,
                      runresult.output)
    else:
      raise errors.ProgrammerError("Unknown status %s returned by RunParts",
                                   status)


class Instance(object):
  """Abstraction for a Virtual Machine instance.

  """
  def __init__(self, name, status, disks_active, snodes):
    self.name = name
    self.status = status
    self.disks_active = disks_active
    self.snodes = snodes

  def Restart(self, cl):
    """Encapsulates the start of an instance.

    """
    op = opcodes.OpInstanceStartup(instance_name=self.name, force=False)
    cli.SubmitOpCode(op, cl=cl)

  def ActivateDisks(self, cl):
    """Encapsulates the activation of all disks of an instance.

    """
    op = opcodes.OpInstanceActivateDisks(instance_name=self.name)
    cli.SubmitOpCode(op, cl=cl)


class Node:
  """Data container representing cluster node.

  """
  def __init__(self, name, bootid, offline, secondaries):
    """Initializes this class.

    """
    self.name = name
    self.bootid = bootid
    self.offline = offline
    self.secondaries = secondaries


def _CleanupInstance(cl, notepad, inst, locks):
  n = notepad.NumberOfCleanupAttempts(inst.name)

  if inst.name in locks:
    logging.info("Not cleaning up instance '%s', instance is locked",
                 inst.name)
    return

  if n > MAXTRIES:
    logging.warning("Not cleaning up instance '%s', retries exhausted",
                    inst.name)
    return

  logging.info("Instance '%s' was shutdown by the user, cleaning up instance",
               inst.name)
  op = opcodes.OpInstanceShutdown(instance_name=inst.name)

  try:
    cli.SubmitOpCode(op, cl=cl)
    if notepad.NumberOfCleanupAttempts(inst.name):
      notepad.RemoveInstance(inst.name)
  except Exception: # pylint: disable=W0703
    logging.exception("Error while cleaning up instance '%s'", inst.name)
    notepad.RecordCleanupAttempt(inst.name)


def _CheckInstances(cl, notepad, instances, locks):
  """Make a pass over the list of instances, restarting downed ones.

  """
  notepad.MaintainInstanceList(instances.keys())

  started = set()

  for inst in instances.values():
    if inst.status == constants.INSTST_USERDOWN:
      _CleanupInstance(cl, notepad, inst, locks)
    elif inst.status in BAD_STATES:
      n = notepad.NumberOfRestartAttempts(inst.name)

      if n > MAXTRIES:
        logging.warning("Not restarting instance '%s', retries exhausted",
                        inst.name)
        continue

      if n == MAXTRIES:
        notepad.RecordRestartAttempt(inst.name)
        logging.error("Could not restart instance '%s' after %s attempts,"
                      " giving up", inst.name, MAXTRIES)
        continue

      try:
        logging.info("Restarting instance '%s' (attempt #%s)",
                     inst.name, n + 1)
        inst.Restart(cl)
      except Exception: # pylint: disable=W0703
        logging.exception("Error while restarting instance '%s'", inst.name)
      else:
        started.add(inst.name)

      notepad.RecordRestartAttempt(inst.name)

    else:
      if notepad.NumberOfRestartAttempts(inst.name):
        notepad.RemoveInstance(inst.name)
        if inst.status not in HELPLESS_STATES:
          logging.info("Restart of instance '%s' succeeded", inst.name)

  return started


def _CheckDisks(cl, notepad, nodes, instances, started):
  """Check all nodes for restarted ones.

  """
  check_nodes = []

  for node in nodes.values():
    old = notepad.GetNodeBootID(node.name)
    if not node.bootid:
      # Bad node, not returning a boot id
      if not node.offline:
        logging.debug("Node '%s' missing boot ID, skipping secondary checks",
                      node.name)
      continue

    if old != node.bootid:
      # Node's boot ID has changed, probably through a reboot
      check_nodes.append(node)

  if check_nodes:
    # Activate disks for all instances with any of the checked nodes as a
    # secondary node.
    for node in check_nodes:
      for instance_name in node.secondaries:
        try:
          inst = instances[instance_name]
        except KeyError:
          logging.info("Can't find instance '%s', maybe it was ignored",
                       instance_name)
          continue

        if not inst.disks_active:
          logging.info("Skipping disk activation for instance with not"
                       " activated disks '%s'", inst.name)
          continue

        if inst.name in started:
          # we already tried to start the instance, which should have
          # activated its drives (if they can be at all)
          logging.debug("Skipping disk activation for instance '%s' as"
                        " it was already started", inst.name)
          continue

        try:
          logging.info("Activating disks for instance '%s'", inst.name)
          inst.ActivateDisks(cl)
        except Exception: # pylint: disable=W0703
          logging.exception("Error while activating disks for instance '%s'",
                            inst.name)

    # Keep changed boot IDs
    for node in check_nodes:
      notepad.SetNodeBootID(node.name, node.bootid)


def _CheckForOfflineNodes(nodes, instance):
  """Checks if given instances has any secondary in offline status.

  @param instance: The instance object
  @return: True if any of the secondary is offline, False otherwise

  """
  return compat.any(nodes[node_name].offline for node_name in instance.snodes)


def _VerifyDisks(cl, uuid, nodes, instances):
  """Run a per-group "gnt-cluster verify-disks".

  """
  job_id = cl.SubmitJob([opcodes.OpGroupVerifyDisks(group_name=uuid)])
  ((_, offline_disk_instances, _), ) = \
    cli.PollJob(job_id, cl=cl, feedback_fn=logging.debug)
  cl.ArchiveJob(job_id)

  if not offline_disk_instances:
    # nothing to do
    logging.debug("Verify-disks reported no offline disks, nothing to do")
    return

  logging.debug("Will activate disks for instance(s) %s",
                utils.CommaJoin(offline_disk_instances))

  # We submit only one job, and wait for it. Not optimal, but this puts less
  # load on the job queue.
  job = []
  for name in offline_disk_instances:
    try:
      inst = instances[name]
    except KeyError:
      logging.info("Can't find instance '%s', maybe it was ignored", name)
      continue

    if inst.status in HELPLESS_STATES or _CheckForOfflineNodes(nodes, inst):
      logging.info("Skipping instance '%s' because it is in a helpless state"
                   " or has offline secondaries", name)
      continue

    job.append(opcodes.OpInstanceActivateDisks(instance_name=name))

  if job:
    job_id = cli.SendJob(job, cl=cl)

    try:
      cli.PollJob(job_id, cl=cl, feedback_fn=logging.debug)
    except Exception: # pylint: disable=W0703
      logging.exception("Error while activating disks")


def IsRapiResponding(hostname):
  """Connects to RAPI port and does a simple test.

  Connects to RAPI port of hostname and does a simple test. At this time, the
  test is GetVersion.

  @type hostname: string
  @param hostname: hostname of the node to connect to.
  @rtype: bool
  @return: Whether RAPI is working properly

  """
  curl_config = rapi.client.GenericCurlConfig()
  rapi_client = rapi.client.GanetiRapiClient(hostname,
                                             curl_config_fn=curl_config)
  try:
    master_version = rapi_client.GetVersion()
  except rapi.client.CertificateError, err:
    logging.warning("RAPI certificate error: %s", err)
    return False
  except rapi.client.GanetiApiError, err:
    logging.warning("RAPI error: %s", err)
    return False
  else:
    logging.debug("Reported RAPI version %s", master_version)
    return master_version == constants.RAPI_VERSION


def ParseOptions():
  """Parse the command line options.

  @return: (options, args) as from OptionParser.parse_args()

  """
  parser = OptionParser(description="Ganeti cluster watcher",
                        usage="%prog [-d]",
                        version="%%prog (ganeti) %s" %
                        constants.RELEASE_VERSION)

  parser.add_option(cli.DEBUG_OPT)
  parser.add_option(cli.NODEGROUP_OPT)
  parser.add_option("-A", "--job-age", dest="job_age", default=6 * 3600,
                    help="Autoarchive jobs older than this age (default"
                          " 6 hours)")
  parser.add_option("--ignore-pause", dest="ignore_pause", default=False,
                    action="store_true", help="Ignore cluster pause setting")
  parser.add_option("--wait-children", dest="wait_children",
                    action="store_true", help="Wait for child processes")
  parser.add_option("--no-wait-children", dest="wait_children",
                    action="store_false",
                    help="Don't wait for child processes")
  # See optparse documentation for why default values are not set by options
  parser.set_defaults(wait_children=True)
  options, args = parser.parse_args()
  options.job_age = cli.ParseTimespec(options.job_age)

  if args:
    parser.error("No arguments expected")

  return (options, args)


def _WriteInstanceStatus(filename, data):
  """Writes the per-group instance status file.

  The entries are sorted.

  @type filename: string
  @param filename: Path to instance status file
  @type data: list of tuple; (instance name as string, status as string)
  @param data: Instance name and status

  """
  logging.debug("Updating instance status file '%s' with %s instances",
                filename, len(data))

  utils.WriteFile(filename,
                  data="".join(map(compat.partial(operator.mod, "%s %s\n"),
                                   sorted(data))))


def _UpdateInstanceStatus(filename, instances):
  """Writes an instance status file from L{Instance} objects.

  @type filename: string
  @param filename: Path to status file
  @type instances: list of L{Instance}

  """
  _WriteInstanceStatus(filename, [(inst.name, inst.status)
                                  for inst in instances])


def _ReadInstanceStatus(filename):
  """Reads an instance status file.

  @type filename: string
  @param filename: Path to status file
  @rtype: tuple; (None or number, list of lists containing instance name and
    status)
  @return: File's mtime and instance status contained in the file; mtime is
    C{None} if file can't be read

  """
  logging.debug("Reading per-group instance status from '%s'", filename)

  statcb = utils.FileStatHelper()
  try:
    content = utils.ReadFile(filename, preread=statcb)
  except EnvironmentError, err:
    if err.errno == errno.ENOENT:
      logging.error("Can't read '%s', does not exist (yet)", filename)
    else:
      logging.exception("Unable to read '%s', ignoring", filename)
    return (None, None)
  else:
    return (statcb.st.st_mtime, [line.split(None, 1)
                                 for line in content.splitlines()])


def _MergeInstanceStatus(filename, pergroup_filename, groups):
  """Merges all per-group instance status files into a global one.

  @type filename: string
  @param filename: Path to global instance status file
  @type pergroup_filename: string
  @param pergroup_filename: Path to per-group status files, must contain "%s"
    to be replaced with group UUID
  @type groups: sequence
  @param groups: UUIDs of known groups

  """
  # Lock global status file in exclusive mode
  lock = utils.FileLock.Open(filename)
  try:
    lock.Exclusive(blocking=True, timeout=INSTANCE_STATUS_LOCK_TIMEOUT)
  except errors.LockError, err:
    # All per-group processes will lock and update the file. None of them
    # should take longer than 10 seconds (the value of
    # INSTANCE_STATUS_LOCK_TIMEOUT).
    logging.error("Can't acquire lock on instance status file '%s', not"
                  " updating: %s", filename, err)
    return

  logging.debug("Acquired exclusive lock on '%s'", filename)

  data = {}

  # Load instance status from all groups
  for group_uuid in groups:
    (mtime, instdata) = _ReadInstanceStatus(pergroup_filename % group_uuid)

    if mtime is not None:
      for (instance_name, status) in instdata:
        data.setdefault(instance_name, []).append((mtime, status))

  # Select last update based on file mtime
  inststatus = [(instance_name, sorted(status, reverse=True)[0][1])
                for (instance_name, status) in data.items()]

  # Write the global status file. Don't touch file after it's been
  # updated--there is no lock anymore.
  _WriteInstanceStatus(filename, inststatus)


def GetLuxiClient(try_restart):
  """Tries to connect to the luxi daemon.

  @type try_restart: bool
  @param try_restart: Whether to attempt to restart the master daemon

  """
  try:
    return cli.GetClient()
  except errors.OpPrereqError, err:
    # this is, from cli.GetClient, a not-master case
    raise NotMasterError("Not on master node (%s)" % err)

  except rpcerr.NoMasterError, err:
    if not try_restart:
      raise

    logging.warning("Luxi daemon seems to be down (%s), trying to restart",
                    err)

    if not utils.EnsureDaemon(constants.LUXID):
      raise errors.GenericError("Can't start the master daemon")

    # Retry the connection
    return cli.GetClient()


def _StartGroupChildren(cl, wait):
  """Starts a new instance of the watcher for every node group.

  """
  assert not compat.any(arg.startswith(cli.NODEGROUP_OPT_NAME)
                        for arg in sys.argv)

  result = cl.QueryGroups([], ["name", "uuid"], False)

  children = []

  for (idx, (name, uuid)) in enumerate(result):
    args = sys.argv + [cli.NODEGROUP_OPT_NAME, uuid]

    if idx > 0:
      # Let's not kill the system
      time.sleep(CHILD_PROCESS_DELAY)

    logging.debug("Spawning child for group '%s' (%s), arguments %s",
                  name, uuid, args)

    try:
      # TODO: Should utils.StartDaemon be used instead?
      pid = os.spawnv(os.P_NOWAIT, args[0], args)
    except Exception: # pylint: disable=W0703
      logging.exception("Failed to start child for group '%s' (%s)",
                        name, uuid)
    else:
      logging.debug("Started with PID %s", pid)
      children.append(pid)

  if wait:
    for pid in children:
      logging.debug("Waiting for child PID %s", pid)
      try:
        result = utils.RetryOnSignal(os.waitpid, pid, 0)
      except EnvironmentError, err:
        result = str(err)

      logging.debug("Child PID %s exited with status %s", pid, result)


def _ArchiveJobs(cl, age):
  """Archives old jobs.

  """
  (arch_count, left_count) = cl.AutoArchiveJobs(age)
  logging.debug("Archived %s jobs, left %s", arch_count, left_count)


def _CheckMaster(cl):
  """Ensures current host is master node.

  """
  (master, ) = cl.QueryConfigValues(["master_node"])
  if master != netutils.Hostname.GetSysName():
    raise NotMasterError("This is not the master node")


@UsesRapiClient
def _GlobalWatcher(opts):
  """Main function for global watcher.

  At the end child processes are spawned for every node group.

  """
  StartNodeDaemons()
  RunWatcherHooks()

  # Run node maintenance in all cases, even if master, so that old masters can
  # be properly cleaned up
  if nodemaint.NodeMaintenance.ShouldRun(): # pylint: disable=E0602
    nodemaint.NodeMaintenance().Exec() # pylint: disable=E0602

  try:
    client = GetLuxiClient(True)
  except NotMasterError:
    # Don't proceed on non-master nodes
    return constants.EXIT_SUCCESS

  # we are on master now
  utils.EnsureDaemon(constants.RAPI)

  # If RAPI isn't responding to queries, try one restart
  logging.debug("Attempting to talk to remote API on %s",
                constants.IP4_ADDRESS_LOCALHOST)
  if not IsRapiResponding(constants.IP4_ADDRESS_LOCALHOST):
    logging.warning("Couldn't get answer from remote API, restaring daemon")
    utils.StopDaemon(constants.RAPI)
    utils.EnsureDaemon(constants.RAPI)
    logging.debug("Second attempt to talk to remote API")
    if not IsRapiResponding(constants.IP4_ADDRESS_LOCALHOST):
      logging.fatal("RAPI is not responding")
  logging.debug("Successfully talked to remote API")

  _CheckMaster(client)
  _ArchiveJobs(client, opts.job_age)

  # Spawn child processes for all node groups
  _StartGroupChildren(client, opts.wait_children)

  return constants.EXIT_SUCCESS


def _GetGroupData(qcl, uuid):
  """Retrieves instances and nodes per node group.

  """
  locks = qcl.Query(constants.QR_LOCK, ["name", "mode"], None)

  prefix = "instance/"
  prefix_len = len(prefix)

  locked_instances = set()

  for [[_, name], [_, lock]] in locks.data:
    if name.startswith(prefix) and lock:
      locked_instances.add(name[prefix_len:])

  queries = [
      (constants.QR_INSTANCE,
       ["name", "status", "disks_active", "snodes",
        "pnode.group.uuid", "snodes.group.uuid"],
       [qlang.OP_EQUAL, "pnode.group.uuid", uuid]),
      (constants.QR_NODE,
       ["name", "bootid", "offline"],
       [qlang.OP_EQUAL, "group.uuid", uuid]),
      ]

  results = []
  for what, fields, qfilter in queries:
    results.append(qcl.Query(what, fields, qfilter))

  results_data = map(operator.attrgetter("data"), results)

  # Ensure results are tuples with two values
  assert compat.all(map(ht.TListOf(ht.TListOf(ht.TIsLength(2))), results_data))

  # Extract values ignoring result status
  (raw_instances, raw_nodes) = [[map(compat.snd, values)
                                 for values in res]
                                for res in results_data]

  secondaries = {}
  instances = []

  # Load all instances
  for (name, status, disks_active, snodes, pnode_group_uuid,
       snodes_group_uuid) in raw_instances:
    if snodes and set([pnode_group_uuid]) != set(snodes_group_uuid):
      logging.error("Ignoring split instance '%s', primary group %s, secondary"
                    " groups %s", name, pnode_group_uuid,
                    utils.CommaJoin(snodes_group_uuid))
    else:
      instances.append(Instance(name, status, disks_active, snodes))

      for node in snodes:
        secondaries.setdefault(node, set()).add(name)

  # Load all nodes
  nodes = [Node(name, bootid, offline, secondaries.get(name, set()))
           for (name, bootid, offline) in raw_nodes]

  return (dict((node.name, node) for node in nodes),
          dict((inst.name, inst) for inst in instances),
          locked_instances)


def _LoadKnownGroups():
  """Returns a list of all node groups known by L{ssconf}.

  """
  groups = ssconf.SimpleStore().GetNodegroupList()

  result = list(line.split(None, 1)[0] for line in groups
                if line.strip())

  if not compat.all(map(utils.UUID_RE.match, result)):
    raise errors.GenericError("Ssconf contains invalid group UUID")

  return result


def _GroupWatcher(opts):
  """Main function for per-group watcher process.

  """
  group_uuid = opts.nodegroup.lower()

  if not utils.UUID_RE.match(group_uuid):
    raise errors.GenericError("Node group parameter (%s) must be given a UUID,"
                              " got '%s'" %
                              (cli.NODEGROUP_OPT_NAME, group_uuid))

  logging.info("Watcher for node group '%s'", group_uuid)

  known_groups = _LoadKnownGroups()

  # Check if node group is known
  if group_uuid not in known_groups:
    raise errors.GenericError("Node group '%s' is not known by ssconf" %
                              group_uuid)

  # Group UUID has been verified and should not contain any dangerous
  # characters
  state_path = pathutils.WATCHER_GROUP_STATE_FILE % group_uuid
  inst_status_path = pathutils.WATCHER_GROUP_INSTANCE_STATUS_FILE % group_uuid

  logging.debug("Using state file %s", state_path)

  # Global watcher
  statefile = state.OpenStateFile(state_path) # pylint: disable=E0602
  if not statefile:
    return constants.EXIT_FAILURE

  notepad = state.WatcherState(statefile) # pylint: disable=E0602
  try:
    # Connect to master daemon
    client = GetLuxiClient(False)

    _CheckMaster(client)

<<<<<<< HEAD
    (nodes, instances) = _GetGroupData(client, group_uuid)
=======
    (nodes, instances, locks) = _GetGroupData(query_client, group_uuid)
>>>>>>> f1638b0b

    # Update per-group instance status file
    _UpdateInstanceStatus(inst_status_path, instances.values())

    _MergeInstanceStatus(pathutils.INSTANCE_STATUS_FILE,
                         pathutils.WATCHER_GROUP_INSTANCE_STATUS_FILE,
                         known_groups)

    started = _CheckInstances(client, notepad, instances, locks)
    _CheckDisks(client, notepad, nodes, instances, started)
    _VerifyDisks(client, group_uuid, nodes, instances)
  except Exception, err:
    logging.info("Not updating status file due to failure: %s", err)
    raise
  else:
    # Save changes for next run
    notepad.Save(state_path)

  return constants.EXIT_SUCCESS


def Main():
  """Main function.

  """
  (options, _) = ParseOptions()

  utils.SetupLogging(pathutils.LOG_WATCHER, sys.argv[0],
                     debug=options.debug, stderr_logging=options.debug)

  if ShouldPause() and not options.ignore_pause:
    logging.debug("Pause has been set, exiting")
    return constants.EXIT_SUCCESS

  # Try to acquire global watcher lock in shared mode
  lock = utils.FileLock.Open(pathutils.WATCHER_LOCK_FILE)
  try:
    lock.Shared(blocking=False)
  except (EnvironmentError, errors.LockError), err:
    logging.error("Can't acquire lock on %s: %s",
                  pathutils.WATCHER_LOCK_FILE, err)
    return constants.EXIT_SUCCESS

  if options.nodegroup is None:
    fn = _GlobalWatcher
  else:
    # Per-nodegroup watcher
    fn = _GroupWatcher

  try:
    return fn(options)
  except (SystemExit, KeyboardInterrupt):
    raise
  except NotMasterError:
    logging.debug("Not master, exiting")
    return constants.EXIT_NOTMASTER
  except errors.ResolverError, err:
    logging.error("Cannot resolve hostname '%s', exiting", err.args[0])
    return constants.EXIT_NODESETUP_ERROR
  except errors.JobQueueFull:
    logging.error("Job queue is full, can't query cluster state")
  except errors.JobQueueDrainError:
    logging.error("Job queue is drained, can't maintain cluster state")
  except Exception, err:
    logging.exception(str(err))
    return constants.EXIT_FAILURE

  return constants.EXIT_SUCCESS<|MERGE_RESOLUTION|>--- conflicted
+++ resolved
@@ -766,11 +766,7 @@
 
     _CheckMaster(client)
 
-<<<<<<< HEAD
-    (nodes, instances) = _GetGroupData(client, group_uuid)
-=======
-    (nodes, instances, locks) = _GetGroupData(query_client, group_uuid)
->>>>>>> f1638b0b
+    (nodes, instances, locks) = _GetGroupData(client, group_uuid)
 
     # Update per-group instance status file
     _UpdateInstanceStatus(inst_status_path, instances.values())
