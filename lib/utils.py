#
#

# Copyright (C) 2006, 2007 Google Inc.
#
# This program is free software; you can redistribute it and/or modify
# it under the terms of the GNU General Public License as published by
# the Free Software Foundation; either version 2 of the License, or
# (at your option) any later version.
#
# This program is distributed in the hope that it will be useful, but
# WITHOUT ANY WARRANTY; without even the implied warranty of
# MERCHANTABILITY or FITNESS FOR A PARTICULAR PURPOSE.  See the GNU
# General Public License for more details.
#
# You should have received a copy of the GNU General Public License
# along with this program; if not, write to the Free Software
# Foundation, Inc., 51 Franklin Street, Fifth Floor, Boston, MA
# 02110-1301, USA.


"""Ganeti utility module.

This module holds functions that can be used in both daemons (all) and
the command line scripts.

"""


import os
import time
import subprocess
import re
import socket
import tempfile
import shutil
import errno
import pwd
import itertools
import select
import fcntl
import resource
import logging
import signal

from cStringIO import StringIO

try:
  from hashlib import sha1
except ImportError:
  import sha
  sha1 = sha.new

from ganeti import errors
from ganeti import constants


_locksheld = []
_re_shell_unquoted = re.compile('^[-.,=:/_+@A-Za-z0-9]+$')

debug_locks = False

#: when set to True, L{RunCmd} is disabled
no_fork = False

_RANDOM_UUID_FILE = "/proc/sys/kernel/random/uuid"


class RunResult(object):
  """Holds the result of running external programs.

  @type exit_code: int
  @ivar exit_code: the exit code of the program, or None (if the program
      didn't exit())
  @type signal: int or None
  @ivar signal: the signal that caused the program to finish, or None
      (if the program wasn't terminated by a signal)
  @type stdout: str
  @ivar stdout: the standard output of the program
  @type stderr: str
  @ivar stderr: the standard error of the program
  @type failed: boolean
  @ivar failed: True in case the program was
      terminated by a signal or exited with a non-zero exit code
  @ivar fail_reason: a string detailing the termination reason

  """
  __slots__ = ["exit_code", "signal", "stdout", "stderr",
               "failed", "fail_reason", "cmd"]


  def __init__(self, exit_code, signal_, stdout, stderr, cmd):
    self.cmd = cmd
    self.exit_code = exit_code
    self.signal = signal_
    self.stdout = stdout
    self.stderr = stderr
    self.failed = (signal_ is not None or exit_code != 0)

    if self.signal is not None:
      self.fail_reason = "terminated by signal %s" % self.signal
    elif self.exit_code is not None:
      self.fail_reason = "exited with exit code %s" % self.exit_code
    else:
      self.fail_reason = "unable to determine termination reason"

    if self.failed:
      logging.debug("Command '%s' failed (%s); output: %s",
                    self.cmd, self.fail_reason, self.output)

  def _GetOutput(self):
    """Returns the combined stdout and stderr for easier usage.

    """
    return self.stdout + self.stderr

  output = property(_GetOutput, None, None, "Return full output")


def RunCmd(cmd, env=None, output=None, cwd='/'):
  """Execute a (shell) command.

  The command should not read from its standard input, as it will be
  closed.

  @type  cmd: string or list
  @param cmd: Command to run
  @type env: dict
  @param env: Additional environment
  @type output: str
  @param output: if desired, the output of the command can be
      saved in a file instead of the RunResult instance; this
      parameter denotes the file name (if not None)
  @type cwd: string
  @param cwd: if specified, will be used as the working
      directory for the command; the default will be /
  @rtype: L{RunResult}
  @return: RunResult instance
  @raise errors.ProgrammerError: if we call this when forks are disabled

  """
  if no_fork:
    raise errors.ProgrammerError("utils.RunCmd() called with fork() disabled")

  if isinstance(cmd, list):
    cmd = [str(val) for val in cmd]
    strcmd = " ".join(cmd)
    shell = False
  else:
    strcmd = cmd
    shell = True
  logging.debug("RunCmd '%s'", strcmd)

  cmd_env = os.environ.copy()
  cmd_env["LC_ALL"] = "C"
  if env is not None:
    cmd_env.update(env)

  try:
    if output is None:
      out, err, status = _RunCmdPipe(cmd, cmd_env, shell, cwd)
    else:
      status = _RunCmdFile(cmd, cmd_env, shell, output, cwd)
      out = err = ""
  except OSError, err:
    if err.errno == errno.ENOENT:
      raise errors.OpExecError("Can't execute '%s': not found (%s)" %
                               (strcmd, err))
    else:
      raise

  if status >= 0:
    exitcode = status
    signal_ = None
  else:
    exitcode = None
    signal_ = -status

  return RunResult(exitcode, signal_, out, err, strcmd)


def _RunCmdPipe(cmd, env, via_shell, cwd):
  """Run a command and return its output.

  @type  cmd: string or list
  @param cmd: Command to run
  @type env: dict
  @param env: The environment to use
  @type via_shell: bool
  @param via_shell: if we should run via the shell
  @type cwd: string
  @param cwd: the working directory for the program
  @rtype: tuple
  @return: (out, err, status)

  """
  poller = select.poll()
  child = subprocess.Popen(cmd, shell=via_shell,
                           stderr=subprocess.PIPE,
                           stdout=subprocess.PIPE,
                           stdin=subprocess.PIPE,
                           close_fds=True, env=env,
                           cwd=cwd)

  child.stdin.close()
  poller.register(child.stdout, select.POLLIN)
  poller.register(child.stderr, select.POLLIN)
  out = StringIO()
  err = StringIO()
  fdmap = {
    child.stdout.fileno(): (out, child.stdout),
    child.stderr.fileno(): (err, child.stderr),
    }
  for fd in fdmap:
    status = fcntl.fcntl(fd, fcntl.F_GETFL)
    fcntl.fcntl(fd, fcntl.F_SETFL, status | os.O_NONBLOCK)

  while fdmap:
    try:
      pollresult = poller.poll()
    except EnvironmentError, eerr:
      if eerr.errno == errno.EINTR:
        continue
      raise
    except select.error, serr:
      if serr[0] == errno.EINTR:
        continue
      raise

    for fd, event in pollresult:
      if event & select.POLLIN or event & select.POLLPRI:
        data = fdmap[fd][1].read()
        # no data from read signifies EOF (the same as POLLHUP)
        if not data:
          poller.unregister(fd)
          del fdmap[fd]
          continue
        fdmap[fd][0].write(data)
      if (event & select.POLLNVAL or event & select.POLLHUP or
          event & select.POLLERR):
        poller.unregister(fd)
        del fdmap[fd]

  out = out.getvalue()
  err = err.getvalue()

  status = child.wait()
  return out, err, status


def _RunCmdFile(cmd, env, via_shell, output, cwd):
  """Run a command and save its output to a file.

  @type  cmd: string or list
  @param cmd: Command to run
  @type env: dict
  @param env: The environment to use
  @type via_shell: bool
  @param via_shell: if we should run via the shell
  @type output: str
  @param output: the filename in which to save the output
  @type cwd: string
  @param cwd: the working directory for the program
  @rtype: int
  @return: the exit status

  """
  fh = open(output, "a")
  try:
    child = subprocess.Popen(cmd, shell=via_shell,
                             stderr=subprocess.STDOUT,
                             stdout=fh,
                             stdin=subprocess.PIPE,
                             close_fds=True, env=env,
                             cwd=cwd)

    child.stdin.close()
    status = child.wait()
  finally:
    fh.close()
  return status


def RemoveFile(filename):
  """Remove a file ignoring some errors.

  Remove a file, ignoring non-existing ones or directories. Other
  errors are passed.

  @type filename: str
  @param filename: the file to be removed

  """
  try:
    os.unlink(filename)
  except OSError, err:
    if err.errno not in (errno.ENOENT, errno.EISDIR):
      raise


def RenameFile(old, new, mkdir=False, mkdir_mode=0750):
  """Renames a file.

  @type old: string
  @param old: Original path
  @type new: string
  @param new: New path
  @type mkdir: bool
  @param mkdir: Whether to create target directory if it doesn't exist
  @type mkdir_mode: int
  @param mkdir_mode: Mode for newly created directories

  """
  try:
    return os.rename(old, new)
  except OSError, err:
    # In at least one use case of this function, the job queue, directory
    # creation is very rare. Checking for the directory before renaming is not
    # as efficient.
    if mkdir and err.errno == errno.ENOENT:
      # Create directory and try again
      dirname = os.path.dirname(new)
      try:
        os.makedirs(dirname, mode=mkdir_mode)
      except OSError, err:
        # Ignore EEXIST. This is only handled in os.makedirs as included in
        # Python 2.5 and above.
        if err.errno != errno.EEXIST or not os.path.exists(dirname):
          raise

      return os.rename(old, new)

    raise


def _FingerprintFile(filename):
  """Compute the fingerprint of a file.

  If the file does not exist, a None will be returned
  instead.

  @type filename: str
  @param filename: the filename to checksum
  @rtype: str
  @return: the hex digest of the sha checksum of the contents
      of the file

  """
  if not (os.path.exists(filename) and os.path.isfile(filename)):
    return None

  f = open(filename)

  fp = sha1()
  while True:
    data = f.read(4096)
    if not data:
      break

    fp.update(data)

  return fp.hexdigest()


def FingerprintFiles(files):
  """Compute fingerprints for a list of files.

  @type files: list
  @param files: the list of filename to fingerprint
  @rtype: dict
  @return: a dictionary filename: fingerprint, holding only
      existing files

  """
  ret = {}

  for filename in files:
    cksum = _FingerprintFile(filename)
    if cksum:
      ret[filename] = cksum

  return ret


def ForceDictType(target, key_types, allowed_values=None):
  """Force the values of a dict to have certain types.

  @type target: dict
  @param target: the dict to update
  @type key_types: dict
  @param key_types: dict mapping target dict keys to types
                    in constants.ENFORCEABLE_TYPES
  @type allowed_values: list
  @keyword allowed_values: list of specially allowed values

  """
  if allowed_values is None:
    allowed_values = []

  if not isinstance(target, dict):
    msg = "Expected dictionary, got '%s'" % target
    raise errors.TypeEnforcementError(msg)

  for key in target:
    if key not in key_types:
      msg = "Unknown key '%s'" % key
      raise errors.TypeEnforcementError(msg)

    if target[key] in allowed_values:
      continue

    ktype = key_types[key]
    if ktype not in constants.ENFORCEABLE_TYPES:
      msg = "'%s' has non-enforceable type %s" % (key, ktype)
      raise errors.ProgrammerError(msg)

    if ktype == constants.VTYPE_STRING:
      if not isinstance(target[key], basestring):
        if isinstance(target[key], bool) and not target[key]:
          target[key] = ''
        else:
          msg = "'%s' (value %s) is not a valid string" % (key, target[key])
          raise errors.TypeEnforcementError(msg)
    elif ktype == constants.VTYPE_BOOL:
      if isinstance(target[key], basestring) and target[key]:
        if target[key].lower() == constants.VALUE_FALSE:
          target[key] = False
        elif target[key].lower() == constants.VALUE_TRUE:
          target[key] = True
        else:
          msg = "'%s' (value %s) is not a valid boolean" % (key, target[key])
          raise errors.TypeEnforcementError(msg)
      elif target[key]:
        target[key] = True
      else:
        target[key] = False
    elif ktype == constants.VTYPE_SIZE:
      try:
        target[key] = ParseUnit(target[key])
      except errors.UnitParseError, err:
        msg = "'%s' (value %s) is not a valid size. error: %s" % \
              (key, target[key], err)
        raise errors.TypeEnforcementError(msg)
    elif ktype == constants.VTYPE_INT:
      try:
        target[key] = int(target[key])
      except (ValueError, TypeError):
        msg = "'%s' (value %s) is not a valid integer" % (key, target[key])
        raise errors.TypeEnforcementError(msg)


def IsProcessAlive(pid):
  """Check if a given pid exists on the system.

  @note: zombie status is not handled, so zombie processes
      will be returned as alive
  @type pid: int
  @param pid: the process ID to check
  @rtype: boolean
  @return: True if the process exists

  """
  if pid <= 0:
    return False

  try:
    os.stat("/proc/%d/status" % pid)
    return True
  except EnvironmentError, err:
    if err.errno in (errno.ENOENT, errno.ENOTDIR):
      return False
    raise


def ReadPidFile(pidfile):
  """Read a pid from a file.

  @type  pidfile: string
  @param pidfile: path to the file containing the pid
  @rtype: int
  @return: The process id, if the file exists and contains a valid PID,
           otherwise 0

  """
  try:
    raw_data = ReadFile(pidfile)
  except EnvironmentError, err:
    if err.errno != errno.ENOENT:
      logging.exception("Can't read pid file")
    return 0

  try:
<<<<<<< HEAD
    pid = int(raw_data)
  except ValueError, err:
=======
    pid = int(pf.read())
  except (TypeError, ValueError), err:
>>>>>>> 825e13df
    logging.info("Can't parse pid file contents", exc_info=True)
    return 0

  return pid


def MatchNameComponent(key, name_list, case_sensitive=True):
  """Try to match a name against a list.

  This function will try to match a name like test1 against a list
  like C{['test1.example.com', 'test2.example.com', ...]}. Against
  this list, I{'test1'} as well as I{'test1.example'} will match, but
  not I{'test1.ex'}. A multiple match will be considered as no match
  at all (e.g. I{'test1'} against C{['test1.example.com',
  'test1.example.org']}), except when the key fully matches an entry
  (e.g. I{'test1'} against C{['test1', 'test1.example.com']}).

  @type key: str
  @param key: the name to be searched
  @type name_list: list
  @param name_list: the list of strings against which to search the key
  @type case_sensitive: boolean
  @param case_sensitive: whether to provide a case-sensitive match

  @rtype: None or str
  @return: None if there is no match I{or} if there are multiple matches,
      otherwise the element from the list which matches

  """
  if key in name_list:
    return key

  re_flags = 0
  if not case_sensitive:
    re_flags |= re.IGNORECASE
    key = key.upper()
  mo = re.compile("^%s(\..*)?$" % re.escape(key), re_flags)
  names_filtered = []
  string_matches = []
  for name in name_list:
    if mo.match(name) is not None:
      names_filtered.append(name)
      if not case_sensitive and key == name.upper():
        string_matches.append(name)

  if len(string_matches) == 1:
    return string_matches[0]
  if len(names_filtered) == 1:
    return names_filtered[0]
  return None


class HostInfo:
  """Class implementing resolver and hostname functionality

  """
  def __init__(self, name=None):
    """Initialize the host name object.

    If the name argument is not passed, it will use this system's
    name.

    """
    if name is None:
      name = self.SysName()

    self.query = name
    self.name, self.aliases, self.ipaddrs = self.LookupHostname(name)
    self.ip = self.ipaddrs[0]

  def ShortName(self):
    """Returns the hostname without domain.

    """
    return self.name.split('.')[0]

  @staticmethod
  def SysName():
    """Return the current system's name.

    This is simply a wrapper over C{socket.gethostname()}.

    """
    return socket.gethostname()

  @staticmethod
  def LookupHostname(hostname):
    """Look up hostname

    @type hostname: str
    @param hostname: hostname to look up

    @rtype: tuple
    @return: a tuple (name, aliases, ipaddrs) as returned by
        C{socket.gethostbyname_ex}
    @raise errors.ResolverError: in case of errors in resolving

    """
    try:
      result = socket.gethostbyname_ex(hostname)
    except socket.gaierror, err:
      # hostname not found in DNS
      raise errors.ResolverError(hostname, err.args[0], err.args[1])

    return result


def GetHostInfo(name=None):
  """Lookup host name and raise an OpPrereqError for failures"""

  try:
    return HostInfo(name)
  except errors.ResolverError, err:
    raise errors.OpPrereqError("The given name (%s) does not resolve: %s" %
                               (err[0], err[2]), errors.ECODE_RESOLVER)


def ListVolumeGroups():
  """List volume groups and their size

  @rtype: dict
  @return:
       Dictionary with keys volume name and values
       the size of the volume

  """
  command = "vgs --noheadings --units m --nosuffix -o name,size"
  result = RunCmd(command)
  retval = {}
  if result.failed:
    return retval

  for line in result.stdout.splitlines():
    try:
      name, size = line.split()
      size = int(float(size))
    except (IndexError, ValueError), err:
      logging.error("Invalid output from vgs (%s): %s", err, line)
      continue

    retval[name] = size

  return retval


def BridgeExists(bridge):
  """Check whether the given bridge exists in the system

  @type bridge: str
  @param bridge: the bridge name to check
  @rtype: boolean
  @return: True if it does

  """
  return os.path.isdir("/sys/class/net/%s/bridge" % bridge)


def NiceSort(name_list):
  """Sort a list of strings based on digit and non-digit groupings.

  Given a list of names C{['a1', 'a10', 'a11', 'a2']} this function
  will sort the list in the logical order C{['a1', 'a2', 'a10',
  'a11']}.

  The sort algorithm breaks each name in groups of either only-digits
  or no-digits. Only the first eight such groups are considered, and
  after that we just use what's left of the string.

  @type name_list: list
  @param name_list: the names to be sorted
  @rtype: list
  @return: a copy of the name list sorted with our algorithm

  """
  _SORTER_BASE = "(\D+|\d+)"
  _SORTER_FULL = "^%s%s?%s?%s?%s?%s?%s?%s?.*$" % (_SORTER_BASE, _SORTER_BASE,
                                                  _SORTER_BASE, _SORTER_BASE,
                                                  _SORTER_BASE, _SORTER_BASE,
                                                  _SORTER_BASE, _SORTER_BASE)
  _SORTER_RE = re.compile(_SORTER_FULL)
  _SORTER_NODIGIT = re.compile("^\D*$")
  def _TryInt(val):
    """Attempts to convert a variable to integer."""
    if val is None or _SORTER_NODIGIT.match(val):
      return val
    rval = int(val)
    return rval

  to_sort = [([_TryInt(grp) for grp in _SORTER_RE.match(name).groups()], name)
             for name in name_list]
  to_sort.sort()
  return [tup[1] for tup in to_sort]


def TryConvert(fn, val):
  """Try to convert a value ignoring errors.

  This function tries to apply function I{fn} to I{val}. If no
  C{ValueError} or C{TypeError} exceptions are raised, it will return
  the result, else it will return the original value. Any other
  exceptions are propagated to the caller.

  @type fn: callable
  @param fn: function to apply to the value
  @param val: the value to be converted
  @return: The converted value if the conversion was successful,
      otherwise the original value.

  """
  try:
    nv = fn(val)
  except (ValueError, TypeError):
    nv = val
  return nv


def IsValidIP(ip):
  """Verifies the syntax of an IPv4 address.

  This function checks if the IPv4 address passes is valid or not based
  on syntax (not IP range, class calculations, etc.).

  @type ip: str
  @param ip: the address to be checked
  @rtype: a regular expression match object
  @return: a regular expression match object, or None if the
      address is not valid

  """
  unit = "(0|[1-9]\d{0,2})"
  #TODO: convert and return only boolean
  return re.match("^%s\.%s\.%s\.%s$" % (unit, unit, unit, unit), ip)


def IsValidShellParam(word):
  """Verifies is the given word is safe from the shell's p.o.v.

  This means that we can pass this to a command via the shell and be
  sure that it doesn't alter the command line and is passed as such to
  the actual command.

  Note that we are overly restrictive here, in order to be on the safe
  side.

  @type word: str
  @param word: the word to check
  @rtype: boolean
  @return: True if the word is 'safe'

  """
  return bool(re.match("^[-a-zA-Z0-9._+/:%@]+$", word))


def BuildShellCmd(template, *args):
  """Build a safe shell command line from the given arguments.

  This function will check all arguments in the args list so that they
  are valid shell parameters (i.e. they don't contain shell
  metacharacters). If everything is ok, it will return the result of
  template % args.

  @type template: str
  @param template: the string holding the template for the
      string formatting
  @rtype: str
  @return: the expanded command line

  """
  for word in args:
    if not IsValidShellParam(word):
      raise errors.ProgrammerError("Shell argument '%s' contains"
                                   " invalid characters" % word)
  return template % args


def FormatUnit(value, units):
  """Formats an incoming number of MiB with the appropriate unit.

  @type value: int
  @param value: integer representing the value in MiB (1048576)
  @type units: char
  @param units: the type of formatting we should do:
      - 'h' for automatic scaling
      - 'm' for MiBs
      - 'g' for GiBs
      - 't' for TiBs
  @rtype: str
  @return: the formatted value (with suffix)

  """
  if units not in ('m', 'g', 't', 'h'):
    raise errors.ProgrammerError("Invalid unit specified '%s'" % str(units))

  suffix = ''

  if units == 'm' or (units == 'h' and value < 1024):
    if units == 'h':
      suffix = 'M'
    return "%d%s" % (round(value, 0), suffix)

  elif units == 'g' or (units == 'h' and value < (1024 * 1024)):
    if units == 'h':
      suffix = 'G'
    return "%0.1f%s" % (round(float(value) / 1024, 1), suffix)

  else:
    if units == 'h':
      suffix = 'T'
    return "%0.1f%s" % (round(float(value) / 1024 / 1024, 1), suffix)


def ParseUnit(input_string):
  """Tries to extract number and scale from the given string.

  Input must be in the format C{NUMBER+ [DOT NUMBER+] SPACE*
  [UNIT]}. If no unit is specified, it defaults to MiB. Return value
  is always an int in MiB.

  """
  m = re.match('^([.\d]+)\s*([a-zA-Z]+)?$', str(input_string))
  if not m:
    raise errors.UnitParseError("Invalid format")

  value = float(m.groups()[0])

  unit = m.groups()[1]
  if unit:
    lcunit = unit.lower()
  else:
    lcunit = 'm'

  if lcunit in ('m', 'mb', 'mib'):
    # Value already in MiB
    pass

  elif lcunit in ('g', 'gb', 'gib'):
    value *= 1024

  elif lcunit in ('t', 'tb', 'tib'):
    value *= 1024 * 1024

  else:
    raise errors.UnitParseError("Unknown unit: %s" % unit)

  # Make sure we round up
  if int(value) < value:
    value += 1

  # Round up to the next multiple of 4
  value = int(value)
  if value % 4:
    value += 4 - value % 4

  return value


def AddAuthorizedKey(file_name, key):
  """Adds an SSH public key to an authorized_keys file.

  @type file_name: str
  @param file_name: path to authorized_keys file
  @type key: str
  @param key: string containing key

  """
  key_fields = key.split()

  f = open(file_name, 'a+')
  try:
    nl = True
    for line in f:
      # Ignore whitespace changes
      if line.split() == key_fields:
        break
      nl = line.endswith('\n')
    else:
      if not nl:
        f.write("\n")
      f.write(key.rstrip('\r\n'))
      f.write("\n")
      f.flush()
  finally:
    f.close()


def RemoveAuthorizedKey(file_name, key):
  """Removes an SSH public key from an authorized_keys file.

  @type file_name: str
  @param file_name: path to authorized_keys file
  @type key: str
  @param key: string containing key

  """
  key_fields = key.split()

  fd, tmpname = tempfile.mkstemp(dir=os.path.dirname(file_name))
  try:
    out = os.fdopen(fd, 'w')
    try:
      f = open(file_name, 'r')
      try:
        for line in f:
          # Ignore whitespace changes while comparing lines
          if line.split() != key_fields:
            out.write(line)

        out.flush()
        os.rename(tmpname, file_name)
      finally:
        f.close()
    finally:
      out.close()
  except:
    RemoveFile(tmpname)
    raise


def SetEtcHostsEntry(file_name, ip, hostname, aliases):
  """Sets the name of an IP address and hostname in /etc/hosts.

  @type file_name: str
  @param file_name: path to the file to modify (usually C{/etc/hosts})
  @type ip: str
  @param ip: the IP address
  @type hostname: str
  @param hostname: the hostname to be added
  @type aliases: list
  @param aliases: the list of aliases to add for the hostname

  """
  # FIXME: use WriteFile + fn rather than duplicating its efforts
  # Ensure aliases are unique
  aliases = UniqueSequence([hostname] + aliases)[1:]

  fd, tmpname = tempfile.mkstemp(dir=os.path.dirname(file_name))
  try:
    out = os.fdopen(fd, 'w')
    try:
      f = open(file_name, 'r')
      try:
        for line in f:
          fields = line.split()
          if fields and not fields[0].startswith('#') and ip == fields[0]:
            continue
          out.write(line)

        out.write("%s\t%s" % (ip, hostname))
        if aliases:
          out.write(" %s" % ' '.join(aliases))
        out.write('\n')

        out.flush()
        os.fsync(out)
        os.chmod(tmpname, 0644)
        os.rename(tmpname, file_name)
      finally:
        f.close()
    finally:
      out.close()
  except:
    RemoveFile(tmpname)
    raise


def AddHostToEtcHosts(hostname):
  """Wrapper around SetEtcHostsEntry.

  @type hostname: str
  @param hostname: a hostname that will be resolved and added to
      L{constants.ETC_HOSTS}

  """
  hi = HostInfo(name=hostname)
  SetEtcHostsEntry(constants.ETC_HOSTS, hi.ip, hi.name, [hi.ShortName()])


def RemoveEtcHostsEntry(file_name, hostname):
  """Removes a hostname from /etc/hosts.

  IP addresses without names are removed from the file.

  @type file_name: str
  @param file_name: path to the file to modify (usually C{/etc/hosts})
  @type hostname: str
  @param hostname: the hostname to be removed

  """
  # FIXME: use WriteFile + fn rather than duplicating its efforts
  fd, tmpname = tempfile.mkstemp(dir=os.path.dirname(file_name))
  try:
    out = os.fdopen(fd, 'w')
    try:
      f = open(file_name, 'r')
      try:
        for line in f:
          fields = line.split()
          if len(fields) > 1 and not fields[0].startswith('#'):
            names = fields[1:]
            if hostname in names:
              while hostname in names:
                names.remove(hostname)
              if names:
                out.write("%s %s\n" % (fields[0], ' '.join(names)))
              continue

          out.write(line)

        out.flush()
        os.fsync(out)
        os.chmod(tmpname, 0644)
        os.rename(tmpname, file_name)
      finally:
        f.close()
    finally:
      out.close()
  except:
    RemoveFile(tmpname)
    raise


def RemoveHostFromEtcHosts(hostname):
  """Wrapper around RemoveEtcHostsEntry.

  @type hostname: str
  @param hostname: hostname that will be resolved and its
      full and shot name will be removed from
      L{constants.ETC_HOSTS}

  """
  hi = HostInfo(name=hostname)
  RemoveEtcHostsEntry(constants.ETC_HOSTS, hi.name)
  RemoveEtcHostsEntry(constants.ETC_HOSTS, hi.ShortName())


def CreateBackup(file_name):
  """Creates a backup of a file.

  @type file_name: str
  @param file_name: file to be backed up
  @rtype: str
  @return: the path to the newly created backup
  @raise errors.ProgrammerError: for invalid file names

  """
  if not os.path.isfile(file_name):
    raise errors.ProgrammerError("Can't make a backup of a non-file '%s'" %
                                file_name)

  prefix = '%s.backup-%d.' % (os.path.basename(file_name), int(time.time()))
  dir_name = os.path.dirname(file_name)

  fsrc = open(file_name, 'rb')
  try:
    (fd, backup_name) = tempfile.mkstemp(prefix=prefix, dir=dir_name)
    fdst = os.fdopen(fd, 'wb')
    try:
      shutil.copyfileobj(fsrc, fdst)
    finally:
      fdst.close()
  finally:
    fsrc.close()

  return backup_name


def ShellQuote(value):
  """Quotes shell argument according to POSIX.

  @type value: str
  @param value: the argument to be quoted
  @rtype: str
  @return: the quoted value

  """
  if _re_shell_unquoted.match(value):
    return value
  else:
    return "'%s'" % value.replace("'", "'\\''")


def ShellQuoteArgs(args):
  """Quotes a list of shell arguments.

  @type args: list
  @param args: list of arguments to be quoted
  @rtype: str
  @return: the quoted arguments concatenated with spaces

  """
  return ' '.join([ShellQuote(i) for i in args])


def TcpPing(target, port, timeout=10, live_port_needed=False, source=None):
  """Simple ping implementation using TCP connect(2).

  Check if the given IP is reachable by doing attempting a TCP connect
  to it.

  @type target: str
  @param target: the IP or hostname to ping
  @type port: int
  @param port: the port to connect to
  @type timeout: int
  @param timeout: the timeout on the connection attempt
  @type live_port_needed: boolean
  @param live_port_needed: whether a closed port will cause the
      function to return failure, as if there was a timeout
  @type source: str or None
  @param source: if specified, will cause the connect to be made
      from this specific source address; failures to bind other
      than C{EADDRNOTAVAIL} will be ignored

  """
  sock = socket.socket(socket.AF_INET, socket.SOCK_STREAM)

  success = False

  if source is not None:
    try:
      sock.bind((source, 0))
    except socket.error, (errcode, _):
      if errcode == errno.EADDRNOTAVAIL:
        success = False

  sock.settimeout(timeout)

  try:
    sock.connect((target, port))
    sock.close()
    success = True
  except socket.timeout:
    success = False
  except socket.error, (errcode, _):
    success = (not live_port_needed) and (errcode == errno.ECONNREFUSED)

  return success


def OwnIpAddress(address):
  """Check if the current host has the the given IP address.

  Currently this is done by TCP-pinging the address from the loopback
  address.

  @type address: string
  @param address: the address to check
  @rtype: bool
  @return: True if we own the address

  """
  return TcpPing(address, constants.DEFAULT_NODED_PORT,
                 source=constants.LOCALHOST_IP_ADDRESS)


def ListVisibleFiles(path):
  """Returns a list of visible files in a directory.

  @type path: str
  @param path: the directory to enumerate
  @rtype: list
  @return: the list of all files not starting with a dot

  """
  files = [i for i in os.listdir(path) if not i.startswith(".")]
  files.sort()
  return files


def GetHomeDir(user, default=None):
  """Try to get the homedir of the given user.

  The user can be passed either as a string (denoting the name) or as
  an integer (denoting the user id). If the user is not found, the
  'default' argument is returned, which defaults to None.

  """
  try:
    if isinstance(user, basestring):
      result = pwd.getpwnam(user)
    elif isinstance(user, (int, long)):
      result = pwd.getpwuid(user)
    else:
      raise errors.ProgrammerError("Invalid type passed to GetHomeDir (%s)" %
                                   type(user))
  except KeyError:
    return default
  return result.pw_dir


def NewUUID():
  """Returns a random UUID.

  @note: This is a Linux-specific method as it uses the /proc
      filesystem.
  @rtype: str

  """
  return ReadFile(_RANDOM_UUID_FILE, size=128).rstrip("\n")


def GenerateSecret(numbytes=20):
  """Generates a random secret.

  This will generate a pseudo-random secret returning an hex string
  (so that it can be used where an ASCII string is needed).

  @param numbytes: the number of bytes which will be represented by the returned
      string (defaulting to 20, the length of a SHA1 hash)
  @rtype: str
  @return: an hex representation of the pseudo-random sequence

  """
  return os.urandom(numbytes).encode('hex')


def EnsureDirs(dirs):
  """Make required directories, if they don't exist.

  @param dirs: list of tuples (dir_name, dir_mode)
  @type dirs: list of (string, integer)

  """
  for dir_name, dir_mode in dirs:
    try:
      os.mkdir(dir_name, dir_mode)
    except EnvironmentError, err:
      if err.errno != errno.EEXIST:
        raise errors.GenericError("Cannot create needed directory"
                                  " '%s': %s" % (dir_name, err))
    if not os.path.isdir(dir_name):
      raise errors.GenericError("%s is not a directory" % dir_name)


def ReadFile(file_name, size=-1):
  """Reads a file.

  @type size: int
  @param size: Read at most size bytes (if negative, entire file)
  @rtype: str
  @return: the (possibly partial) content of the file

  """
  f = open(file_name, "r")
  try:
    return f.read(size)
  finally:
    f.close()


def WriteFile(file_name, fn=None, data=None,
              mode=None, uid=-1, gid=-1,
              atime=None, mtime=None, close=True,
              dry_run=False, backup=False,
              prewrite=None, postwrite=None):
  """(Over)write a file atomically.

  The file_name and either fn (a function taking one argument, the
  file descriptor, and which should write the data to it) or data (the
  contents of the file) must be passed. The other arguments are
  optional and allow setting the file mode, owner and group, and the
  mtime/atime of the file.

  If the function doesn't raise an exception, it has succeeded and the
  target file has the new contents. If the function has raised an
  exception, an existing target file should be unmodified and the
  temporary file should be removed.

  @type file_name: str
  @param file_name: the target filename
  @type fn: callable
  @param fn: content writing function, called with
      file descriptor as parameter
  @type data: str
  @param data: contents of the file
  @type mode: int
  @param mode: file mode
  @type uid: int
  @param uid: the owner of the file
  @type gid: int
  @param gid: the group of the file
  @type atime: int
  @param atime: a custom access time to be set on the file
  @type mtime: int
  @param mtime: a custom modification time to be set on the file
  @type close: boolean
  @param close: whether to close file after writing it
  @type prewrite: callable
  @param prewrite: function to be called before writing content
  @type postwrite: callable
  @param postwrite: function to be called after writing content

  @rtype: None or int
  @return: None if the 'close' parameter evaluates to True,
      otherwise the file descriptor

  @raise errors.ProgrammerError: if any of the arguments are not valid

  """
  if not os.path.isabs(file_name):
    raise errors.ProgrammerError("Path passed to WriteFile is not"
                                 " absolute: '%s'" % file_name)

  if [fn, data].count(None) != 1:
    raise errors.ProgrammerError("fn or data required")

  if [atime, mtime].count(None) == 1:
    raise errors.ProgrammerError("Both atime and mtime must be either"
                                 " set or None")

  if backup and not dry_run and os.path.isfile(file_name):
    CreateBackup(file_name)

  dir_name, base_name = os.path.split(file_name)
  fd, new_name = tempfile.mkstemp('.new', base_name, dir_name)
  do_remove = True
  # here we need to make sure we remove the temp file, if any error
  # leaves it in place
  try:
    if uid != -1 or gid != -1:
      os.chown(new_name, uid, gid)
    if mode:
      os.chmod(new_name, mode)
    if callable(prewrite):
      prewrite(fd)
    if data is not None:
      os.write(fd, data)
    else:
      fn(fd)
    if callable(postwrite):
      postwrite(fd)
    os.fsync(fd)
    if atime is not None and mtime is not None:
      os.utime(new_name, (atime, mtime))
    if not dry_run:
      os.rename(new_name, file_name)
      do_remove = False
  finally:
    if close:
      os.close(fd)
      result = None
    else:
      result = fd
    if do_remove:
      RemoveFile(new_name)

  return result


def FirstFree(seq, base=0):
  """Returns the first non-existing integer from seq.

  The seq argument should be a sorted list of positive integers. The
  first time the index of an element is smaller than the element
  value, the index will be returned.

  The base argument is used to start at a different offset,
  i.e. C{[3, 4, 6]} with I{offset=3} will return 5.

  Example: C{[0, 1, 3]} will return I{2}.

  @type seq: sequence
  @param seq: the sequence to be analyzed.
  @type base: int
  @param base: use this value as the base index of the sequence
  @rtype: int
  @return: the first non-used index in the sequence

  """
  for idx, elem in enumerate(seq):
    assert elem >= base, "Passed element is higher than base offset"
    if elem > idx + base:
      # idx is not used
      return idx + base
  return None


def all(seq, pred=bool): # pylint: disable-msg=W0622
  "Returns True if pred(x) is True for every element in the iterable"
  for _ in itertools.ifilterfalse(pred, seq):
    return False
  return True


def any(seq, pred=bool): # pylint: disable-msg=W0622
  "Returns True if pred(x) is True for at least one element in the iterable"
  for _ in itertools.ifilter(pred, seq):
    return True
  return False


def UniqueSequence(seq):
  """Returns a list with unique elements.

  Element order is preserved.

  @type seq: sequence
  @param seq: the sequence with the source elements
  @rtype: list
  @return: list of unique elements from seq

  """
  seen = set()
  return [i for i in seq if i not in seen and not seen.add(i)]


def NormalizeAndValidateMac(mac):
  """Normalizes and check if a MAC address is valid.

  Checks whether the supplied MAC address is formally correct, only
  accepts colon separated format. Normalize it to all lower.

  @type mac: str
  @param mac: the MAC to be validated
  @rtype: str
  @return: returns the normalized and validated MAC.

  @raise errors.OpPrereqError: If the MAC isn't valid

  """
  mac_check = re.compile("^([0-9a-f]{2}(:|$)){6}$", re.I)
  if not mac_check.match(mac):
    raise errors.OpPrereqError("Invalid MAC address specified: %s" %
                               mac, errors.ECODE_INVAL)

  return mac.lower()


def TestDelay(duration):
  """Sleep for a fixed amount of time.

  @type duration: float
  @param duration: the sleep duration
  @rtype: boolean
  @return: False for negative value, True otherwise

  """
  if duration < 0:
    return False, "Invalid sleep duration"
  time.sleep(duration)
  return True, None


def _CloseFDNoErr(fd, retries=5):
  """Close a file descriptor ignoring errors.

  @type fd: int
  @param fd: the file descriptor
  @type retries: int
  @param retries: how many retries to make, in case we get any
      other error than EBADF

  """
  try:
    os.close(fd)
  except OSError, err:
    if err.errno != errno.EBADF:
      if retries > 0:
        _CloseFDNoErr(fd, retries - 1)
    # else either it's closed already or we're out of retries, so we
    # ignore this and go on


def CloseFDs(noclose_fds=None):
  """Close file descriptors.

  This closes all file descriptors above 2 (i.e. except
  stdin/out/err).

  @type noclose_fds: list or None
  @param noclose_fds: if given, it denotes a list of file descriptor
      that should not be closed

  """
  # Default maximum for the number of available file descriptors.
  if 'SC_OPEN_MAX' in os.sysconf_names:
    try:
      MAXFD = os.sysconf('SC_OPEN_MAX')
      if MAXFD < 0:
        MAXFD = 1024
    except OSError:
      MAXFD = 1024
  else:
    MAXFD = 1024
  maxfd = resource.getrlimit(resource.RLIMIT_NOFILE)[1]
  if (maxfd == resource.RLIM_INFINITY):
    maxfd = MAXFD

  # Iterate through and close all file descriptors (except the standard ones)
  for fd in range(3, maxfd):
    if noclose_fds and fd in noclose_fds:
      continue
    _CloseFDNoErr(fd)


def Daemonize(logfile):
  """Daemonize the current process.

  This detaches the current process from the controlling terminal and
  runs it in the background as a daemon.

  @type logfile: str
  @param logfile: the logfile to which we should redirect stdout/stderr
  @rtype: int
  @return: the value zero

  """
  # pylint: disable-msg=W0212
  # yes, we really want os._exit
  UMASK = 077
  WORKDIR = "/"

  # this might fail
  pid = os.fork()
  if (pid == 0):  # The first child.
    os.setsid()
    # this might fail
    pid = os.fork() # Fork a second child.
    if (pid == 0):  # The second child.
      os.chdir(WORKDIR)
      os.umask(UMASK)
    else:
      # exit() or _exit()?  See below.
      os._exit(0) # Exit parent (the first child) of the second child.
  else:
    os._exit(0) # Exit parent of the first child.

  for fd in range(3):
    _CloseFDNoErr(fd)
  i = os.open("/dev/null", os.O_RDONLY) # stdin
  assert i == 0, "Can't close/reopen stdin"
  i = os.open(logfile, os.O_WRONLY|os.O_CREAT|os.O_APPEND, 0600) # stdout
  assert i == 1, "Can't close/reopen stdout"
  # Duplicate standard output to standard error.
  os.dup2(1, 2)
  return 0


def DaemonPidFileName(name):
  """Compute a ganeti pid file absolute path

  @type name: str
  @param name: the daemon name
  @rtype: str
  @return: the full path to the pidfile corresponding to the given
      daemon name

  """
  return os.path.join(constants.RUN_GANETI_DIR, "%s.pid" % name)


def WritePidFile(name):
  """Write the current process pidfile.

  The file will be written to L{constants.RUN_GANETI_DIR}I{/name.pid}

  @type name: str
  @param name: the daemon name to use
  @raise errors.GenericError: if the pid file already exists and
      points to a live process

  """
  pid = os.getpid()
  pidfilename = DaemonPidFileName(name)
  if IsProcessAlive(ReadPidFile(pidfilename)):
    raise errors.GenericError("%s contains a live process" % pidfilename)

  WriteFile(pidfilename, data="%d\n" % pid)


def RemovePidFile(name):
  """Remove the current process pidfile.

  Any errors are ignored.

  @type name: str
  @param name: the daemon name used to derive the pidfile name

  """
  pidfilename = DaemonPidFileName(name)
  # TODO: we could check here that the file contains our pid
  try:
    RemoveFile(pidfilename)
  except: # pylint: disable-msg=W0702
    pass


def KillProcess(pid, signal_=signal.SIGTERM, timeout=30,
                waitpid=False):
  """Kill a process given by its pid.

  @type pid: int
  @param pid: The PID to terminate.
  @type signal_: int
  @param signal_: The signal to send, by default SIGTERM
  @type timeout: int
  @param timeout: The timeout after which, if the process is still alive,
                  a SIGKILL will be sent. If not positive, no such checking
                  will be done
  @type waitpid: boolean
  @param waitpid: If true, we should waitpid on this process after
      sending signals, since it's our own child and otherwise it
      would remain as zombie

  """
  def _helper(pid, signal_, wait):
    """Simple helper to encapsulate the kill/waitpid sequence"""
    os.kill(pid, signal_)
    if wait:
      try:
        os.waitpid(pid, os.WNOHANG)
      except OSError:
        pass

  if pid <= 0:
    # kill with pid=0 == suicide
    raise errors.ProgrammerError("Invalid pid given '%s'" % pid)

  if not IsProcessAlive(pid):
    return

  _helper(pid, signal_, waitpid)

  if timeout <= 0:
    return

  def _CheckProcess():
    if not IsProcessAlive(pid):
      return

    try:
      (result_pid, _) = os.waitpid(pid, os.WNOHANG)
    except OSError:
      raise RetryAgain()

    if result_pid > 0:
      return

    raise RetryAgain()

  try:
    # Wait up to $timeout seconds
    Retry(_CheckProcess, (0.01, 1.5, 0.1), timeout)
  except RetryTimeout:
    pass

  if IsProcessAlive(pid):
    # Kill process if it's still alive
    _helper(pid, signal.SIGKILL, waitpid)


def FindFile(name, search_path, test=os.path.exists):
  """Look for a filesystem object in a given path.

  This is an abstract method to search for filesystem object (files,
  dirs) under a given search path.

  @type name: str
  @param name: the name to look for
  @type search_path: str
  @param search_path: location to start at
  @type test: callable
  @param test: a function taking one argument that should return True
      if the a given object is valid; the default value is
      os.path.exists, causing only existing files to be returned
  @rtype: str or None
  @return: full path to the object if found, None otherwise

  """
  # validate the filename mask
  if constants.EXT_PLUGIN_MASK.match(name) is None:
    logging.critical("Invalid value passed for external script name: '%s'",
                     name)
    return None

  for dir_name in search_path:
    item_name = os.path.sep.join([dir_name, name])
    # check the user test and that we're indeed resolving to the given
    # basename
    if test(item_name) and os.path.basename(item_name) == name:
      return item_name
  return None


def CheckVolumeGroupSize(vglist, vgname, minsize):
  """Checks if the volume group list is valid.

  The function will check if a given volume group is in the list of
  volume groups and has a minimum size.

  @type vglist: dict
  @param vglist: dictionary of volume group names and their size
  @type vgname: str
  @param vgname: the volume group we should check
  @type minsize: int
  @param minsize: the minimum size we accept
  @rtype: None or str
  @return: None for success, otherwise the error message

  """
  vgsize = vglist.get(vgname, None)
  if vgsize is None:
    return "volume group '%s' missing" % vgname
  elif vgsize < minsize:
    return ("volume group '%s' too small (%s MiB required, %d MiB found)" %
            (vgname, minsize, vgsize))
  return None


def SplitTime(value):
  """Splits time as floating point number into a tuple.

  @param value: Time in seconds
  @type value: int or float
  @return: Tuple containing (seconds, microseconds)

  """
  (seconds, microseconds) = divmod(int(value * 1000000), 1000000)

  assert 0 <= seconds, \
    "Seconds must be larger than or equal to 0, but are %s" % seconds
  assert 0 <= microseconds <= 999999, \
    "Microseconds must be 0-999999, but are %s" % microseconds

  return (int(seconds), int(microseconds))


def MergeTime(timetuple):
  """Merges a tuple into time as a floating point number.

  @param timetuple: Time as tuple, (seconds, microseconds)
  @type timetuple: tuple
  @return: Time as a floating point number expressed in seconds

  """
  (seconds, microseconds) = timetuple

  assert 0 <= seconds, \
    "Seconds must be larger than or equal to 0, but are %s" % seconds
  assert 0 <= microseconds <= 999999, \
    "Microseconds must be 0-999999, but are %s" % microseconds

  return float(seconds) + (float(microseconds) * 0.000001)


def GetDaemonPort(daemon_name):
  """Get the daemon port for this cluster.

  Note that this routine does not read a ganeti-specific file, but
  instead uses C{socket.getservbyname} to allow pre-customization of
  this parameter outside of Ganeti.

  @type daemon_name: string
  @param daemon_name: daemon name (in constants.DAEMONS_PORTS)
  @rtype: int

  """
  if daemon_name not in constants.DAEMONS_PORTS:
    raise errors.ProgrammerError("Unknown daemon: %s" % daemon_name)

  (proto, default_port) = constants.DAEMONS_PORTS[daemon_name]
  try:
    port = socket.getservbyname(daemon_name, proto)
  except socket.error:
    port = default_port

  return port


def SetupLogging(logfile, debug=False, stderr_logging=False, program="",
                 multithreaded=False):
  """Configures the logging module.

  @type logfile: str
  @param logfile: the filename to which we should log
  @type debug: boolean
  @param debug: whether to enable debug messages too or
      only those at C{INFO} and above level
  @type stderr_logging: boolean
  @param stderr_logging: whether we should also log to the standard error
  @type program: str
  @param program: the name under which we should log messages
  @type multithreaded: boolean
  @param multithreaded: if True, will add the thread name to the log file
  @raise EnvironmentError: if we can't open the log file and
      stderr logging is disabled

  """
  fmt = "%(asctime)s: " + program + " pid=%(process)d"
  if multithreaded:
    fmt += "/%(threadName)s"
  if debug:
    fmt += " %(module)s:%(lineno)s"
  fmt += " %(levelname)s %(message)s"
  formatter = logging.Formatter(fmt)

  root_logger = logging.getLogger("")
  root_logger.setLevel(logging.NOTSET)

  # Remove all previously setup handlers
  for handler in root_logger.handlers:
    handler.close()
    root_logger.removeHandler(handler)

  if stderr_logging:
    stderr_handler = logging.StreamHandler()
    stderr_handler.setFormatter(formatter)
    if debug:
      stderr_handler.setLevel(logging.NOTSET)
    else:
      stderr_handler.setLevel(logging.CRITICAL)
    root_logger.addHandler(stderr_handler)

  # this can fail, if the logging directories are not setup or we have
  # a permisssion problem; in this case, it's best to log but ignore
  # the error if stderr_logging is True, and if false we re-raise the
  # exception since otherwise we could run but without any logs at all
  try:
    logfile_handler = logging.FileHandler(logfile)
    logfile_handler.setFormatter(formatter)
    if debug:
      logfile_handler.setLevel(logging.DEBUG)
    else:
      logfile_handler.setLevel(logging.INFO)
    root_logger.addHandler(logfile_handler)
  except EnvironmentError:
    if stderr_logging:
      logging.exception("Failed to enable logging to file '%s'", logfile)
    else:
      # we need to re-raise the exception
      raise


def IsNormAbsPath(path):
  """Check whether a path is absolute and also normalized

  This avoids things like /dir/../../other/path to be valid.

  """
  return os.path.normpath(path) == path and os.path.isabs(path)


def TailFile(fname, lines=20):
  """Return the last lines from a file.

  @note: this function will only read and parse the last 4KB of
      the file; if the lines are very long, it could be that less
      than the requested number of lines are returned

  @param fname: the file name
  @type lines: int
  @param lines: the (maximum) number of lines to return

  """
  fd = open(fname, "r")
  try:
    fd.seek(0, 2)
    pos = fd.tell()
    pos = max(0, pos-4096)
    fd.seek(pos, 0)
    raw_data = fd.read()
  finally:
    fd.close()

  rows = raw_data.splitlines()
  return rows[-lines:]


def SafeEncode(text):
  """Return a 'safe' version of a source string.

  This function mangles the input string and returns a version that
  should be safe to display/encode as ASCII. To this end, we first
  convert it to ASCII using the 'backslashreplace' encoding which
  should get rid of any non-ASCII chars, and then we process it
  through a loop copied from the string repr sources in the python; we
  don't use string_escape anymore since that escape single quotes and
  backslashes too, and that is too much; and that escaping is not
  stable, i.e. string_escape(string_escape(x)) != string_escape(x).

  @type text: str or unicode
  @param text: input data
  @rtype: str
  @return: a safe version of text

  """
  if isinstance(text, unicode):
    # only if unicode; if str already, we handle it below
    text = text.encode('ascii', 'backslashreplace')
  resu = ""
  for char in text:
    c = ord(char)
    if char  == '\t':
      resu += r'\t'
    elif char == '\n':
      resu += r'\n'
    elif char == '\r':
      resu += r'\'r'
    elif c < 32 or c >= 127: # non-printable
      resu += "\\x%02x" % (c & 0xff)
    else:
      resu += char
  return resu


def UnescapeAndSplit(text, sep=","):
  """Split and unescape a string based on a given separator.

  This function splits a string based on a separator where the
  separator itself can be escape in order to be an element of the
  elements. The escaping rules are (assuming coma being the
  separator):
    - a plain , separates the elements
    - a sequence \\\\, (double backslash plus comma) is handled as a
      backslash plus a separator comma
    - a sequence \, (backslash plus comma) is handled as a
      non-separator comma

  @type text: string
  @param text: the string to split
  @type sep: string
  @param text: the separator
  @rtype: string
  @return: a list of strings

  """
  # we split the list by sep (with no escaping at this stage)
  slist = text.split(sep)
  # next, we revisit the elements and if any of them ended with an odd
  # number of backslashes, then we join it with the next
  rlist = []
  while slist:
    e1 = slist.pop(0)
    if e1.endswith("\\"):
      num_b = len(e1) - len(e1.rstrip("\\"))
      if num_b % 2 == 1:
        e2 = slist.pop(0)
        # here the backslashes remain (all), and will be reduced in
        # the next step
        rlist.append(e1 + sep + e2)
        continue
    rlist.append(e1)
  # finally, replace backslash-something with something
  rlist = [re.sub(r"\\(.)", r"\1", v) for v in rlist]
  return rlist


def CommaJoin(names):
  """Nicely join a set of identifiers.

  @param names: set, list or tuple
  @return: a string with the formatted results

  """
  return ", ".join([str(val) for val in names])


def BytesToMebibyte(value):
  """Converts bytes to mebibytes.

  @type value: int
  @param value: Value in bytes
  @rtype: int
  @return: Value in mebibytes

  """
  return int(round(value / (1024.0 * 1024.0), 0))


def CalculateDirectorySize(path):
  """Calculates the size of a directory recursively.

  @type path: string
  @param path: Path to directory
  @rtype: int
  @return: Size in mebibytes

  """
  size = 0

  for (curpath, _, files) in os.walk(path):
    for filename in files:
      st = os.lstat(os.path.join(curpath, filename))
      size += st.st_size

  return BytesToMebibyte(size)


def GetFilesystemStats(path):
  """Returns the total and free space on a filesystem.

  @type path: string
  @param path: Path on filesystem to be examined
  @rtype: int
  @return: tuple of (Total space, Free space) in mebibytes

  """
  st = os.statvfs(path)

  fsize = BytesToMebibyte(st.f_bavail * st.f_frsize)
  tsize = BytesToMebibyte(st.f_blocks * st.f_frsize)
  return (tsize, fsize)


def LockedMethod(fn):
  """Synchronized object access decorator.

  This decorator is intended to protect access to an object using the
  object's own lock which is hardcoded to '_lock'.

  """
  def _LockDebug(*args, **kwargs):
    if debug_locks:
      logging.debug(*args, **kwargs)

  def wrapper(self, *args, **kwargs):
    # pylint: disable-msg=W0212
    assert hasattr(self, '_lock')
    lock = self._lock
    _LockDebug("Waiting for %s", lock)
    lock.acquire()
    try:
      _LockDebug("Acquired %s", lock)
      result = fn(self, *args, **kwargs)
    finally:
      _LockDebug("Releasing %s", lock)
      lock.release()
      _LockDebug("Released %s", lock)
    return result
  return wrapper


def LockFile(fd):
  """Locks a file using POSIX locks.

  @type fd: int
  @param fd: the file descriptor we need to lock

  """
  try:
    fcntl.flock(fd, fcntl.LOCK_EX | fcntl.LOCK_NB)
  except IOError, err:
    if err.errno == errno.EAGAIN:
      raise errors.LockError("File already locked")
    raise


def FormatTime(val):
  """Formats a time value.

  @type val: float or None
  @param val: the timestamp as returned by time.time()
  @return: a string value or N/A if we don't have a valid timestamp

  """
  if val is None or not isinstance(val, (int, float)):
    return "N/A"
  # these two codes works on Linux, but they are not guaranteed on all
  # platforms
  return time.strftime("%F %T", time.localtime(val))


def ReadWatcherPauseFile(filename, now=None, remove_after=3600):
  """Reads the watcher pause file.

  @type filename: string
  @param filename: Path to watcher pause file
  @type now: None, float or int
  @param now: Current time as Unix timestamp
  @type remove_after: int
  @param remove_after: Remove watcher pause file after specified amount of
    seconds past the pause end time

  """
  if now is None:
    now = time.time()

  try:
    value = ReadFile(filename)
  except IOError, err:
    if err.errno != errno.ENOENT:
      raise
    value = None

  if value is not None:
    try:
      value = int(value)
    except ValueError:
      logging.warning(("Watcher pause file (%s) contains invalid value,"
                       " removing it"), filename)
      RemoveFile(filename)
      value = None

    if value is not None:
      # Remove file if it's outdated
      if now > (value + remove_after):
        RemoveFile(filename)
        value = None

      elif now > value:
        value = None

  return value


class RetryTimeout(Exception):
  """Retry loop timed out.

  """


class RetryAgain(Exception):
  """Retry again.

  """


class _RetryDelayCalculator(object):
  """Calculator for increasing delays.

  """
  __slots__ = [
    "_factor",
    "_limit",
    "_next",
    "_start",
    ]

  def __init__(self, start, factor, limit):
    """Initializes this class.

    @type start: float
    @param start: Initial delay
    @type factor: float
    @param factor: Factor for delay increase
    @type limit: float or None
    @param limit: Upper limit for delay or None for no limit

    """
    assert start > 0.0
    assert factor >= 1.0
    assert limit is None or limit >= 0.0

    self._start = start
    self._factor = factor
    self._limit = limit

    self._next = start

  def __call__(self):
    """Returns current delay and calculates the next one.

    """
    current = self._next

    # Update for next run
    if self._limit is None or self._next < self._limit:
      self._next = max(self._limit, self._next * self._factor)

    return current


#: Special delay to specify whole remaining timeout
RETRY_REMAINING_TIME = object()


def Retry(fn, delay, timeout, args=None, wait_fn=time.sleep,
          _time_fn=time.time):
  """Call a function repeatedly until it succeeds.

  The function C{fn} is called repeatedly until it doesn't throw L{RetryAgain}
  anymore. Between calls a delay, specified by C{delay}, is inserted. After a
  total of C{timeout} seconds, this function throws L{RetryTimeout}.

  C{delay} can be one of the following:
    - callable returning the delay length as a float
    - Tuple of (start, factor, limit)
    - L{RETRY_REMAINING_TIME} to sleep until the timeout expires (this is
      useful when overriding L{wait_fn} to wait for an external event)
    - A static delay as a number (int or float)

  @type fn: callable
  @param fn: Function to be called
  @param delay: Either a callable (returning the delay), a tuple of (start,
                factor, limit) (see L{_RetryDelayCalculator}),
                L{RETRY_REMAINING_TIME} or a number (int or float)
  @type timeout: float
  @param timeout: Total timeout
  @type wait_fn: callable
  @param wait_fn: Waiting function
  @return: Return value of function

  """
  assert callable(fn)
  assert callable(wait_fn)
  assert callable(_time_fn)

  if args is None:
    args = []

  end_time = _time_fn() + timeout

  if callable(delay):
    # External function to calculate delay
    calc_delay = delay

  elif isinstance(delay, (tuple, list)):
    # Increasing delay with optional upper boundary
    (start, factor, limit) = delay
    calc_delay = _RetryDelayCalculator(start, factor, limit)

  elif delay is RETRY_REMAINING_TIME:
    # Always use the remaining time
    calc_delay = None

  else:
    # Static delay
    calc_delay = lambda: delay

  assert calc_delay is None or callable(calc_delay)

  while True:
    try:
      # pylint: disable-msg=W0142
      return fn(*args)
    except RetryAgain:
      pass

    remaining_time = end_time - _time_fn()

    if remaining_time < 0.0:
      raise RetryTimeout()

    assert remaining_time >= 0.0

    if calc_delay is None:
      wait_fn(remaining_time)
    else:
      current_delay = calc_delay()
      if current_delay > 0.0:
        wait_fn(current_delay)


class FileLock(object):
  """Utility class for file locks.

  """
  def __init__(self, filename):
    """Constructor for FileLock.

    This will open the file denoted by the I{filename} argument.

    @type filename: str
    @param filename: path to the file to be locked

    """
    self.filename = filename
    self.fd = open(self.filename, "w")

  def __del__(self):
    self.Close()

  def Close(self):
    """Close the file and release the lock.

    """
    if self.fd:
      self.fd.close()
      self.fd = None

  def _flock(self, flag, blocking, timeout, errmsg):
    """Wrapper for fcntl.flock.

    @type flag: int
    @param flag: operation flag
    @type blocking: bool
    @param blocking: whether the operation should be done in blocking mode.
    @type timeout: None or float
    @param timeout: for how long the operation should be retried (implies
                    non-blocking mode).
    @type errmsg: string
    @param errmsg: error message in case operation fails.

    """
    assert self.fd, "Lock was closed"
    assert timeout is None or timeout >= 0, \
      "If specified, timeout must be positive"

    if timeout is not None:
      flag |= fcntl.LOCK_NB
      timeout_end = time.time() + timeout

    # Blocking doesn't have effect with timeout
    elif not blocking:
      flag |= fcntl.LOCK_NB
      timeout_end = None

    # TODO: Convert to utils.Retry

    retry = True
    while retry:
      try:
        fcntl.flock(self.fd, flag)
        retry = False
      except IOError, err:
        if err.errno in (errno.EAGAIN, ):
          if timeout_end is not None and time.time() < timeout_end:
            # Wait before trying again
            time.sleep(max(0.1, min(1.0, timeout)))
          else:
            raise errors.LockError(errmsg)
        else:
          logging.exception("fcntl.flock failed")
          raise

  def Exclusive(self, blocking=False, timeout=None):
    """Locks the file in exclusive mode.

    @type blocking: boolean
    @param blocking: whether to block and wait until we
        can lock the file or return immediately
    @type timeout: int or None
    @param timeout: if not None, the duration to wait for the lock
        (in blocking mode)

    """
    self._flock(fcntl.LOCK_EX, blocking, timeout,
                "Failed to lock %s in exclusive mode" % self.filename)

  def Shared(self, blocking=False, timeout=None):
    """Locks the file in shared mode.

    @type blocking: boolean
    @param blocking: whether to block and wait until we
        can lock the file or return immediately
    @type timeout: int or None
    @param timeout: if not None, the duration to wait for the lock
        (in blocking mode)

    """
    self._flock(fcntl.LOCK_SH, blocking, timeout,
                "Failed to lock %s in shared mode" % self.filename)

  def Unlock(self, blocking=True, timeout=None):
    """Unlocks the file.

    According to C{flock(2)}, unlocking can also be a nonblocking
    operation::

      To make a non-blocking request, include LOCK_NB with any of the above
      operations.

    @type blocking: boolean
    @param blocking: whether to block and wait until we
        can lock the file or return immediately
    @type timeout: int or None
    @param timeout: if not None, the duration to wait for the lock
        (in blocking mode)

    """
    self._flock(fcntl.LOCK_UN, blocking, timeout,
                "Failed to unlock %s" % self.filename)


def SignalHandled(signums):
  """Signal Handled decoration.

  This special decorator installs a signal handler and then calls the target
  function. The function must accept a 'signal_handlers' keyword argument,
  which will contain a dict indexed by signal number, with SignalHandler
  objects as values.

  The decorator can be safely stacked with iself, to handle multiple signals
  with different handlers.

  @type signums: list
  @param signums: signals to intercept

  """
  def wrap(fn):
    def sig_function(*args, **kwargs):
      assert 'signal_handlers' not in kwargs or \
             kwargs['signal_handlers'] is None or \
             isinstance(kwargs['signal_handlers'], dict), \
             "Wrong signal_handlers parameter in original function call"
      if 'signal_handlers' in kwargs and kwargs['signal_handlers'] is not None:
        signal_handlers = kwargs['signal_handlers']
      else:
        signal_handlers = {}
        kwargs['signal_handlers'] = signal_handlers
      sighandler = SignalHandler(signums)
      try:
        for sig in signums:
          signal_handlers[sig] = sighandler
        return fn(*args, **kwargs)
      finally:
        sighandler.Reset()
    return sig_function
  return wrap


class SignalHandler(object):
  """Generic signal handler class.

  It automatically restores the original handler when deconstructed or
  when L{Reset} is called. You can either pass your own handler
  function in or query the L{called} attribute to detect whether the
  signal was sent.

  @type signum: list
  @ivar signum: the signals we handle
  @type called: boolean
  @ivar called: tracks whether any of the signals have been raised

  """
  def __init__(self, signum):
    """Constructs a new SignalHandler instance.

    @type signum: int or list of ints
    @param signum: Single signal number or set of signal numbers

    """
    self.signum = set(signum)
    self.called = False

    self._previous = {}
    try:
      for signum in self.signum:
        # Setup handler
        prev_handler = signal.signal(signum, self._HandleSignal)
        try:
          self._previous[signum] = prev_handler
        except:
          # Restore previous handler
          signal.signal(signum, prev_handler)
          raise
    except:
      # Reset all handlers
      self.Reset()
      # Here we have a race condition: a handler may have already been called,
      # but there's not much we can do about it at this point.
      raise

  def __del__(self):
    self.Reset()

  def Reset(self):
    """Restore previous handler.

    This will reset all the signals to their previous handlers.

    """
    for signum, prev_handler in self._previous.items():
      signal.signal(signum, prev_handler)
      # If successful, remove from dict
      del self._previous[signum]

  def Clear(self):
    """Unsets the L{called} flag.

    This function can be used in case a signal may arrive several times.

    """
    self.called = False

  # we don't care about arguments, but we leave them named for the future
  def _HandleSignal(self, signum, frame): # pylint: disable-msg=W0613
    """Actual signal handling function.

    """
    # This is not nice and not absolutely atomic, but it appears to be the only
    # solution in Python -- there are no atomic types.
    self.called = True


class FieldSet(object):
  """A simple field set.

  Among the features are:
    - checking if a string is among a list of static string or regex objects
    - checking if a whole list of string matches
    - returning the matching groups from a regex match

  Internally, all fields are held as regular expression objects.

  """
  def __init__(self, *items):
    self.items = [re.compile("^%s$" % value) for value in items]

  def Extend(self, other_set):
    """Extend the field set with the items from another one"""
    self.items.extend(other_set.items)

  def Matches(self, field):
    """Checks if a field matches the current set

    @type field: str
    @param field: the string to match
    @return: either None or a regular expression match object

    """
    for m in itertools.ifilter(None, (val.match(field) for val in self.items)):
      return m
    return None

  def NonMatching(self, items):
    """Returns the list of fields not matching the current set

    @type items: list
    @param items: the list of fields to check
    @rtype: list
    @return: list of non-matching fields

    """
    return [val for val in items if not self.Matches(val)]<|MERGE_RESOLUTION|>--- conflicted
+++ resolved
@@ -490,13 +490,8 @@
     return 0
 
   try:
-<<<<<<< HEAD
     pid = int(raw_data)
-  except ValueError, err:
-=======
-    pid = int(pf.read())
   except (TypeError, ValueError), err:
->>>>>>> 825e13df
     logging.info("Can't parse pid file contents", exc_info=True)
     return 0
 
