--- conflicted
+++ resolved
@@ -566,11 +566,8 @@
     logging.exception("Error while removing cluster secrets")
 
   utils.StopDaemon(constants.CONFD)
-<<<<<<< HEAD
+  utils.StopDaemon(constants.MOND)
   utils.StopDaemon(constants.KVMD)
-=======
-  utils.StopDaemon(constants.MOND)
->>>>>>> cdb0a458
 
   # Raise a custom exception (handled in ganeti-noded)
   raise errors.QuitGanetiException(True, "Shutdown scheduled")
