--- conflicted
+++ resolved
@@ -28,12 +28,7 @@
 from ganeti import errors
 from ganeti import locking
 from ganeti import objects
-<<<<<<< HEAD
-=======
 from ganeti import opcodes
-from ganeti import qlang
-from ganeti import query
->>>>>>> c4460a46
 from ganeti import utils
 from ganeti.masterd import iallocator
 from ganeti.cmdlib.base import LogicalUnit, NoHooksLU, ResultWithJobs
