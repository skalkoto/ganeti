#
#

# Copyright (C) 2006, 2007, 2008, 2009, 2010, 2011, 2012, 2013 Google Inc.
#
# This program is free software; you can redistribute it and/or modify
# it under the terms of the GNU General Public License as published by
# the Free Software Foundation; either version 2 of the License, or
# (at your option) any later version.
#
# This program is distributed in the hope that it will be useful, but
# WITHOUT ANY WARRANTY; without even the implied warranty of
# MERCHANTABILITY or FITNESS FOR A PARTICULAR PURPOSE.  See the GNU
# General Public License for more details.
#
# You should have received a copy of the GNU General Public License
# along with this program; if not, write to the Free Software
# Foundation, Inc., 51 Franklin Street, Fifth Floor, Boston, MA
# 02110-1301, USA.


"""Logical units dealing with instances."""

import OpenSSL
import copy
import logging
import os

from ganeti import compat
from ganeti import constants
from ganeti import errors
from ganeti import ht
from ganeti import hypervisor
from ganeti import locking
from ganeti.masterd import iallocator
from ganeti import masterd
from ganeti import netutils
from ganeti import objects
from ganeti import opcodes
from ganeti import pathutils
from ganeti import rpc
from ganeti import utils

from ganeti.cmdlib.base import NoHooksLU, LogicalUnit, ResultWithJobs

from ganeti.cmdlib.common import INSTANCE_DOWN, \
  INSTANCE_NOT_RUNNING, CAN_CHANGE_INSTANCE_OFFLINE, CheckNodeOnline, \
  ShareAll, GetDefaultIAllocator, CheckInstanceNodeGroups, \
  LoadNodeEvacResult, CheckIAllocatorOrNode, CheckParamsNotGlobal, \
  IsExclusiveStorageEnabledNode, CheckHVParams, CheckOSParams, \
  AnnotateDiskParams, GetUpdatedParams, ExpandInstanceUuidAndName, \
  ComputeIPolicySpecViolation, CheckInstanceState, ExpandNodeUuidAndName, \
  CheckDiskTemplateEnabled
from ganeti.cmdlib.instance_storage import CreateDisks, \
  CheckNodesFreeDiskPerVG, WipeDisks, WipeOrCleanupDisks, WaitForSync, \
  IsExclusiveStorageEnabledNodeUuid, CreateSingleBlockDev, ComputeDisks, \
  CheckRADOSFreeSpace, ComputeDiskSizePerVG, GenerateDiskTemplate, \
  StartInstanceDisks, ShutdownInstanceDisks, AssembleInstanceDisks, \
  CheckSpindlesExclusiveStorage
from ganeti.cmdlib.instance_utils import BuildInstanceHookEnvByObject, \
  GetClusterDomainSecret, BuildInstanceHookEnv, NICListToTuple, \
  NICToTuple, CheckNodeNotDrained, RemoveInstance, CopyLockList, \
  ReleaseLocks, CheckNodeVmCapable, CheckTargetNodeIPolicy, \
  GetInstanceInfoText, RemoveDisks, CheckNodeFreeMemory, \
  CheckInstanceBridgesExist, CheckNicsBridgesExist, CheckNodeHasOS

import ganeti.masterd.instance


#: Type description for changes as returned by L{_ApplyContainerMods}'s
#: callbacks
_TApplyContModsCbChanges = \
  ht.TMaybeListOf(ht.TAnd(ht.TIsLength(2), ht.TItems([
    ht.TNonEmptyString,
    ht.TAny,
    ])))


def _CheckHostnameSane(lu, name):
  """Ensures that a given hostname resolves to a 'sane' name.

  The given name is required to be a prefix of the resolved hostname,
  to prevent accidental mismatches.

  @param lu: the logical unit on behalf of which we're checking
  @param name: the name we should resolve and check
  @return: the resolved hostname object

  """
  hostname = netutils.GetHostname(name=name)
  if hostname.name != name:
    lu.LogInfo("Resolved given name '%s' to '%s'", name, hostname.name)
  if not utils.MatchNameComponent(name, [hostname.name]):
    raise errors.OpPrereqError(("Resolved hostname '%s' does not look the"
                                " same as given hostname '%s'") %
                               (hostname.name, name), errors.ECODE_INVAL)
  return hostname


def _CheckOpportunisticLocking(op):
  """Generate error if opportunistic locking is not possible.

  """
  if op.opportunistic_locking and not op.iallocator:
    raise errors.OpPrereqError("Opportunistic locking is only available in"
                               " combination with an instance allocator",
                               errors.ECODE_INVAL)


def _CreateInstanceAllocRequest(op, disks, nics, beparams, node_name_whitelist):
  """Wrapper around IAReqInstanceAlloc.

  @param op: The instance opcode
  @param disks: The computed disks
  @param nics: The computed nics
  @param beparams: The full filled beparams
  @param node_name_whitelist: List of nodes which should appear as online to the
    allocator (unless the node is already marked offline)

  @returns: A filled L{iallocator.IAReqInstanceAlloc}

  """
  spindle_use = beparams[constants.BE_SPINDLE_USE]
  return iallocator.IAReqInstanceAlloc(name=op.instance_name,
                                       disk_template=op.disk_template,
                                       tags=op.tags,
                                       os=op.os_type,
                                       vcpus=beparams[constants.BE_VCPUS],
                                       memory=beparams[constants.BE_MAXMEM],
                                       spindle_use=spindle_use,
                                       disks=disks,
                                       nics=[n.ToDict() for n in nics],
                                       hypervisor=op.hypervisor,
                                       node_whitelist=node_name_whitelist)


def _ComputeFullBeParams(op, cluster):
  """Computes the full beparams.

  @param op: The instance opcode
  @param cluster: The cluster config object

  @return: The fully filled beparams

  """
  default_beparams = cluster.beparams[constants.PP_DEFAULT]
  for param, value in op.beparams.iteritems():
    if value == constants.VALUE_AUTO:
      op.beparams[param] = default_beparams[param]
  objects.UpgradeBeParams(op.beparams)
  utils.ForceDictType(op.beparams, constants.BES_PARAMETER_TYPES)
  return cluster.SimpleFillBE(op.beparams)


def _ComputeNics(op, cluster, default_ip, cfg, ec_id):
  """Computes the nics.

  @param op: The instance opcode
  @param cluster: Cluster configuration object
  @param default_ip: The default ip to assign
  @param cfg: An instance of the configuration object
  @param ec_id: Execution context ID

  @returns: The build up nics

  """
  nics = []
  for nic in op.nics:
    nic_mode_req = nic.get(constants.INIC_MODE, None)
    nic_mode = nic_mode_req
    if nic_mode is None or nic_mode == constants.VALUE_AUTO:
      nic_mode = cluster.nicparams[constants.PP_DEFAULT][constants.NIC_MODE]

    net = nic.get(constants.INIC_NETWORK, None)
    link = nic.get(constants.NIC_LINK, None)
    ip = nic.get(constants.INIC_IP, None)

    if net is None or net.lower() == constants.VALUE_NONE:
      net = None
    else:
      if nic_mode_req is not None or link is not None:
        raise errors.OpPrereqError("If network is given, no mode or link"
                                   " is allowed to be passed",
                                   errors.ECODE_INVAL)

    # ip validity checks
    if ip is None or ip.lower() == constants.VALUE_NONE:
      nic_ip = None
    elif ip.lower() == constants.VALUE_AUTO:
      if not op.name_check:
        raise errors.OpPrereqError("IP address set to auto but name checks"
                                   " have been skipped",
                                   errors.ECODE_INVAL)
      nic_ip = default_ip
    else:
      # We defer pool operations until later, so that the iallocator has
      # filled in the instance's node(s) dimara
      if ip.lower() == constants.NIC_IP_POOL:
        if net is None:
          raise errors.OpPrereqError("if ip=pool, parameter network"
                                     " must be passed too",
                                     errors.ECODE_INVAL)

      elif not netutils.IPAddress.IsValid(ip):
        raise errors.OpPrereqError("Invalid IP address '%s'" % ip,
                                   errors.ECODE_INVAL)

      nic_ip = ip

    # TODO: check the ip address for uniqueness
    if nic_mode == constants.NIC_MODE_ROUTED and not nic_ip:
      raise errors.OpPrereqError("Routed nic mode requires an ip address",
                                 errors.ECODE_INVAL)

    # MAC address verification
    mac = nic.get(constants.INIC_MAC, constants.VALUE_AUTO)
    if mac not in (constants.VALUE_AUTO, constants.VALUE_GENERATE):
      mac = utils.NormalizeAndValidateMac(mac)

      try:
        # TODO: We need to factor this out
        cfg.ReserveMAC(mac, ec_id)
      except errors.ReservationError:
        raise errors.OpPrereqError("MAC address %s already in use"
                                   " in cluster" % mac,
                                   errors.ECODE_NOTUNIQUE)

    #  Build nic parameters
    nicparams = {}
    if nic_mode_req:
      nicparams[constants.NIC_MODE] = nic_mode
    if link:
      nicparams[constants.NIC_LINK] = link

    check_params = cluster.SimpleFillNIC(nicparams)
    objects.NIC.CheckParameterSyntax(check_params)
    net_uuid = cfg.LookupNetwork(net)
    name = nic.get(constants.INIC_NAME, None)
    if name is not None and name.lower() == constants.VALUE_NONE:
      name = None
    nic_obj = objects.NIC(mac=mac, ip=nic_ip, name=name,
                          network=net_uuid, nicparams=nicparams)
    nic_obj.uuid = cfg.GenerateUniqueID(ec_id)
    nics.append(nic_obj)

  return nics


def _CheckForConflictingIp(lu, ip, node_uuid):
  """In case of conflicting IP address raise error.

  @type ip: string
  @param ip: IP address
  @type node_uuid: string
  @param node_uuid: node UUID

  """
  (conf_net, _) = lu.cfg.CheckIPInNodeGroup(ip, node_uuid)
  if conf_net is not None:
    raise errors.OpPrereqError(("The requested IP address (%s) belongs to"
                                " network %s, but the target NIC does not." %
                                (ip, conf_net)),
                               errors.ECODE_STATE)

  return (None, None)


def _ComputeIPolicyInstanceSpecViolation(
  ipolicy, instance_spec, disk_template,
  _compute_fn=ComputeIPolicySpecViolation):
  """Compute if instance specs meets the specs of ipolicy.

  @type ipolicy: dict
  @param ipolicy: The ipolicy to verify against
  @param instance_spec: dict
  @param instance_spec: The instance spec to verify
  @type disk_template: string
  @param disk_template: the disk template of the instance
  @param _compute_fn: The function to verify ipolicy (unittest only)
  @see: L{ComputeIPolicySpecViolation}

  """
  mem_size = instance_spec.get(constants.ISPEC_MEM_SIZE, None)
  cpu_count = instance_spec.get(constants.ISPEC_CPU_COUNT, None)
  disk_count = instance_spec.get(constants.ISPEC_DISK_COUNT, 0)
  disk_sizes = instance_spec.get(constants.ISPEC_DISK_SIZE, [])
  nic_count = instance_spec.get(constants.ISPEC_NIC_COUNT, 0)
  spindle_use = instance_spec.get(constants.ISPEC_SPINDLE_USE, None)

  return _compute_fn(ipolicy, mem_size, cpu_count, disk_count, nic_count,
                     disk_sizes, spindle_use, disk_template)


def _CheckOSVariant(os_obj, name):
  """Check whether an OS name conforms to the os variants specification.

  @type os_obj: L{objects.OS}
  @param os_obj: OS object to check
  @type name: string
  @param name: OS name passed by the user, to check for validity

  """
  variant = objects.OS.GetVariant(name)
  if not os_obj.supported_variants:
    if variant:
      raise errors.OpPrereqError("OS '%s' doesn't support variants ('%s'"
                                 " passed)" % (os_obj.name, variant),
                                 errors.ECODE_INVAL)
    return
  if not variant:
    raise errors.OpPrereqError("OS name must include a variant",
                               errors.ECODE_INVAL)

  if variant not in os_obj.supported_variants:
    raise errors.OpPrereqError("Unsupported OS variant", errors.ECODE_INVAL)


class LUInstanceCreate(LogicalUnit):
  """Create an instance.

  """
  HPATH = "instance-add"
  HTYPE = constants.HTYPE_INSTANCE
  REQ_BGL = False

  def _CheckDiskTemplateValid(self):
    """Checks validity of disk template.

    """
    cluster = self.cfg.GetClusterInfo()
    if self.op.disk_template is None:
      # FIXME: It would be better to take the default disk template from the
      # ipolicy, but for the ipolicy we need the primary node, which we get from
      # the iallocator, which wants the disk template as input. To solve this
      # chicken-and-egg problem, it should be possible to specify just a node
      # group from the iallocator and take the ipolicy from that.
      self.op.disk_template = cluster.enabled_disk_templates[0]
    CheckDiskTemplateEnabled(cluster, self.op.disk_template)

  def _CheckDiskArguments(self):
    """Checks validity of disk-related arguments.

    """
    # check that disk's names are unique and valid
    utils.ValidateDeviceNames("disk", self.op.disks)

    self._CheckDiskTemplateValid()

    # check disks. parameter names and consistent adopt/no-adopt strategy
    has_adopt = has_no_adopt = False
    for disk in self.op.disks:
      if self.op.disk_template != constants.DT_EXT:
        utils.ForceDictType(disk, constants.IDISK_PARAMS_TYPES)
      if constants.IDISK_ADOPT in disk:
        has_adopt = True
      else:
        has_no_adopt = True
    if has_adopt and has_no_adopt:
      raise errors.OpPrereqError("Either all disks are adopted or none is",
                                 errors.ECODE_INVAL)
    if has_adopt:
      if self.op.disk_template not in constants.DTS_MAY_ADOPT:
        raise errors.OpPrereqError("Disk adoption is not supported for the"
                                   " '%s' disk template" %
                                   self.op.disk_template,
                                   errors.ECODE_INVAL)
      if self.op.iallocator is not None:
        raise errors.OpPrereqError("Disk adoption not allowed with an"
                                   " iallocator script", errors.ECODE_INVAL)
      if self.op.mode == constants.INSTANCE_IMPORT:
        raise errors.OpPrereqError("Disk adoption not allowed for"
                                   " instance import", errors.ECODE_INVAL)
    else:
      if self.op.disk_template in constants.DTS_MUST_ADOPT:
        raise errors.OpPrereqError("Disk template %s requires disk adoption,"
                                   " but no 'adopt' parameter given" %
                                   self.op.disk_template,
                                   errors.ECODE_INVAL)

    self.adopt_disks = has_adopt

  def CheckArguments(self):
    """Check arguments.

    """
    # do not require name_check to ease forward/backward compatibility
    # for tools
    if self.op.no_install and self.op.start:
      self.LogInfo("No-installation mode selected, disabling startup")
      self.op.start = False
    # validate/normalize the instance name
    self.op.instance_name = \
      netutils.Hostname.GetNormalizedName(self.op.instance_name)

    if self.op.ip_check and not self.op.name_check:
      # TODO: make the ip check more flexible and not depend on the name check
      raise errors.OpPrereqError("Cannot do IP address check without a name"
                                 " check", errors.ECODE_INVAL)

    # check nics' parameter names
    for nic in self.op.nics:
      utils.ForceDictType(nic, constants.INIC_PARAMS_TYPES)
    # check that NIC's parameters names are unique and valid
    utils.ValidateDeviceNames("NIC", self.op.nics)

    self._CheckDiskArguments()

    # instance name verification
    if self.op.name_check:
      self.hostname = _CheckHostnameSane(self, self.op.instance_name)
      self.op.instance_name = self.hostname.name
      # used in CheckPrereq for ip ping check
      self.check_ip = self.hostname.ip
    else:
      self.check_ip = None

    # file storage checks
    if (self.op.file_driver and
        not self.op.file_driver in constants.FILE_DRIVER):
      raise errors.OpPrereqError("Invalid file driver name '%s'" %
                                 self.op.file_driver, errors.ECODE_INVAL)

<<<<<<< HEAD
=======
    # set default file_driver if unset and required
    if (not self.op.file_driver and
        self.op.disk_template in [constants.DT_FILE,
                                  constants.DT_SHARED_FILE]):
      self.op.file_driver = constants.FD_LOOP

    if self.op.disk_template == constants.DT_FILE:
      opcodes.RequireFileStorage()
    elif self.op.disk_template == constants.DT_SHARED_FILE:
      opcodes.RequireSharedFileStorage()

>>>>>>> a3de343e
    ### Node/iallocator related checks
    CheckIAllocatorOrNode(self, "iallocator", "pnode")

    if self.op.pnode is not None:
      if self.op.disk_template in constants.DTS_INT_MIRROR:
        if self.op.snode is None:
          raise errors.OpPrereqError("The networked disk templates need"
                                     " a mirror node", errors.ECODE_INVAL)
      elif self.op.snode:
        self.LogWarning("Secondary node will be ignored on non-mirrored disk"
                        " template")
        self.op.snode = None

    _CheckOpportunisticLocking(self.op)

    self._cds = GetClusterDomainSecret()

    if self.op.mode == constants.INSTANCE_IMPORT:
      # On import force_variant must be True, because if we forced it at
      # initial install, our only chance when importing it back is that it
      # works again!
      self.op.force_variant = True

      if self.op.no_install:
        self.LogInfo("No-installation mode has no effect during import")

    elif self.op.mode == constants.INSTANCE_CREATE:
      if self.op.os_type is None:
        raise errors.OpPrereqError("No guest OS specified",
                                   errors.ECODE_INVAL)
      if self.op.os_type in self.cfg.GetClusterInfo().blacklisted_os:
        raise errors.OpPrereqError("Guest OS '%s' is not allowed for"
                                   " installation" % self.op.os_type,
                                   errors.ECODE_STATE)
      if self.op.disk_template is None:
        raise errors.OpPrereqError("No disk template specified",
                                   errors.ECODE_INVAL)

    elif self.op.mode == constants.INSTANCE_REMOTE_IMPORT:
      # Check handshake to ensure both clusters have the same domain secret
      src_handshake = self.op.source_handshake
      if not src_handshake:
        raise errors.OpPrereqError("Missing source handshake",
                                   errors.ECODE_INVAL)

      errmsg = masterd.instance.CheckRemoteExportHandshake(self._cds,
                                                           src_handshake)
      if errmsg:
        raise errors.OpPrereqError("Invalid handshake: %s" % errmsg,
                                   errors.ECODE_INVAL)

      # Load and check source CA
      self.source_x509_ca_pem = self.op.source_x509_ca
      if not self.source_x509_ca_pem:
        raise errors.OpPrereqError("Missing source X509 CA",
                                   errors.ECODE_INVAL)

      try:
        (cert, _) = utils.LoadSignedX509Certificate(self.source_x509_ca_pem,
                                                    self._cds)
      except OpenSSL.crypto.Error, err:
        raise errors.OpPrereqError("Unable to load source X509 CA (%s)" %
                                   (err, ), errors.ECODE_INVAL)

      (errcode, msg) = utils.VerifyX509Certificate(cert, None, None)
      if errcode is not None:
        raise errors.OpPrereqError("Invalid source X509 CA (%s)" % (msg, ),
                                   errors.ECODE_INVAL)

      self.source_x509_ca = cert

      src_instance_name = self.op.source_instance_name
      if not src_instance_name:
        raise errors.OpPrereqError("Missing source instance name",
                                   errors.ECODE_INVAL)

      self.source_instance_name = \
        netutils.GetHostname(name=src_instance_name).name

    else:
      raise errors.OpPrereqError("Invalid instance creation mode %r" %
                                 self.op.mode, errors.ECODE_INVAL)

  def ExpandNames(self):
    """ExpandNames for CreateInstance.

    Figure out the right locks for instance creation.

    """
    self.needed_locks = {}

    # this is just a preventive check, but someone might still add this
    # instance in the meantime, and creation will fail at lock-add time
    if self.op.instance_name in\
      [inst.name for inst in self.cfg.GetAllInstancesInfo().values()]:
      raise errors.OpPrereqError("Instance '%s' is already in the cluster" %
                                 self.op.instance_name, errors.ECODE_EXISTS)

    self.add_locks[locking.LEVEL_INSTANCE] = self.op.instance_name

    if self.op.iallocator:
      # TODO: Find a solution to not lock all nodes in the cluster, e.g. by
      # specifying a group on instance creation and then selecting nodes from
      # that group
      self.needed_locks[locking.LEVEL_NODE] = locking.ALL_SET
      self.needed_locks[locking.LEVEL_NODE_ALLOC] = locking.ALL_SET

      if self.op.opportunistic_locking:
        self.opportunistic_locks[locking.LEVEL_NODE] = True
        self.opportunistic_locks[locking.LEVEL_NODE_RES] = True
    else:
      (self.op.pnode_uuid, self.op.pnode) = \
        ExpandNodeUuidAndName(self.cfg, self.op.pnode_uuid, self.op.pnode)
      nodelist = [self.op.pnode_uuid]
      if self.op.snode is not None:
        (self.op.snode_uuid, self.op.snode) = \
          ExpandNodeUuidAndName(self.cfg, self.op.snode_uuid, self.op.snode)
        nodelist.append(self.op.snode_uuid)
      self.needed_locks[locking.LEVEL_NODE] = nodelist

    # in case of import lock the source node too
    if self.op.mode == constants.INSTANCE_IMPORT:
      src_node = self.op.src_node
      src_path = self.op.src_path

      if src_path is None:
        self.op.src_path = src_path = self.op.instance_name

      if src_node is None:
        self.needed_locks[locking.LEVEL_NODE] = locking.ALL_SET
        self.needed_locks[locking.LEVEL_NODE_ALLOC] = locking.ALL_SET
        self.op.src_node = None
        if os.path.isabs(src_path):
          raise errors.OpPrereqError("Importing an instance from a path"
                                     " requires a source node option",
                                     errors.ECODE_INVAL)
      else:
        (self.op.src_node_uuid, self.op.src_node) = (_, src_node) = \
          ExpandNodeUuidAndName(self.cfg, self.op.src_node_uuid, src_node)
        if self.needed_locks[locking.LEVEL_NODE] is not locking.ALL_SET:
          self.needed_locks[locking.LEVEL_NODE].append(self.op.src_node_uuid)
        if not os.path.isabs(src_path):
          self.op.src_path = \
            utils.PathJoin(pathutils.EXPORT_DIR, src_path)

    self.needed_locks[locking.LEVEL_NODE_RES] = \
      CopyLockList(self.needed_locks[locking.LEVEL_NODE])

  def _RunAllocator(self):
    """Run the allocator based on input opcode.

    """
    if self.op.opportunistic_locking:
      # Only consider nodes for which a lock is held
      node_name_whitelist = self.cfg.GetNodeNames(
        self.owned_locks(locking.LEVEL_NODE))
    else:
      node_name_whitelist = None

    #TODO Export network to iallocator so that it chooses a pnode
    #     in a nodegroup that has the desired network connected to
    req = _CreateInstanceAllocRequest(self.op, self.disks,
                                      self.nics, self.be_full,
                                      node_name_whitelist)
    ial = iallocator.IAllocator(self.cfg, self.rpc, req)

    ial.Run(self.op.iallocator)

    if not ial.success:
      # When opportunistic locks are used only a temporary failure is generated
      if self.op.opportunistic_locking:
        ecode = errors.ECODE_TEMP_NORES
      else:
        ecode = errors.ECODE_NORES

      raise errors.OpPrereqError("Can't compute nodes using"
                                 " iallocator '%s': %s" %
                                 (self.op.iallocator, ial.info),
                                 ecode)

    (self.op.pnode_uuid, self.op.pnode) = \
      ExpandNodeUuidAndName(self.cfg, None, ial.result[0])
    self.LogInfo("Selected nodes for instance %s via iallocator %s: %s",
                 self.op.instance_name, self.op.iallocator,
                 utils.CommaJoin(ial.result))

    assert req.RequiredNodes() in (1, 2), "Wrong node count from iallocator"

    if req.RequiredNodes() == 2:
      (self.op.snode_uuid, self.op.snode) = \
        ExpandNodeUuidAndName(self.cfg, None, ial.result[1])

  def BuildHooksEnv(self):
    """Build hooks env.

    This runs on master, primary and secondary nodes of the instance.

    """
    env = {
      "ADD_MODE": self.op.mode,
      }
    if self.op.mode == constants.INSTANCE_IMPORT:
      env["SRC_NODE"] = self.op.src_node
      env["SRC_PATH"] = self.op.src_path
      env["SRC_IMAGES"] = self.src_images

    env.update(BuildInstanceHookEnv(
      name=self.op.instance_name,
      primary_node_name=self.op.pnode,
      secondary_node_names=self.cfg.GetNodeNames(self.secondaries),
      status=self.op.start,
      os_type=self.op.os_type,
      minmem=self.be_full[constants.BE_MINMEM],
      maxmem=self.be_full[constants.BE_MAXMEM],
      vcpus=self.be_full[constants.BE_VCPUS],
      nics=NICListToTuple(self, self.nics),
      disk_template=self.op.disk_template,
      disks=[(d[constants.IDISK_NAME], d.get("uuid", ""),
              d[constants.IDISK_SIZE], d[constants.IDISK_MODE])
             for d in self.disks],
      bep=self.be_full,
      hvp=self.hv_full,
      hypervisor_name=self.op.hypervisor,
      tags=self.op.tags,
      ))

    return env

  def BuildHooksNodes(self):
    """Build hooks nodes.

    """
    nl = [self.cfg.GetMasterNode(), self.op.pnode_uuid] + self.secondaries
    return nl, nl

  def _ReadExportInfo(self):
    """Reads the export information from disk.

    It will override the opcode source node and path with the actual
    information, if these two were not specified before.

    @return: the export information

    """
    assert self.op.mode == constants.INSTANCE_IMPORT

    if self.op.src_node_uuid is None:
      locked_nodes = self.owned_locks(locking.LEVEL_NODE)
      exp_list = self.rpc.call_export_list(locked_nodes)
      found = False
      for node_uuid in exp_list:
        if exp_list[node_uuid].fail_msg:
          continue
        if self.op.src_path in exp_list[node_uuid].payload:
          found = True
          self.op.src_node = self.cfg.GetNodeInfo(node_uuid).name
          self.op.src_node_uuid = node_uuid
          self.op.src_path = utils.PathJoin(pathutils.EXPORT_DIR,
                                            self.op.src_path)
          break
      if not found:
        raise errors.OpPrereqError("No export found for relative path %s" %
                                   self.op.src_path, errors.ECODE_INVAL)

    CheckNodeOnline(self, self.op.src_node_uuid)
    result = self.rpc.call_export_info(self.op.src_node_uuid, self.op.src_path)
    result.Raise("No export or invalid export found in dir %s" %
                 self.op.src_path)

    export_info = objects.SerializableConfigParser.Loads(str(result.payload))
    if not export_info.has_section(constants.INISECT_EXP):
      raise errors.ProgrammerError("Corrupted export config",
                                   errors.ECODE_ENVIRON)

    ei_version = export_info.get(constants.INISECT_EXP, "version")
    if int(ei_version) != constants.EXPORT_VERSION:
      raise errors.OpPrereqError("Wrong export version %s (wanted %d)" %
                                 (ei_version, constants.EXPORT_VERSION),
                                 errors.ECODE_ENVIRON)
    return export_info

  def _ReadExportParams(self, einfo):
    """Use export parameters as defaults.

    In case the opcode doesn't specify (as in override) some instance
    parameters, then try to use them from the export information, if
    that declares them.

    """
    self.op.os_type = einfo.get(constants.INISECT_EXP, "os")

    if not self.op.disks:
      disks = []
      # TODO: import the disk iv_name too
      for idx in range(constants.MAX_DISKS):
        if einfo.has_option(constants.INISECT_INS, "disk%d_size" % idx):
          disk_sz = einfo.getint(constants.INISECT_INS, "disk%d_size" % idx)
          disks.append({constants.IDISK_SIZE: disk_sz})
      self.op.disks = disks
      if not disks and self.op.disk_template != constants.DT_DISKLESS:
        raise errors.OpPrereqError("No disk info specified and the export"
                                   " is missing the disk information",
                                   errors.ECODE_INVAL)

    if not self.op.nics:
      nics = []
      for idx in range(constants.MAX_NICS):
        if einfo.has_option(constants.INISECT_INS, "nic%d_mac" % idx):
          ndict = {}
          for name in list(constants.NICS_PARAMETERS) + ["ip", "mac"]:
            nic_param_name = "nic%d_%s" % (idx, name)
            if einfo.has_option(constants.INISECT_INS, nic_param_name):
              v = einfo.get(constants.INISECT_INS, nic_param_name)
              ndict[name] = v
          nics.append(ndict)
        else:
          break
      self.op.nics = nics

    if not self.op.tags and einfo.has_option(constants.INISECT_INS, "tags"):
      self.op.tags = einfo.get(constants.INISECT_INS, "tags").split()

    if (self.op.hypervisor is None and
        einfo.has_option(constants.INISECT_INS, "hypervisor")):
      self.op.hypervisor = einfo.get(constants.INISECT_INS, "hypervisor")

    if einfo.has_section(constants.INISECT_HYP):
      # use the export parameters but do not override the ones
      # specified by the user
      for name, value in einfo.items(constants.INISECT_HYP):
        if name not in self.op.hvparams:
          self.op.hvparams[name] = value

    if einfo.has_section(constants.INISECT_BEP):
      # use the parameters, without overriding
      for name, value in einfo.items(constants.INISECT_BEP):
        if name not in self.op.beparams:
          self.op.beparams[name] = value
        # Compatibility for the old "memory" be param
        if name == constants.BE_MEMORY:
          if constants.BE_MAXMEM not in self.op.beparams:
            self.op.beparams[constants.BE_MAXMEM] = value
          if constants.BE_MINMEM not in self.op.beparams:
            self.op.beparams[constants.BE_MINMEM] = value
    else:
      # try to read the parameters old style, from the main section
      for name in constants.BES_PARAMETERS:
        if (name not in self.op.beparams and
            einfo.has_option(constants.INISECT_INS, name)):
          self.op.beparams[name] = einfo.get(constants.INISECT_INS, name)

    if einfo.has_section(constants.INISECT_OSP):
      # use the parameters, without overriding
      for name, value in einfo.items(constants.INISECT_OSP):
        if name not in self.op.osparams:
          self.op.osparams[name] = value

  def _RevertToDefaults(self, cluster):
    """Revert the instance parameters to the default values.

    """
    # hvparams
    hv_defs = cluster.SimpleFillHV(self.op.hypervisor, self.op.os_type, {})
    for name in self.op.hvparams.keys():
      if name in hv_defs and hv_defs[name] == self.op.hvparams[name]:
        del self.op.hvparams[name]
    # beparams
    be_defs = cluster.SimpleFillBE({})
    for name in self.op.beparams.keys():
      if name in be_defs and be_defs[name] == self.op.beparams[name]:
        del self.op.beparams[name]
    # nic params
    nic_defs = cluster.SimpleFillNIC({})
    for nic in self.op.nics:
      for name in constants.NICS_PARAMETERS:
        if name in nic and name in nic_defs and nic[name] == nic_defs[name]:
          del nic[name]
    # osparams
    os_defs = cluster.SimpleFillOS(self.op.os_type, {})
    for name in self.op.osparams.keys():
      if name in os_defs and os_defs[name] == self.op.osparams[name]:
        del self.op.osparams[name]

  def _CalculateFileStorageDir(self):
    """Calculate final instance file storage dir.

    """
    # file storage dir calculation/check
    self.instance_file_storage_dir = None
    if self.op.disk_template in constants.DTS_FILEBASED:
      # build the full file storage dir path
      joinargs = []

      if self.op.disk_template == constants.DT_SHARED_FILE:
        get_fsd_fn = self.cfg.GetSharedFileStorageDir
      else:
        get_fsd_fn = self.cfg.GetFileStorageDir

      cfg_storagedir = get_fsd_fn()
      if not cfg_storagedir:
        raise errors.OpPrereqError("Cluster file storage dir not defined",
                                   errors.ECODE_STATE)
      joinargs.append(cfg_storagedir)

      if self.op.file_storage_dir is not None:
        joinargs.append(self.op.file_storage_dir)

      joinargs.append(self.op.instance_name)

      # pylint: disable=W0142
      self.instance_file_storage_dir = utils.PathJoin(*joinargs)

  def CheckPrereq(self): # pylint: disable=R0914
    """Check prerequisites.

    """
    self._CalculateFileStorageDir()

    if self.op.mode == constants.INSTANCE_IMPORT:
      export_info = self._ReadExportInfo()
      self._ReadExportParams(export_info)
      self._old_instance_name = export_info.get(constants.INISECT_INS, "name")
    else:
      self._old_instance_name = None

    if (not self.cfg.GetVGName() and
        self.op.disk_template not in constants.DTS_NOT_LVM):
      raise errors.OpPrereqError("Cluster does not support lvm-based"
                                 " instances", errors.ECODE_STATE)

    if (self.op.hypervisor is None or
        self.op.hypervisor == constants.VALUE_AUTO):
      self.op.hypervisor = self.cfg.GetHypervisorType()

    cluster = self.cfg.GetClusterInfo()
    enabled_hvs = cluster.enabled_hypervisors
    if self.op.hypervisor not in enabled_hvs:
      raise errors.OpPrereqError("Selected hypervisor (%s) not enabled in the"
                                 " cluster (%s)" %
                                 (self.op.hypervisor, ",".join(enabled_hvs)),
                                 errors.ECODE_STATE)

    # Check tag validity
    for tag in self.op.tags:
      objects.TaggableObject.ValidateTag(tag)

    # check hypervisor parameter syntax (locally)
    utils.ForceDictType(self.op.hvparams, constants.HVS_PARAMETER_TYPES)
    filled_hvp = cluster.SimpleFillHV(self.op.hypervisor, self.op.os_type,
                                      self.op.hvparams)
    hv_type = hypervisor.GetHypervisorClass(self.op.hypervisor)
    hv_type.CheckParameterSyntax(filled_hvp)
    self.hv_full = filled_hvp
    # check that we don't specify global parameters on an instance
    CheckParamsNotGlobal(self.op.hvparams, constants.HVC_GLOBALS, "hypervisor",
                         "instance", "cluster")

    # fill and remember the beparams dict
    self.be_full = _ComputeFullBeParams(self.op, cluster)

    # build os parameters
    self.os_full = cluster.SimpleFillOS(self.op.os_type, self.op.osparams)

    # now that hvp/bep are in final format, let's reset to defaults,
    # if told to do so
    if self.op.identify_defaults:
      self._RevertToDefaults(cluster)

    # NIC buildup
    self.nics = _ComputeNics(self.op, cluster, self.check_ip, self.cfg,
                             self.proc.GetECId())

    # disk checks/pre-build
    default_vg = self.cfg.GetVGName()
    self.disks = ComputeDisks(self.op, default_vg)

    if self.op.mode == constants.INSTANCE_IMPORT:
      disk_images = []
      for idx in range(len(self.disks)):
        option = "disk%d_dump" % idx
        if export_info.has_option(constants.INISECT_INS, option):
          # FIXME: are the old os-es, disk sizes, etc. useful?
          export_name = export_info.get(constants.INISECT_INS, option)
          image = utils.PathJoin(self.op.src_path, export_name)
          disk_images.append(image)
        else:
          disk_images.append(False)

      self.src_images = disk_images

      if self.op.instance_name == self._old_instance_name:
        for idx, nic in enumerate(self.nics):
          if nic.mac == constants.VALUE_AUTO:
            nic_mac_ini = "nic%d_mac" % idx
            nic.mac = export_info.get(constants.INISECT_INS, nic_mac_ini)

    # ENDIF: self.op.mode == constants.INSTANCE_IMPORT

    # ip ping checks (we use the same ip that was resolved in ExpandNames)
    if self.op.ip_check:
      if netutils.TcpPing(self.check_ip, constants.DEFAULT_NODED_PORT):
        raise errors.OpPrereqError("IP %s of instance %s already in use" %
                                   (self.check_ip, self.op.instance_name),
                                   errors.ECODE_NOTUNIQUE)

    #### mac address generation
    # By generating here the mac address both the allocator and the hooks get
    # the real final mac address rather than the 'auto' or 'generate' value.
    # There is a race condition between the generation and the instance object
    # creation, which means that we know the mac is valid now, but we're not
    # sure it will be when we actually add the instance. If things go bad
    # adding the instance will abort because of a duplicate mac, and the
    # creation job will fail.
    for nic in self.nics:
      if nic.mac in (constants.VALUE_AUTO, constants.VALUE_GENERATE):
        nic.mac = self.cfg.GenerateMAC(nic.network, self.proc.GetECId())

    #### allocator run

    if self.op.iallocator is not None:
      self._RunAllocator()

    # Release all unneeded node locks
    keep_locks = filter(None, [self.op.pnode_uuid, self.op.snode_uuid,
                               self.op.src_node_uuid])
    ReleaseLocks(self, locking.LEVEL_NODE, keep=keep_locks)
    ReleaseLocks(self, locking.LEVEL_NODE_RES, keep=keep_locks)
    ReleaseLocks(self, locking.LEVEL_NODE_ALLOC)

    assert (self.owned_locks(locking.LEVEL_NODE) ==
            self.owned_locks(locking.LEVEL_NODE_RES)), \
      "Node locks differ from node resource locks"

    #### node related checks

    # check primary node
    self.pnode = pnode = self.cfg.GetNodeInfo(self.op.pnode_uuid)
    assert self.pnode is not None, \
      "Cannot retrieve locked node %s" % self.op.pnode_uuid
    if pnode.offline:
      raise errors.OpPrereqError("Cannot use offline primary node '%s'" %
                                 pnode.name, errors.ECODE_STATE)
    if pnode.drained:
      raise errors.OpPrereqError("Cannot use drained primary node '%s'" %
                                 pnode.name, errors.ECODE_STATE)
    if not pnode.vm_capable:
      raise errors.OpPrereqError("Cannot use non-vm_capable primary node"
                                 " '%s'" % pnode.name, errors.ECODE_STATE)

    self.secondaries = []

    # Fill in any IPs from IP pools. This must happen here, because we need to
    # know the nic's primary node, as specified by the iallocator
    for idx, nic in enumerate(self.nics):
      net_uuid = nic.network
      if net_uuid is not None:
        nobj = self.cfg.GetNetwork(net_uuid)
        netparams = self.cfg.GetGroupNetParams(net_uuid, self.pnode.uuid)
        if netparams is None:
          raise errors.OpPrereqError("No netparams found for network"
                                     " %s. Propably not connected to"
                                     " node's %s nodegroup" %
                                     (nobj.name, self.pnode.name),
                                     errors.ECODE_INVAL)
        self.LogInfo("NIC/%d inherits netparams %s" %
                     (idx, netparams.values()))
        nic.nicparams = dict(netparams)
        if nic.ip is not None:
          if nic.ip.lower() == constants.NIC_IP_POOL:
            try:
              nic.ip = self.cfg.GenerateIp(net_uuid, self.proc.GetECId())
            except errors.ReservationError:
              raise errors.OpPrereqError("Unable to get a free IP for NIC %d"
                                         " from the address pool" % idx,
                                         errors.ECODE_STATE)
            self.LogInfo("Chose IP %s from network %s", nic.ip, nobj.name)
          else:
            try:
              self.cfg.ReserveIp(net_uuid, nic.ip, self.proc.GetECId())
            except errors.ReservationError:
              raise errors.OpPrereqError("IP address %s already in use"
                                         " or does not belong to network %s" %
                                         (nic.ip, nobj.name),
                                         errors.ECODE_NOTUNIQUE)

      # net is None, ip None or given
      elif self.op.conflicts_check:
        _CheckForConflictingIp(self, nic.ip, self.pnode.uuid)

    # mirror node verification
    if self.op.disk_template in constants.DTS_INT_MIRROR:
      if self.op.snode_uuid == pnode.uuid:
        raise errors.OpPrereqError("The secondary node cannot be the"
                                   " primary node", errors.ECODE_INVAL)
      CheckNodeOnline(self, self.op.snode_uuid)
      CheckNodeNotDrained(self, self.op.snode_uuid)
      CheckNodeVmCapable(self, self.op.snode_uuid)
      self.secondaries.append(self.op.snode_uuid)

      snode = self.cfg.GetNodeInfo(self.op.snode_uuid)
      if pnode.group != snode.group:
        self.LogWarning("The primary and secondary nodes are in two"
                        " different node groups; the disk parameters"
                        " from the first disk's node group will be"
                        " used")

    nodes = [pnode]
    if self.op.disk_template in constants.DTS_INT_MIRROR:
      nodes.append(snode)
    has_es = lambda n: IsExclusiveStorageEnabledNode(self.cfg, n)
    excl_stor = compat.any(map(has_es, nodes))
    if excl_stor and not self.op.disk_template in constants.DTS_EXCL_STORAGE:
      raise errors.OpPrereqError("Disk template %s not supported with"
                                 " exclusive storage" % self.op.disk_template,
                                 errors.ECODE_STATE)
    for disk in self.disks:
      CheckSpindlesExclusiveStorage(disk, excl_stor, True)

    node_uuids = [pnode.uuid] + self.secondaries

    if not self.adopt_disks:
      if self.op.disk_template == constants.DT_RBD:
        # _CheckRADOSFreeSpace() is just a placeholder.
        # Any function that checks prerequisites can be placed here.
        # Check if there is enough space on the RADOS cluster.
        CheckRADOSFreeSpace()
      elif self.op.disk_template == constants.DT_EXT:
        # FIXME: Function that checks prereqs if needed
        pass
      elif self.op.disk_template in utils.GetLvmDiskTemplates():
        # Check lv size requirements, if not adopting
        req_sizes = ComputeDiskSizePerVG(self.op.disk_template, self.disks)
        CheckNodesFreeDiskPerVG(self, node_uuids, req_sizes)
      else:
        # FIXME: add checks for other, non-adopting, non-lvm disk templates
        pass

    elif self.op.disk_template == constants.DT_PLAIN: # Check the adoption data
      all_lvs = set(["%s/%s" % (disk[constants.IDISK_VG],
                                disk[constants.IDISK_ADOPT])
                     for disk in self.disks])
      if len(all_lvs) != len(self.disks):
        raise errors.OpPrereqError("Duplicate volume names given for adoption",
                                   errors.ECODE_INVAL)
      for lv_name in all_lvs:
        try:
          # FIXME: lv_name here is "vg/lv" need to ensure that other calls
          # to ReserveLV uses the same syntax
          self.cfg.ReserveLV(lv_name, self.proc.GetECId())
        except errors.ReservationError:
          raise errors.OpPrereqError("LV named %s used by another instance" %
                                     lv_name, errors.ECODE_NOTUNIQUE)

      vg_names = self.rpc.call_vg_list([pnode.uuid])[pnode.uuid]
      vg_names.Raise("Cannot get VG information from node %s" % pnode.name)

      node_lvs = self.rpc.call_lv_list([pnode.uuid],
                                       vg_names.payload.keys())[pnode.uuid]
      node_lvs.Raise("Cannot get LV information from node %s" % pnode.name)
      node_lvs = node_lvs.payload

      delta = all_lvs.difference(node_lvs.keys())
      if delta:
        raise errors.OpPrereqError("Missing logical volume(s): %s" %
                                   utils.CommaJoin(delta),
                                   errors.ECODE_INVAL)
      online_lvs = [lv for lv in all_lvs if node_lvs[lv][2]]
      if online_lvs:
        raise errors.OpPrereqError("Online logical volumes found, cannot"
                                   " adopt: %s" % utils.CommaJoin(online_lvs),
                                   errors.ECODE_STATE)
      # update the size of disk based on what is found
      for dsk in self.disks:
        dsk[constants.IDISK_SIZE] = \
          int(float(node_lvs["%s/%s" % (dsk[constants.IDISK_VG],
                                        dsk[constants.IDISK_ADOPT])][0]))

    elif self.op.disk_template == constants.DT_BLOCK:
      # Normalize and de-duplicate device paths
      all_disks = set([os.path.abspath(disk[constants.IDISK_ADOPT])
                       for disk in self.disks])
      if len(all_disks) != len(self.disks):
        raise errors.OpPrereqError("Duplicate disk names given for adoption",
                                   errors.ECODE_INVAL)
      baddisks = [d for d in all_disks
                  if not d.startswith(constants.ADOPTABLE_BLOCKDEV_ROOT)]
      if baddisks:
        raise errors.OpPrereqError("Device node(s) %s lie outside %s and"
                                   " cannot be adopted" %
                                   (utils.CommaJoin(baddisks),
                                    constants.ADOPTABLE_BLOCKDEV_ROOT),
                                   errors.ECODE_INVAL)

      node_disks = self.rpc.call_bdev_sizes([pnode.uuid],
                                            list(all_disks))[pnode.uuid]
      node_disks.Raise("Cannot get block device information from node %s" %
                       pnode.name)
      node_disks = node_disks.payload
      delta = all_disks.difference(node_disks.keys())
      if delta:
        raise errors.OpPrereqError("Missing block device(s): %s" %
                                   utils.CommaJoin(delta),
                                   errors.ECODE_INVAL)
      for dsk in self.disks:
        dsk[constants.IDISK_SIZE] = \
          int(float(node_disks[dsk[constants.IDISK_ADOPT]]))

    # Verify instance specs
    spindle_use = self.be_full.get(constants.BE_SPINDLE_USE, None)
    ispec = {
      constants.ISPEC_MEM_SIZE: self.be_full.get(constants.BE_MAXMEM, None),
      constants.ISPEC_CPU_COUNT: self.be_full.get(constants.BE_VCPUS, None),
      constants.ISPEC_DISK_COUNT: len(self.disks),
      constants.ISPEC_DISK_SIZE: [disk[constants.IDISK_SIZE]
                                  for disk in self.disks],
      constants.ISPEC_NIC_COUNT: len(self.nics),
      constants.ISPEC_SPINDLE_USE: spindle_use,
      }

    group_info = self.cfg.GetNodeGroup(pnode.group)
    ipolicy = ganeti.masterd.instance.CalculateGroupIPolicy(cluster, group_info)
    res = _ComputeIPolicyInstanceSpecViolation(ipolicy, ispec,
                                               self.op.disk_template)
    if not self.op.ignore_ipolicy and res:
      msg = ("Instance allocation to group %s (%s) violates policy: %s" %
             (pnode.group, group_info.name, utils.CommaJoin(res)))
      raise errors.OpPrereqError(msg, errors.ECODE_INVAL)

    CheckHVParams(self, node_uuids, self.op.hypervisor, self.op.hvparams)

    CheckNodeHasOS(self, pnode.uuid, self.op.os_type, self.op.force_variant)
    # check OS parameters (remotely)
    CheckOSParams(self, True, node_uuids, self.op.os_type, self.os_full)

    CheckNicsBridgesExist(self, self.nics, self.pnode.uuid)

    #TODO: _CheckExtParams (remotely)
    # Check parameters for extstorage

    # memory check on primary node
    #TODO(dynmem): use MINMEM for checking
    if self.op.start:
      hvfull = objects.FillDict(cluster.hvparams.get(self.op.hypervisor, {}),
                                self.op.hvparams)
      CheckNodeFreeMemory(self, self.pnode.uuid,
                          "creating instance %s" % self.op.instance_name,
                          self.be_full[constants.BE_MAXMEM],
                          self.op.hypervisor, hvfull)

    self.dry_run_result = list(node_uuids)

  def Exec(self, feedback_fn):
    """Create and add the instance to the cluster.

    """
    assert not (self.owned_locks(locking.LEVEL_NODE_RES) -
                self.owned_locks(locking.LEVEL_NODE)), \
      "Node locks differ from node resource locks"
    assert not self.glm.is_owned(locking.LEVEL_NODE_ALLOC)

    ht_kind = self.op.hypervisor
    if ht_kind in constants.HTS_REQ_PORT:
      network_port = self.cfg.AllocatePort()
    else:
      network_port = None

    instance_uuid = self.cfg.GenerateUniqueID(self.proc.GetECId())

    # This is ugly but we got a chicken-egg problem here
    # We can only take the group disk parameters, as the instance
    # has no disks yet (we are generating them right here).
    nodegroup = self.cfg.GetNodeGroup(self.pnode.group)
    disks = GenerateDiskTemplate(self,
                                 self.op.disk_template,
                                 instance_uuid, self.pnode.uuid,
                                 self.secondaries,
                                 self.disks,
                                 self.instance_file_storage_dir,
                                 self.op.file_driver,
                                 0,
                                 feedback_fn,
                                 self.cfg.GetGroupDiskParams(nodegroup))

    iobj = objects.Instance(name=self.op.instance_name,
                            uuid=instance_uuid,
                            os=self.op.os_type,
                            primary_node=self.pnode.uuid,
                            nics=self.nics, disks=disks,
                            disk_template=self.op.disk_template,
                            disks_active=False,
                            admin_state=constants.ADMINST_DOWN,
                            network_port=network_port,
                            beparams=self.op.beparams,
                            hvparams=self.op.hvparams,
                            hypervisor=self.op.hypervisor,
                            osparams=self.op.osparams,
                            )

    if self.op.tags:
      for tag in self.op.tags:
        iobj.AddTag(tag)

    if self.adopt_disks:
      if self.op.disk_template == constants.DT_PLAIN:
        # rename LVs to the newly-generated names; we need to construct
        # 'fake' LV disks with the old data, plus the new unique_id
        tmp_disks = [objects.Disk.FromDict(v.ToDict()) for v in disks]
        rename_to = []
        for t_dsk, a_dsk in zip(tmp_disks, self.disks):
          rename_to.append(t_dsk.logical_id)
          t_dsk.logical_id = (t_dsk.logical_id[0], a_dsk[constants.IDISK_ADOPT])
          self.cfg.SetDiskID(t_dsk, self.pnode.uuid)
        result = self.rpc.call_blockdev_rename(self.pnode.uuid,
                                               zip(tmp_disks, rename_to))
        result.Raise("Failed to rename adoped LVs")
    else:
      feedback_fn("* creating instance disks...")
      try:
        CreateDisks(self, iobj)
      except errors.OpExecError:
        self.LogWarning("Device creation failed")
        self.cfg.ReleaseDRBDMinors(self.op.instance_name)
        raise

    feedback_fn("adding instance %s to cluster config" % self.op.instance_name)

    self.cfg.AddInstance(iobj, self.proc.GetECId())

    # Declare that we don't want to remove the instance lock anymore, as we've
    # added the instance to the config
    del self.remove_locks[locking.LEVEL_INSTANCE]

    if self.op.mode == constants.INSTANCE_IMPORT:
      # Release unused nodes
      ReleaseLocks(self, locking.LEVEL_NODE, keep=[self.op.src_node_uuid])
    else:
      # Release all nodes
      ReleaseLocks(self, locking.LEVEL_NODE)

    disk_abort = False
    if not self.adopt_disks and self.cfg.GetClusterInfo().prealloc_wipe_disks:
      feedback_fn("* wiping instance disks...")
      try:
        WipeDisks(self, iobj)
      except errors.OpExecError, err:
        logging.exception("Wiping disks failed")
        self.LogWarning("Wiping instance disks failed (%s)", err)
        disk_abort = True

    if disk_abort:
      # Something is already wrong with the disks, don't do anything else
      pass
    elif self.op.wait_for_sync:
      disk_abort = not WaitForSync(self, iobj)
    elif iobj.disk_template in constants.DTS_INT_MIRROR:
      # make sure the disks are not degraded (still sync-ing is ok)
      feedback_fn("* checking mirrors status")
      disk_abort = not WaitForSync(self, iobj, oneshot=True)
    else:
      disk_abort = False

    if disk_abort:
      RemoveDisks(self, iobj)
      self.cfg.RemoveInstance(iobj.uuid)
      # Make sure the instance lock gets removed
      self.remove_locks[locking.LEVEL_INSTANCE] = iobj.name
      raise errors.OpExecError("There are some degraded disks for"
                               " this instance")

    # instance disks are now active
    iobj.disks_active = True

    # Release all node resource locks
    ReleaseLocks(self, locking.LEVEL_NODE_RES)

    if iobj.disk_template != constants.DT_DISKLESS and not self.adopt_disks:
      # we need to set the disks ID to the primary node, since the
      # preceding code might or might have not done it, depending on
      # disk template and other options
      for disk in iobj.disks:
        self.cfg.SetDiskID(disk, self.pnode.uuid)
      if self.op.mode == constants.INSTANCE_CREATE:
        if not self.op.no_install:
          pause_sync = (iobj.disk_template in constants.DTS_INT_MIRROR and
                        not self.op.wait_for_sync)
          if pause_sync:
            feedback_fn("* pausing disk sync to install instance OS")
            result = self.rpc.call_blockdev_pause_resume_sync(self.pnode.uuid,
                                                              (iobj.disks,
                                                               iobj), True)
            for idx, success in enumerate(result.payload):
              if not success:
                logging.warn("pause-sync of instance %s for disk %d failed",
                             self.op.instance_name, idx)

          feedback_fn("* running the instance OS create scripts...")
          # FIXME: pass debug option from opcode to backend
          os_add_result = \
            self.rpc.call_instance_os_add(self.pnode.uuid, (iobj, None), False,
                                          self.op.debug_level)
          if pause_sync:
            feedback_fn("* resuming disk sync")
            result = self.rpc.call_blockdev_pause_resume_sync(self.pnode.uuid,
                                                              (iobj.disks,
                                                               iobj), False)
            for idx, success in enumerate(result.payload):
              if not success:
                logging.warn("resume-sync of instance %s for disk %d failed",
                             self.op.instance_name, idx)

          os_add_result.Raise("Could not add os for instance %s"
                              " on node %s" % (self.op.instance_name,
                                               self.pnode.name))

      else:
        if self.op.mode == constants.INSTANCE_IMPORT:
          feedback_fn("* running the instance OS import scripts...")

          transfers = []

          for idx, image in enumerate(self.src_images):
            if not image:
              continue

            # FIXME: pass debug option from opcode to backend
            dt = masterd.instance.DiskTransfer("disk/%s" % idx,
                                               constants.IEIO_FILE, (image, ),
                                               constants.IEIO_SCRIPT,
                                               (iobj.disks[idx], idx),
                                               None)
            transfers.append(dt)

          import_result = \
            masterd.instance.TransferInstanceData(self, feedback_fn,
                                                  self.op.src_node_uuid,
                                                  self.pnode.uuid,
                                                  self.pnode.secondary_ip,
                                                  iobj, transfers)
          if not compat.all(import_result):
            self.LogWarning("Some disks for instance %s on node %s were not"
                            " imported successfully" % (self.op.instance_name,
                                                        self.pnode.name))

          rename_from = self._old_instance_name

        elif self.op.mode == constants.INSTANCE_REMOTE_IMPORT:
          feedback_fn("* preparing remote import...")
          # The source cluster will stop the instance before attempting to make
          # a connection. In some cases stopping an instance can take a long
          # time, hence the shutdown timeout is added to the connection
          # timeout.
          connect_timeout = (constants.RIE_CONNECT_TIMEOUT +
                             self.op.source_shutdown_timeout)
          timeouts = masterd.instance.ImportExportTimeouts(connect_timeout)

          assert iobj.primary_node == self.pnode.uuid
          disk_results = \
            masterd.instance.RemoteImport(self, feedback_fn, iobj, self.pnode,
                                          self.source_x509_ca,
                                          self._cds, timeouts)
          if not compat.all(disk_results):
            # TODO: Should the instance still be started, even if some disks
            # failed to import (valid for local imports, too)?
            self.LogWarning("Some disks for instance %s on node %s were not"
                            " imported successfully" % (self.op.instance_name,
                                                        self.pnode.name))

          rename_from = self.source_instance_name

        else:
          # also checked in the prereq part
          raise errors.ProgrammerError("Unknown OS initialization mode '%s'"
                                       % self.op.mode)

        # Run rename script on newly imported instance
        assert iobj.name == self.op.instance_name
        feedback_fn("Running rename script for %s" % self.op.instance_name)
        result = self.rpc.call_instance_run_rename(self.pnode.uuid, iobj,
                                                   rename_from,
                                                   self.op.debug_level)
        result.Warn("Failed to run rename script for %s on node %s" %
                    (self.op.instance_name, self.pnode.name), self.LogWarning)

    assert not self.owned_locks(locking.LEVEL_NODE_RES)

    if self.op.start:
      iobj.admin_state = constants.ADMINST_UP
      self.cfg.Update(iobj, feedback_fn)
      logging.info("Starting instance %s on node %s", self.op.instance_name,
                   self.pnode.name)
      feedback_fn("* starting instance...")
      result = self.rpc.call_instance_start(self.pnode.uuid, (iobj, None, None),
                                            False, self.op.reason)
      result.Raise("Could not start instance")

    return list(iobj.all_nodes)


class LUInstanceRename(LogicalUnit):
  """Rename an instance.

  """
  HPATH = "instance-rename"
  HTYPE = constants.HTYPE_INSTANCE

  def CheckArguments(self):
    """Check arguments.

    """
    if self.op.ip_check and not self.op.name_check:
      # TODO: make the ip check more flexible and not depend on the name check
      raise errors.OpPrereqError("IP address check requires a name check",
                                 errors.ECODE_INVAL)

  def BuildHooksEnv(self):
    """Build hooks env.

    This runs on master, primary and secondary nodes of the instance.

    """
    env = BuildInstanceHookEnvByObject(self, self.instance)
    env["INSTANCE_NEW_NAME"] = self.op.new_name
    return env

  def BuildHooksNodes(self):
    """Build hooks nodes.

    """
    nl = [self.cfg.GetMasterNode()] + list(self.instance.all_nodes)
    return (nl, nl)

  def CheckPrereq(self):
    """Check prerequisites.

    This checks that the instance is in the cluster and is not running.

    """
    (self.op.instance_uuid, self.op.instance_name) = \
      ExpandInstanceUuidAndName(self.cfg, self.op.instance_uuid,
                                self.op.instance_name)
    instance = self.cfg.GetInstanceInfo(self.op.instance_uuid)
    assert instance is not None

    # It should actually not happen that an instance is running with a disabled
    # disk template, but in case it does, the renaming of file-based instances
    # will fail horribly. Thus, we test it before.
    if (instance.disk_template in constants.DTS_FILEBASED and
        self.op.new_name != instance.name):
      CheckDiskTemplateEnabled(self.cfg.GetClusterInfo(),
                               instance.disk_template)

    CheckNodeOnline(self, instance.primary_node)
    CheckInstanceState(self, instance, INSTANCE_NOT_RUNNING,
                       msg="cannot rename")
    self.instance = instance

    new_name = self.op.new_name
    if self.op.name_check:
      hostname = _CheckHostnameSane(self, new_name)
      new_name = self.op.new_name = hostname.name
      if (self.op.ip_check and
          netutils.TcpPing(hostname.ip, constants.DEFAULT_NODED_PORT)):
        raise errors.OpPrereqError("IP %s of instance %s already in use" %
                                   (hostname.ip, new_name),
                                   errors.ECODE_NOTUNIQUE)

    instance_names = [inst.name for
                      inst in self.cfg.GetAllInstancesInfo().values()]
    if new_name in instance_names and new_name != instance.name:
      raise errors.OpPrereqError("Instance '%s' is already in the cluster" %
                                 new_name, errors.ECODE_EXISTS)

  def Exec(self, feedback_fn):
    """Rename the instance.

    """
    old_name = self.instance.name

    rename_file_storage = False
    if (self.instance.disk_template in constants.DTS_FILEBASED and
        self.op.new_name != self.instance.name):
      old_file_storage_dir = os.path.dirname(
                               self.instance.disks[0].logical_id[1])
      rename_file_storage = True

    self.cfg.RenameInstance(self.instance.uuid, self.op.new_name)
    # Change the instance lock. This is definitely safe while we hold the BGL.
    # Otherwise the new lock would have to be added in acquired mode.
    assert self.REQ_BGL
    assert locking.BGL in self.owned_locks(locking.LEVEL_CLUSTER)
    self.glm.remove(locking.LEVEL_INSTANCE, old_name)
    self.glm.add(locking.LEVEL_INSTANCE, self.op.new_name)

    # re-read the instance from the configuration after rename
    renamed_inst = self.cfg.GetInstanceInfo(self.instance.uuid)

    if rename_file_storage:
      new_file_storage_dir = os.path.dirname(
                               renamed_inst.disks[0].logical_id[1])
      result = self.rpc.call_file_storage_dir_rename(renamed_inst.primary_node,
                                                     old_file_storage_dir,
                                                     new_file_storage_dir)
      result.Raise("Could not rename on node %s directory '%s' to '%s'"
                   " (but the instance has been renamed in Ganeti)" %
                   (self.cfg.GetNodeName(renamed_inst.primary_node),
                    old_file_storage_dir, new_file_storage_dir))

    StartInstanceDisks(self, renamed_inst, None)
    # update info on disks
    info = GetInstanceInfoText(renamed_inst)
    for (idx, disk) in enumerate(renamed_inst.disks):
      for node_uuid in renamed_inst.all_nodes:
        self.cfg.SetDiskID(disk, node_uuid)
        result = self.rpc.call_blockdev_setinfo(node_uuid, disk, info)
        result.Warn("Error setting info on node %s for disk %s" %
                    (self.cfg.GetNodeName(node_uuid), idx), self.LogWarning)
    try:
      result = self.rpc.call_instance_run_rename(renamed_inst.primary_node,
                                                 renamed_inst, old_name,
                                                 self.op.debug_level)
      result.Warn("Could not run OS rename script for instance %s on node %s"
                  " (but the instance has been renamed in Ganeti)" %
                  (renamed_inst.name,
                   self.cfg.GetNodeName(renamed_inst.primary_node)),
                  self.LogWarning)
    finally:
      ShutdownInstanceDisks(self, renamed_inst)

    return renamed_inst.name


class LUInstanceRemove(LogicalUnit):
  """Remove an instance.

  """
  HPATH = "instance-remove"
  HTYPE = constants.HTYPE_INSTANCE
  REQ_BGL = False

  def ExpandNames(self):
    self._ExpandAndLockInstance()
    self.needed_locks[locking.LEVEL_NODE] = []
    self.needed_locks[locking.LEVEL_NODE_RES] = []
    self.recalculate_locks[locking.LEVEL_NODE] = constants.LOCKS_REPLACE

  def DeclareLocks(self, level):
    if level == locking.LEVEL_NODE:
      self._LockInstancesNodes()
    elif level == locking.LEVEL_NODE_RES:
      # Copy node locks
      self.needed_locks[locking.LEVEL_NODE_RES] = \
        CopyLockList(self.needed_locks[locking.LEVEL_NODE])

  def BuildHooksEnv(self):
    """Build hooks env.

    This runs on master, primary and secondary nodes of the instance.

    """
    env = BuildInstanceHookEnvByObject(self, self.instance)
    env["SHUTDOWN_TIMEOUT"] = self.op.shutdown_timeout
    return env

  def BuildHooksNodes(self):
    """Build hooks nodes.

    """
    nl = [self.cfg.GetMasterNode()]
    nl_post = list(self.instance.all_nodes) + nl
    return (nl, nl_post)

  def CheckPrereq(self):
    """Check prerequisites.

    This checks that the instance is in the cluster.

    """
    self.instance = self.cfg.GetInstanceInfo(self.op.instance_uuid)
    assert self.instance is not None, \
      "Cannot retrieve locked instance %s" % self.op.instance_name

  def Exec(self, feedback_fn):
    """Remove the instance.

    """
    logging.info("Shutting down instance %s on node %s", self.instance.name,
                 self.cfg.GetNodeName(self.instance.primary_node))

    result = self.rpc.call_instance_shutdown(self.instance.primary_node,
                                             self.instance,
                                             self.op.shutdown_timeout,
                                             self.op.reason)
    if self.op.ignore_failures:
      result.Warn("Warning: can't shutdown instance", feedback_fn)
    else:
      result.Raise("Could not shutdown instance %s on node %s" %
                   (self.instance.name,
                    self.cfg.GetNodeName(self.instance.primary_node)))

    assert (self.owned_locks(locking.LEVEL_NODE) ==
            self.owned_locks(locking.LEVEL_NODE_RES))
    assert not (set(self.instance.all_nodes) -
                self.owned_locks(locking.LEVEL_NODE)), \
      "Not owning correct locks"

    RemoveInstance(self, feedback_fn, self.instance, self.op.ignore_failures)


class LUInstanceMove(LogicalUnit):
  """Move an instance by data-copying.

  """
  HPATH = "instance-move"
  HTYPE = constants.HTYPE_INSTANCE
  REQ_BGL = False

  def ExpandNames(self):
    self._ExpandAndLockInstance()
    (self.op.target_node_uuid, self.op.target_node) = \
      ExpandNodeUuidAndName(self.cfg, self.op.target_node_uuid,
                            self.op.target_node)
    self.needed_locks[locking.LEVEL_NODE] = [self.op.target_node_uuid]
    self.needed_locks[locking.LEVEL_NODE_RES] = []
    self.recalculate_locks[locking.LEVEL_NODE] = constants.LOCKS_APPEND

  def DeclareLocks(self, level):
    if level == locking.LEVEL_NODE:
      self._LockInstancesNodes(primary_only=True)
    elif level == locking.LEVEL_NODE_RES:
      # Copy node locks
      self.needed_locks[locking.LEVEL_NODE_RES] = \
        CopyLockList(self.needed_locks[locking.LEVEL_NODE])

  def BuildHooksEnv(self):
    """Build hooks env.

    This runs on master, primary and secondary nodes of the instance.

    """
    env = {
      "TARGET_NODE": self.op.target_node,
      "SHUTDOWN_TIMEOUT": self.op.shutdown_timeout,
      }
    env.update(BuildInstanceHookEnvByObject(self, self.instance))
    return env

  def BuildHooksNodes(self):
    """Build hooks nodes.

    """
    nl = [
      self.cfg.GetMasterNode(),
      self.instance.primary_node,
      self.op.target_node_uuid,
      ]
    return (nl, nl)

  def CheckPrereq(self):
    """Check prerequisites.

    This checks that the instance is in the cluster.

    """
    self.instance = self.cfg.GetInstanceInfo(self.op.instance_uuid)
    assert self.instance is not None, \
      "Cannot retrieve locked instance %s" % self.op.instance_name

    if self.instance.disk_template not in constants.DTS_COPYABLE:
      raise errors.OpPrereqError("Disk template %s not suitable for copying" %
                                 self.instance.disk_template,
                                 errors.ECODE_STATE)

    target_node = self.cfg.GetNodeInfo(self.op.target_node_uuid)
    assert target_node is not None, \
      "Cannot retrieve locked node %s" % self.op.target_node

    self.target_node_uuid = target_node.uuid
    if target_node.uuid == self.instance.primary_node:
      raise errors.OpPrereqError("Instance %s is already on the node %s" %
                                 (self.instance.name, target_node.name),
                                 errors.ECODE_STATE)

    bep = self.cfg.GetClusterInfo().FillBE(self.instance)

    for idx, dsk in enumerate(self.instance.disks):
      if dsk.dev_type not in (constants.DT_PLAIN, constants.DT_FILE,
                              constants.DT_SHARED_FILE):
        raise errors.OpPrereqError("Instance disk %d has a complex layout,"
                                   " cannot copy" % idx, errors.ECODE_STATE)

    CheckNodeOnline(self, target_node.uuid)
    CheckNodeNotDrained(self, target_node.uuid)
    CheckNodeVmCapable(self, target_node.uuid)
    cluster = self.cfg.GetClusterInfo()
    group_info = self.cfg.GetNodeGroup(target_node.group)
    ipolicy = ganeti.masterd.instance.CalculateGroupIPolicy(cluster, group_info)
    CheckTargetNodeIPolicy(self, ipolicy, self.instance, target_node, self.cfg,
                           ignore=self.op.ignore_ipolicy)

    if self.instance.admin_state == constants.ADMINST_UP:
      # check memory requirements on the secondary node
      CheckNodeFreeMemory(
          self, target_node.uuid, "failing over instance %s" %
          self.instance.name, bep[constants.BE_MAXMEM],
          self.instance.hypervisor,
          self.cfg.GetClusterInfo().hvparams[self.instance.hypervisor])
    else:
      self.LogInfo("Not checking memory on the secondary node as"
                   " instance will not be started")

    # check bridge existance
    CheckInstanceBridgesExist(self, self.instance, node_uuid=target_node.uuid)

  def Exec(self, feedback_fn):
    """Move an instance.

    The move is done by shutting it down on its present node, copying
    the data over (slow) and starting it on the new node.

    """
    source_node = self.cfg.GetNodeInfo(self.instance.primary_node)
    target_node = self.cfg.GetNodeInfo(self.target_node_uuid)

    self.LogInfo("Shutting down instance %s on source node %s",
                 self.instance.name, source_node.name)

    assert (self.owned_locks(locking.LEVEL_NODE) ==
            self.owned_locks(locking.LEVEL_NODE_RES))

    result = self.rpc.call_instance_shutdown(source_node.uuid, self.instance,
                                             self.op.shutdown_timeout,
                                             self.op.reason)
    if self.op.ignore_consistency:
      result.Warn("Could not shutdown instance %s on node %s. Proceeding"
                  " anyway. Please make sure node %s is down. Error details" %
                  (self.instance.name, source_node.name, source_node.name),
                  self.LogWarning)
    else:
      result.Raise("Could not shutdown instance %s on node %s" %
                   (self.instance.name, source_node.name))

    # create the target disks
    try:
      CreateDisks(self, self.instance, target_node_uuid=target_node.uuid)
    except errors.OpExecError:
      self.LogWarning("Device creation failed")
      self.cfg.ReleaseDRBDMinors(self.instance.uuid)
      raise

    cluster_name = self.cfg.GetClusterInfo().cluster_name

    errs = []
    # activate, get path, copy the data over
    for idx, disk in enumerate(self.instance.disks):
      self.LogInfo("Copying data for disk %d", idx)
      result = self.rpc.call_blockdev_assemble(
                 target_node.uuid, (disk, self.instance), self.instance.name,
                 True, idx)
      if result.fail_msg:
        self.LogWarning("Can't assemble newly created disk %d: %s",
                        idx, result.fail_msg)
        errs.append(result.fail_msg)
        break
      dev_path = result.payload
      result = self.rpc.call_blockdev_export(source_node.uuid, (disk,
                                                                self.instance),
                                             target_node.name, dev_path,
                                             cluster_name)
      if result.fail_msg:
        self.LogWarning("Can't copy data over for disk %d: %s",
                        idx, result.fail_msg)
        errs.append(result.fail_msg)
        break

    if errs:
      self.LogWarning("Some disks failed to copy, aborting")
      try:
        RemoveDisks(self, self.instance, target_node_uuid=target_node.uuid)
      finally:
        self.cfg.ReleaseDRBDMinors(self.instance.uuid)
        raise errors.OpExecError("Errors during disk copy: %s" %
                                 (",".join(errs),))

    self.instance.primary_node = target_node.uuid
    self.cfg.Update(self.instance, feedback_fn)

    self.LogInfo("Removing the disks on the original node")
    RemoveDisks(self, self.instance, target_node_uuid=source_node.uuid)

    # Only start the instance if it's marked as up
    if self.instance.admin_state == constants.ADMINST_UP:
      self.LogInfo("Starting instance %s on node %s",
                   self.instance.name, target_node.name)

      disks_ok, _ = AssembleInstanceDisks(self, self.instance,
                                          ignore_secondaries=True)
      if not disks_ok:
        ShutdownInstanceDisks(self, self.instance)
        raise errors.OpExecError("Can't activate the instance's disks")

      result = self.rpc.call_instance_start(target_node.uuid,
                                            (self.instance, None, None), False,
                                            self.op.reason)
      msg = result.fail_msg
      if msg:
        ShutdownInstanceDisks(self, self.instance)
        raise errors.OpExecError("Could not start instance %s on node %s: %s" %
                                 (self.instance.name, target_node.name, msg))


class LUInstanceMultiAlloc(NoHooksLU):
  """Allocates multiple instances at the same time.

  """
  REQ_BGL = False

  def CheckArguments(self):
    """Check arguments.

    """
    nodes = []
    for inst in self.op.instances:
      if inst.iallocator is not None:
        raise errors.OpPrereqError("iallocator are not allowed to be set on"
                                   " instance objects", errors.ECODE_INVAL)
      nodes.append(bool(inst.pnode))
      if inst.disk_template in constants.DTS_INT_MIRROR:
        nodes.append(bool(inst.snode))

    has_nodes = compat.any(nodes)
    if compat.all(nodes) ^ has_nodes:
      raise errors.OpPrereqError("There are instance objects providing"
                                 " pnode/snode while others do not",
                                 errors.ECODE_INVAL)

    if not has_nodes and self.op.iallocator is None:
      default_iallocator = self.cfg.GetDefaultIAllocator()
      if default_iallocator:
        self.op.iallocator = default_iallocator
      else:
        raise errors.OpPrereqError("No iallocator or nodes on the instances"
                                   " given and no cluster-wide default"
                                   " iallocator found; please specify either"
                                   " an iallocator or nodes on the instances"
                                   " or set a cluster-wide default iallocator",
                                   errors.ECODE_INVAL)

    _CheckOpportunisticLocking(self.op)

    dups = utils.FindDuplicates([op.instance_name for op in self.op.instances])
    if dups:
      raise errors.OpPrereqError("There are duplicate instance names: %s" %
                                 utils.CommaJoin(dups), errors.ECODE_INVAL)

  def ExpandNames(self):
    """Calculate the locks.

    """
    self.share_locks = ShareAll()
    self.needed_locks = {
      # iallocator will select nodes and even if no iallocator is used,
      # collisions with LUInstanceCreate should be avoided
      locking.LEVEL_NODE_ALLOC: locking.ALL_SET,
      }

    if self.op.iallocator:
      self.needed_locks[locking.LEVEL_NODE] = locking.ALL_SET
      self.needed_locks[locking.LEVEL_NODE_RES] = locking.ALL_SET

      if self.op.opportunistic_locking:
        self.opportunistic_locks[locking.LEVEL_NODE] = True
        self.opportunistic_locks[locking.LEVEL_NODE_RES] = True
    else:
      nodeslist = []
      for inst in self.op.instances:
        (inst.pnode_uuid, inst.pnode) = \
          ExpandNodeUuidAndName(self.cfg, inst.pnode_uuid, inst.pnode)
        nodeslist.append(inst.pnode_uuid)
        if inst.snode is not None:
          (inst.snode_uuid, inst.snode) = \
            ExpandNodeUuidAndName(self.cfg, inst.snode_uuid, inst.snode)
          nodeslist.append(inst.snode_uuid)

      self.needed_locks[locking.LEVEL_NODE] = nodeslist
      # Lock resources of instance's primary and secondary nodes (copy to
      # prevent accidential modification)
      self.needed_locks[locking.LEVEL_NODE_RES] = list(nodeslist)

  def CheckPrereq(self):
    """Check prerequisite.

    """
    if self.op.iallocator:
      cluster = self.cfg.GetClusterInfo()
      default_vg = self.cfg.GetVGName()
      ec_id = self.proc.GetECId()

      if self.op.opportunistic_locking:
        # Only consider nodes for which a lock is held
        node_whitelist = self.cfg.GetNodeNames(
                           list(self.owned_locks(locking.LEVEL_NODE)))
      else:
        node_whitelist = None

      insts = [_CreateInstanceAllocRequest(op, ComputeDisks(op, default_vg),
                                           _ComputeNics(op, cluster, None,
                                                        self.cfg, ec_id),
                                           _ComputeFullBeParams(op, cluster),
                                           node_whitelist)
               for op in self.op.instances]

      req = iallocator.IAReqMultiInstanceAlloc(instances=insts)
      ial = iallocator.IAllocator(self.cfg, self.rpc, req)

      ial.Run(self.op.iallocator)

      if not ial.success:
        raise errors.OpPrereqError("Can't compute nodes using"
                                   " iallocator '%s': %s" %
                                   (self.op.iallocator, ial.info),
                                   errors.ECODE_NORES)

      self.ia_result = ial.result

    if self.op.dry_run:
      self.dry_run_result = objects.FillDict(self._ConstructPartialResult(), {
        constants.JOB_IDS_KEY: [],
        })

  def _ConstructPartialResult(self):
    """Contructs the partial result.

    """
    if self.op.iallocator:
      (allocatable, failed_insts) = self.ia_result
      allocatable_insts = map(compat.fst, allocatable)
    else:
      allocatable_insts = [op.instance_name for op in self.op.instances]
      failed_insts = []

    return {
      opcodes.OpInstanceMultiAlloc.ALLOCATABLE_KEY: allocatable_insts,
      opcodes.OpInstanceMultiAlloc.FAILED_KEY: failed_insts,
      }

  def Exec(self, feedback_fn):
    """Executes the opcode.

    """
    jobs = []
    if self.op.iallocator:
      op2inst = dict((op.instance_name, op) for op in self.op.instances)
      (allocatable, failed) = self.ia_result

      for (name, node_names) in allocatable:
        op = op2inst.pop(name)

        (op.pnode_uuid, op.pnode) = \
          ExpandNodeUuidAndName(self.cfg, None, node_names[0])
        if len(node_names) > 1:
          (op.snode_uuid, op.snode) = \
            ExpandNodeUuidAndName(self.cfg, None, node_names[1])

          jobs.append([op])

        missing = set(op2inst.keys()) - set(failed)
        assert not missing, \
          "Iallocator did return incomplete result: %s" % \
          utils.CommaJoin(missing)
    else:
      jobs.extend([op] for op in self.op.instances)

    return ResultWithJobs(jobs, **self._ConstructPartialResult())


class _InstNicModPrivate:
  """Data structure for network interface modifications.

  Used by L{LUInstanceSetParams}.

  """
  def __init__(self):
    self.params = None
    self.filled = None


def _PrepareContainerMods(mods, private_fn):
  """Prepares a list of container modifications by adding a private data field.

  @type mods: list of tuples; (operation, index, parameters)
  @param mods: List of modifications
  @type private_fn: callable or None
  @param private_fn: Callable for constructing a private data field for a
    modification
  @rtype: list

  """
  if private_fn is None:
    fn = lambda: None
  else:
    fn = private_fn

  return [(op, idx, params, fn()) for (op, idx, params) in mods]


def _CheckNodesPhysicalCPUs(lu, node_uuids, requested, hypervisor_specs):
  """Checks if nodes have enough physical CPUs

  This function checks if all given nodes have the needed number of
  physical CPUs. In case any node has less CPUs or we cannot get the
  information from the node, this function raises an OpPrereqError
  exception.

  @type lu: C{LogicalUnit}
  @param lu: a logical unit from which we get configuration data
  @type node_uuids: C{list}
  @param node_uuids: the list of node UUIDs to check
  @type requested: C{int}
  @param requested: the minimum acceptable number of physical CPUs
  @type hypervisor_specs: list of pairs (string, dict of strings)
  @param hypervisor_specs: list of hypervisor specifications in
      pairs (hypervisor_name, hvparams)
  @raise errors.OpPrereqError: if the node doesn't have enough CPUs,
      or we cannot check the node

  """
  nodeinfo = lu.rpc.call_node_info(node_uuids, None, hypervisor_specs)
  for node_uuid in node_uuids:
    info = nodeinfo[node_uuid]
    node_name = lu.cfg.GetNodeName(node_uuid)
    info.Raise("Cannot get current information from node %s" % node_name,
               prereq=True, ecode=errors.ECODE_ENVIRON)
    (_, _, (hv_info, )) = info.payload
    num_cpus = hv_info.get("cpu_total", None)
    if not isinstance(num_cpus, int):
      raise errors.OpPrereqError("Can't compute the number of physical CPUs"
                                 " on node %s, result was '%s'" %
                                 (node_name, num_cpus), errors.ECODE_ENVIRON)
    if requested > num_cpus:
      raise errors.OpPrereqError("Node %s has %s physical CPUs, but %s are "
                                 "required" % (node_name, num_cpus, requested),
                                 errors.ECODE_NORES)


def GetItemFromContainer(identifier, kind, container):
  """Return the item refered by the identifier.

  @type identifier: string
  @param identifier: Item index or name or UUID
  @type kind: string
  @param kind: One-word item description
  @type container: list
  @param container: Container to get the item from

  """
  # Index
  try:
    idx = int(identifier)
    if idx == -1:
      # Append
      absidx = len(container) - 1
    elif idx < 0:
      raise IndexError("Not accepting negative indices other than -1")
    elif idx > len(container):
      raise IndexError("Got %s index %s, but there are only %s" %
                       (kind, idx, len(container)))
    else:
      absidx = idx
    return (absidx, container[idx])
  except ValueError:
    pass

  for idx, item in enumerate(container):
    if item.uuid == identifier or item.name == identifier:
      return (idx, item)

  raise errors.OpPrereqError("Cannot find %s with identifier %s" %
                             (kind, identifier), errors.ECODE_NOENT)


def _ApplyContainerMods(kind, container, chgdesc, mods,
                        create_fn, modify_fn, remove_fn):
  """Applies descriptions in C{mods} to C{container}.

  @type kind: string
  @param kind: One-word item description
  @type container: list
  @param container: Container to modify
  @type chgdesc: None or list
  @param chgdesc: List of applied changes
  @type mods: list
  @param mods: Modifications as returned by L{_PrepareContainerMods}
  @type create_fn: callable
  @param create_fn: Callback for creating a new item (L{constants.DDM_ADD});
    receives absolute item index, parameters and private data object as added
    by L{_PrepareContainerMods}, returns tuple containing new item and changes
    as list
  @type modify_fn: callable
  @param modify_fn: Callback for modifying an existing item
    (L{constants.DDM_MODIFY}); receives absolute item index, item, parameters
    and private data object as added by L{_PrepareContainerMods}, returns
    changes as list
  @type remove_fn: callable
  @param remove_fn: Callback on removing item; receives absolute item index,
    item and private data object as added by L{_PrepareContainerMods}

  """
  for (op, identifier, params, private) in mods:
    changes = None

    if op == constants.DDM_ADD:
      # Calculate where item will be added
      # When adding an item, identifier can only be an index
      try:
        idx = int(identifier)
      except ValueError:
        raise errors.OpPrereqError("Only possitive integer or -1 is accepted as"
                                   " identifier for %s" % constants.DDM_ADD,
                                   errors.ECODE_INVAL)
      if idx == -1:
        addidx = len(container)
      else:
        if idx < 0:
          raise IndexError("Not accepting negative indices other than -1")
        elif idx > len(container):
          raise IndexError("Got %s index %s, but there are only %s" %
                           (kind, idx, len(container)))
        addidx = idx

      if create_fn is None:
        item = params
      else:
        (item, changes) = create_fn(addidx, params, private)

      if idx == -1:
        container.append(item)
      else:
        assert idx >= 0
        assert idx <= len(container)
        # list.insert does so before the specified index
        container.insert(idx, item)
    else:
      # Retrieve existing item
      (absidx, item) = GetItemFromContainer(identifier, kind, container)

      if op == constants.DDM_REMOVE:
        assert not params

        if remove_fn is not None:
          remove_fn(absidx, item, private)

        changes = [("%s/%s" % (kind, absidx), "remove")]

        assert container[absidx] == item
        del container[absidx]
      elif op == constants.DDM_MODIFY:
        if modify_fn is not None:
          changes = modify_fn(absidx, item, params, private)
      else:
        raise errors.ProgrammerError("Unhandled operation '%s'" % op)

    assert _TApplyContModsCbChanges(changes)

    if not (chgdesc is None or changes is None):
      chgdesc.extend(changes)


def _UpdateIvNames(base_index, disks):
  """Updates the C{iv_name} attribute of disks.

  @type disks: list of L{objects.Disk}

  """
  for (idx, disk) in enumerate(disks):
    disk.iv_name = "disk/%s" % (base_index + idx, )


class LUInstanceSetParams(LogicalUnit):
  """Modifies an instances's parameters.

  """
  HPATH = "instance-modify"
  HTYPE = constants.HTYPE_INSTANCE
  REQ_BGL = False

  @staticmethod
  def _UpgradeDiskNicMods(kind, mods, verify_fn):
    assert ht.TList(mods)
    assert not mods or len(mods[0]) in (2, 3)

    if mods and len(mods[0]) == 2:
      result = []

      addremove = 0
      for op, params in mods:
        if op in (constants.DDM_ADD, constants.DDM_REMOVE):
          result.append((op, -1, params))
          addremove += 1

          if addremove > 1:
            raise errors.OpPrereqError("Only one %s add or remove operation is"
                                       " supported at a time" % kind,
                                       errors.ECODE_INVAL)
        else:
          result.append((constants.DDM_MODIFY, op, params))

      assert verify_fn(result)
    else:
      result = mods

    return result

  @staticmethod
  def _CheckMods(kind, mods, key_types, item_fn):
    """Ensures requested disk/NIC modifications are valid.

    """
    for (op, _, params) in mods:
      assert ht.TDict(params)

      # If 'key_types' is an empty dict, we assume we have an
      # 'ext' template and thus do not ForceDictType
      if key_types:
        utils.ForceDictType(params, key_types)

      if op == constants.DDM_REMOVE:
        if params:
          raise errors.OpPrereqError("No settings should be passed when"
                                     " removing a %s" % kind,
                                     errors.ECODE_INVAL)
      elif op in (constants.DDM_ADD, constants.DDM_MODIFY):
        item_fn(op, params)
      else:
        raise errors.ProgrammerError("Unhandled operation '%s'" % op)

  @staticmethod
  def _VerifyDiskModification(op, params, excl_stor):
    """Verifies a disk modification.

    """
    if op == constants.DDM_ADD:
      mode = params.setdefault(constants.IDISK_MODE, constants.DISK_RDWR)
      if mode not in constants.DISK_ACCESS_SET:
        raise errors.OpPrereqError("Invalid disk access mode '%s'" % mode,
                                   errors.ECODE_INVAL)

      size = params.get(constants.IDISK_SIZE, None)
      if size is None:
        raise errors.OpPrereqError("Required disk parameter '%s' missing" %
                                   constants.IDISK_SIZE, errors.ECODE_INVAL)

      try:
        size = int(size)
      except (TypeError, ValueError), err:
        raise errors.OpPrereqError("Invalid disk size parameter: %s" % err,
                                   errors.ECODE_INVAL)

      params[constants.IDISK_SIZE] = size
      name = params.get(constants.IDISK_NAME, None)
      if name is not None and name.lower() == constants.VALUE_NONE:
        params[constants.IDISK_NAME] = None

      CheckSpindlesExclusiveStorage(params, excl_stor, True)

    elif op == constants.DDM_MODIFY:
      if constants.IDISK_SIZE in params:
        raise errors.OpPrereqError("Disk size change not possible, use"
                                   " grow-disk", errors.ECODE_INVAL)
      if len(params) > 2:
        raise errors.OpPrereqError("Disk modification doesn't support"
                                   " additional arbitrary parameters",
                                   errors.ECODE_INVAL)
      name = params.get(constants.IDISK_NAME, None)
      if name is not None and name.lower() == constants.VALUE_NONE:
        params[constants.IDISK_NAME] = None

  @staticmethod
  def _VerifyNicModification(op, params):
    """Verifies a network interface modification.

    """
    if op in (constants.DDM_ADD, constants.DDM_MODIFY):
      ip = params.get(constants.INIC_IP, None)
      name = params.get(constants.INIC_NAME, None)
      req_net = params.get(constants.INIC_NETWORK, None)
      link = params.get(constants.NIC_LINK, None)
      mode = params.get(constants.NIC_MODE, None)
      if name is not None and name.lower() == constants.VALUE_NONE:
        params[constants.INIC_NAME] = None
      if req_net is not None:
        if req_net.lower() == constants.VALUE_NONE:
          params[constants.INIC_NETWORK] = None
          req_net = None
        elif link is not None or mode is not None:
          raise errors.OpPrereqError("If network is given"
                                     " mode or link should not",
                                     errors.ECODE_INVAL)

      if op == constants.DDM_ADD:
        macaddr = params.get(constants.INIC_MAC, None)
        if macaddr is None:
          params[constants.INIC_MAC] = constants.VALUE_AUTO

      if ip is not None:
        if ip.lower() == constants.VALUE_NONE:
          params[constants.INIC_IP] = None
        else:
          if ip.lower() == constants.NIC_IP_POOL:
            if op == constants.DDM_ADD and req_net is None:
              raise errors.OpPrereqError("If ip=pool, parameter network"
                                         " cannot be none",
                                         errors.ECODE_INVAL)
          else:
            if not netutils.IPAddress.IsValid(ip):
              raise errors.OpPrereqError("Invalid IP address '%s'" % ip,
                                         errors.ECODE_INVAL)

      if constants.INIC_MAC in params:
        macaddr = params[constants.INIC_MAC]
        if macaddr not in (constants.VALUE_AUTO, constants.VALUE_GENERATE):
          macaddr = utils.NormalizeAndValidateMac(macaddr)

        if op == constants.DDM_MODIFY and macaddr == constants.VALUE_AUTO:
          raise errors.OpPrereqError("'auto' is not a valid MAC address when"
                                     " modifying an existing NIC",
                                     errors.ECODE_INVAL)

  def CheckArguments(self):
    if not (self.op.nics or self.op.disks or self.op.disk_template or
            self.op.hvparams or self.op.beparams or self.op.os_name or
            self.op.osparams or self.op.offline is not None or
            self.op.runtime_mem or self.op.pnode):
      raise errors.OpPrereqError("No changes submitted", errors.ECODE_INVAL)

    if self.op.hvparams:
      CheckParamsNotGlobal(self.op.hvparams, constants.HVC_GLOBALS,
                           "hypervisor", "instance", "cluster")

    self.op.disks = self._UpgradeDiskNicMods(
      "disk", self.op.disks, opcodes.OpInstanceSetParams.TestDiskModifications)
    self.op.nics = self._UpgradeDiskNicMods(
      "NIC", self.op.nics, opcodes.OpInstanceSetParams.TestNicModifications)

    if self.op.disks and self.op.disk_template is not None:
      raise errors.OpPrereqError("Disk template conversion and other disk"
                                 " changes not supported at the same time",
                                 errors.ECODE_INVAL)

    if (self.op.disk_template and
        self.op.disk_template in constants.DTS_INT_MIRROR and
        self.op.remote_node is None):
      raise errors.OpPrereqError("Changing the disk template to a mirrored"
                                 " one requires specifying a secondary node",
                                 errors.ECODE_INVAL)

    # Check NIC modifications
    self._CheckMods("NIC", self.op.nics, constants.INIC_PARAMS_TYPES,
                    self._VerifyNicModification)

    if self.op.pnode:
      (self.op.pnode_uuid, self.op.pnode) = \
        ExpandNodeUuidAndName(self.cfg, self.op.pnode_uuid, self.op.pnode)

  def ExpandNames(self):
    self._ExpandAndLockInstance()
    self.needed_locks[locking.LEVEL_NODEGROUP] = []
    # Can't even acquire node locks in shared mode as upcoming changes in
    # Ganeti 2.6 will start to modify the node object on disk conversion
    self.needed_locks[locking.LEVEL_NODE] = []
    self.needed_locks[locking.LEVEL_NODE_RES] = []
    self.recalculate_locks[locking.LEVEL_NODE] = constants.LOCKS_REPLACE
    # Look node group to look up the ipolicy
    self.share_locks[locking.LEVEL_NODEGROUP] = 1

  def DeclareLocks(self, level):
    if level == locking.LEVEL_NODEGROUP:
      assert not self.needed_locks[locking.LEVEL_NODEGROUP]
      # Acquire locks for the instance's nodegroups optimistically. Needs
      # to be verified in CheckPrereq
      self.needed_locks[locking.LEVEL_NODEGROUP] = \
        self.cfg.GetInstanceNodeGroups(self.op.instance_uuid)
    elif level == locking.LEVEL_NODE:
      self._LockInstancesNodes()
      if self.op.disk_template and self.op.remote_node:
        (self.op.remote_node_uuid, self.op.remote_node) = \
          ExpandNodeUuidAndName(self.cfg, self.op.remote_node_uuid,
                                self.op.remote_node)
        self.needed_locks[locking.LEVEL_NODE].append(self.op.remote_node_uuid)
    elif level == locking.LEVEL_NODE_RES and self.op.disk_template:
      # Copy node locks
      self.needed_locks[locking.LEVEL_NODE_RES] = \
        CopyLockList(self.needed_locks[locking.LEVEL_NODE])

  def BuildHooksEnv(self):
    """Build hooks env.

    This runs on the master, primary and secondaries.

    """
    args = {}
    if constants.BE_MINMEM in self.be_new:
      args["minmem"] = self.be_new[constants.BE_MINMEM]
    if constants.BE_MAXMEM in self.be_new:
      args["maxmem"] = self.be_new[constants.BE_MAXMEM]
    if constants.BE_VCPUS in self.be_new:
      args["vcpus"] = self.be_new[constants.BE_VCPUS]
    # TODO: export disk changes. Note: _BuildInstanceHookEnv* don't export disk
    # information at all.

    if self._new_nics is not None:
      nics = []

      for nic in self._new_nics:
        n = copy.deepcopy(nic)
        nicparams = self.cluster.SimpleFillNIC(n.nicparams)
        n.nicparams = nicparams
        nics.append(NICToTuple(self, n))

      args["nics"] = nics

    env = BuildInstanceHookEnvByObject(self, self.instance, override=args)
    if self.op.disk_template:
      env["NEW_DISK_TEMPLATE"] = self.op.disk_template
    if self.op.runtime_mem:
      env["RUNTIME_MEMORY"] = self.op.runtime_mem

    return env

  def BuildHooksNodes(self):
    """Build hooks nodes.

    """
    nl = [self.cfg.GetMasterNode()] + list(self.instance.all_nodes)
    return (nl, nl)

  def _PrepareNicModification(self, params, private, old_ip, old_net_uuid,
                              old_params, cluster, pnode_uuid):

    update_params_dict = dict([(key, params[key])
                               for key in constants.NICS_PARAMETERS
                               if key in params])

    req_link = update_params_dict.get(constants.NIC_LINK, None)
    req_mode = update_params_dict.get(constants.NIC_MODE, None)

    new_net_uuid = None
    new_net_uuid_or_name = params.get(constants.INIC_NETWORK, old_net_uuid)
    if new_net_uuid_or_name:
      new_net_uuid = self.cfg.LookupNetwork(new_net_uuid_or_name)
      new_net_obj = self.cfg.GetNetwork(new_net_uuid)

    if old_net_uuid:
      old_net_obj = self.cfg.GetNetwork(old_net_uuid)

    if new_net_uuid:
      netparams = self.cfg.GetGroupNetParams(new_net_uuid, pnode_uuid)
      if not netparams:
        raise errors.OpPrereqError("No netparams found for the network"
                                   " %s, probably not connected" %
                                   new_net_obj.name, errors.ECODE_INVAL)
      new_params = dict(netparams)
    else:
      new_params = GetUpdatedParams(old_params, update_params_dict)

    utils.ForceDictType(new_params, constants.NICS_PARAMETER_TYPES)

    new_filled_params = cluster.SimpleFillNIC(new_params)
    objects.NIC.CheckParameterSyntax(new_filled_params)

    new_mode = new_filled_params[constants.NIC_MODE]
    if new_mode == constants.NIC_MODE_BRIDGED:
      bridge = new_filled_params[constants.NIC_LINK]
      msg = self.rpc.call_bridges_exist(pnode_uuid, [bridge]).fail_msg
      if msg:
        msg = "Error checking bridges on node '%s': %s" % \
                (self.cfg.GetNodeName(pnode_uuid), msg)
        if self.op.force:
          self.warn.append(msg)
        else:
          raise errors.OpPrereqError(msg, errors.ECODE_ENVIRON)

    elif new_mode == constants.NIC_MODE_ROUTED:
      ip = params.get(constants.INIC_IP, old_ip)
      if ip is None:
        raise errors.OpPrereqError("Cannot set the NIC IP address to None"
                                   " on a routed NIC", errors.ECODE_INVAL)

    elif new_mode == constants.NIC_MODE_OVS:
      # TODO: check OVS link
      self.LogInfo("OVS links are currently not checked for correctness")

    if constants.INIC_MAC in params:
      mac = params[constants.INIC_MAC]
      if mac is None:
        raise errors.OpPrereqError("Cannot unset the NIC MAC address",
                                   errors.ECODE_INVAL)
      elif mac in (constants.VALUE_AUTO, constants.VALUE_GENERATE):
        # otherwise generate the MAC address
        params[constants.INIC_MAC] = \
          self.cfg.GenerateMAC(new_net_uuid, self.proc.GetECId())
      else:
        # or validate/reserve the current one
        try:
          self.cfg.ReserveMAC(mac, self.proc.GetECId())
        except errors.ReservationError:
          raise errors.OpPrereqError("MAC address '%s' already in use"
                                     " in cluster" % mac,
                                     errors.ECODE_NOTUNIQUE)
    elif new_net_uuid != old_net_uuid:

      def get_net_prefix(net_uuid):
        mac_prefix = None
        if net_uuid:
          nobj = self.cfg.GetNetwork(net_uuid)
          mac_prefix = nobj.mac_prefix

        return mac_prefix

      new_prefix = get_net_prefix(new_net_uuid)
      old_prefix = get_net_prefix(old_net_uuid)
      if old_prefix != new_prefix:
        params[constants.INIC_MAC] = \
          self.cfg.GenerateMAC(new_net_uuid, self.proc.GetECId())

    # if there is a change in (ip, network) tuple
    new_ip = params.get(constants.INIC_IP, old_ip)
    if (new_ip, new_net_uuid) != (old_ip, old_net_uuid):
      if new_ip:
        # if IP is pool then require a network and generate one IP
        if new_ip.lower() == constants.NIC_IP_POOL:
          if new_net_uuid:
            try:
              new_ip = self.cfg.GenerateIp(new_net_uuid, self.proc.GetECId())
            except errors.ReservationError:
              raise errors.OpPrereqError("Unable to get a free IP"
                                         " from the address pool",
                                         errors.ECODE_STATE)
            self.LogInfo("Chose IP %s from network %s",
                         new_ip,
                         new_net_obj.name)
            params[constants.INIC_IP] = new_ip
          else:
            raise errors.OpPrereqError("ip=pool, but no network found",
                                       errors.ECODE_INVAL)
        # Reserve new IP if in the new network if any
        elif new_net_uuid:
          try:
            self.cfg.ReserveIp(new_net_uuid, new_ip, self.proc.GetECId())
            self.LogInfo("Reserving IP %s in network %s",
                         new_ip, new_net_obj.name)
          except errors.ReservationError:
            raise errors.OpPrereqError("IP %s not available in network %s" %
                                       (new_ip, new_net_obj.name),
                                       errors.ECODE_NOTUNIQUE)
        # new network is None so check if new IP is a conflicting IP
        elif self.op.conflicts_check:
          _CheckForConflictingIp(self, new_ip, pnode_uuid)

      # release old IP if old network is not None
      if old_ip and old_net_uuid:
        try:
          self.cfg.ReleaseIp(old_net_uuid, old_ip, self.proc.GetECId())
        except errors.AddressPoolError:
          logging.warning("Release IP %s not contained in network %s",
                          old_ip, old_net_obj.name)

    # there are no changes in (ip, network) tuple and old network is not None
    elif (old_net_uuid is not None and
          (req_link is not None or req_mode is not None)):
      raise errors.OpPrereqError("Not allowed to change link or mode of"
                                 " a NIC that is connected to a network",
                                 errors.ECODE_INVAL)

    private.params = new_params
    private.filled = new_filled_params

  def _PreCheckDiskTemplate(self, pnode_info):
    """CheckPrereq checks related to a new disk template."""
    # Arguments are passed to avoid configuration lookups
    pnode_uuid = self.instance.primary_node
    if self.instance.disk_template == self.op.disk_template:
      raise errors.OpPrereqError("Instance already has disk template %s" %
                                 self.instance.disk_template,
                                 errors.ECODE_INVAL)

    if not self.cluster.IsDiskTemplateEnabled(self.op.disk_template):
      raise errors.OpPrereqError("Disk template '%s' is not enabled for this"
                                 " cluster." % self.op.disk_template)

    if (self.instance.disk_template,
        self.op.disk_template) not in self._DISK_CONVERSIONS:
      raise errors.OpPrereqError("Unsupported disk template conversion from"
                                 " %s to %s" % (self.instance.disk_template,
                                                self.op.disk_template),
                                 errors.ECODE_INVAL)
    CheckInstanceState(self, self.instance, INSTANCE_DOWN,
                       msg="cannot change disk template")
    if self.op.disk_template in constants.DTS_INT_MIRROR:
      if self.op.remote_node_uuid == pnode_uuid:
        raise errors.OpPrereqError("Given new secondary node %s is the same"
                                   " as the primary node of the instance" %
                                   self.op.remote_node, errors.ECODE_STATE)
      CheckNodeOnline(self, self.op.remote_node_uuid)
      CheckNodeNotDrained(self, self.op.remote_node_uuid)
      # FIXME: here we assume that the old instance type is DT_PLAIN
      assert self.instance.disk_template == constants.DT_PLAIN
      disks = [{constants.IDISK_SIZE: d.size,
                constants.IDISK_VG: d.logical_id[0]}
               for d in self.instance.disks]
      required = ComputeDiskSizePerVG(self.op.disk_template, disks)
      CheckNodesFreeDiskPerVG(self, [self.op.remote_node_uuid], required)

      snode_info = self.cfg.GetNodeInfo(self.op.remote_node_uuid)
      snode_group = self.cfg.GetNodeGroup(snode_info.group)
      ipolicy = ganeti.masterd.instance.CalculateGroupIPolicy(self.cluster,
                                                              snode_group)
      CheckTargetNodeIPolicy(self, ipolicy, self.instance, snode_info, self.cfg,
                             ignore=self.op.ignore_ipolicy)
      if pnode_info.group != snode_info.group:
        self.LogWarning("The primary and secondary nodes are in two"
                        " different node groups; the disk parameters"
                        " from the first disk's node group will be"
                        " used")

    if not self.op.disk_template in constants.DTS_EXCL_STORAGE:
      # Make sure none of the nodes require exclusive storage
      nodes = [pnode_info]
      if self.op.disk_template in constants.DTS_INT_MIRROR:
        assert snode_info
        nodes.append(snode_info)
      has_es = lambda n: IsExclusiveStorageEnabledNode(self.cfg, n)
      if compat.any(map(has_es, nodes)):
        errmsg = ("Cannot convert disk template from %s to %s when exclusive"
                  " storage is enabled" % (self.instance.disk_template,
                                           self.op.disk_template))
        raise errors.OpPrereqError(errmsg, errors.ECODE_STATE)

  def _PreCheckDisks(self, ispec):
    """CheckPrereq checks related to disk changes.

    @type ispec: dict
    @param ispec: instance specs to be updated with the new disks

    """
    self.diskparams = self.cfg.GetInstanceDiskParams(self.instance)

    excl_stor = compat.any(
      rpc.GetExclusiveStorageForNodes(self.cfg,
                                      self.instance.all_nodes).values()
      )

    # Check disk modifications. This is done here and not in CheckArguments
    # (as with NICs), because we need to know the instance's disk template
    ver_fn = lambda op, par: self._VerifyDiskModification(op, par, excl_stor)
    if self.instance.disk_template == constants.DT_EXT:
      self._CheckMods("disk", self.op.disks, {}, ver_fn)
    else:
      self._CheckMods("disk", self.op.disks, constants.IDISK_PARAMS_TYPES,
                      ver_fn)

    self.diskmod = _PrepareContainerMods(self.op.disks, None)

    # Check the validity of the `provider' parameter
    if self.instance.disk_template in constants.DT_EXT:
      for mod in self.diskmod:
        ext_provider = mod[2].get(constants.IDISK_PROVIDER, None)
        if mod[0] == constants.DDM_ADD:
          if ext_provider is None:
            raise errors.OpPrereqError("Instance template is '%s' and parameter"
                                       " '%s' missing, during disk add" %
                                       (constants.DT_EXT,
                                        constants.IDISK_PROVIDER),
                                       errors.ECODE_NOENT)
        elif mod[0] == constants.DDM_MODIFY:
          if ext_provider:
            raise errors.OpPrereqError("Parameter '%s' is invalid during disk"
                                       " modification" %
                                       constants.IDISK_PROVIDER,
                                       errors.ECODE_INVAL)
    else:
      for mod in self.diskmod:
        ext_provider = mod[2].get(constants.IDISK_PROVIDER, None)
        if ext_provider is not None:
          raise errors.OpPrereqError("Parameter '%s' is only valid for"
                                     " instances of type '%s'" %
                                     (constants.IDISK_PROVIDER,
                                      constants.DT_EXT),
                                     errors.ECODE_INVAL)

    if self.op.disks and self.instance.disk_template == constants.DT_DISKLESS:
      raise errors.OpPrereqError("Disk operations not supported for"
                                 " diskless instances", errors.ECODE_INVAL)

    def _PrepareDiskMod(_, disk, params, __):
      disk.name = params.get(constants.IDISK_NAME, None)

    # Verify disk changes (operating on a copy)
    disks = copy.deepcopy(self.instance.disks)
    _ApplyContainerMods("disk", disks, None, self.diskmod, None,
                        _PrepareDiskMod, None)
    utils.ValidateDeviceNames("disk", disks)
    if len(disks) > constants.MAX_DISKS:
      raise errors.OpPrereqError("Instance has too many disks (%d), cannot add"
                                 " more" % constants.MAX_DISKS,
                                 errors.ECODE_STATE)
    disk_sizes = [disk.size for disk in self.instance.disks]
    disk_sizes.extend(params["size"] for (op, idx, params, private) in
                      self.diskmod if op == constants.DDM_ADD)
    ispec[constants.ISPEC_DISK_COUNT] = len(disk_sizes)
    ispec[constants.ISPEC_DISK_SIZE] = disk_sizes

    if self.op.offline is not None and self.op.offline:
      CheckInstanceState(self, self.instance, CAN_CHANGE_INSTANCE_OFFLINE,
                         msg="can't change to offline")

  def CheckPrereq(self):
    """Check prerequisites.

    This only checks the instance list against the existing names.

    """
    assert self.op.instance_name in self.owned_locks(locking.LEVEL_INSTANCE)
    self.instance = self.cfg.GetInstanceInfo(self.op.instance_uuid)
    self.cluster = self.cfg.GetClusterInfo()

    assert self.instance is not None, \
      "Cannot retrieve locked instance %s" % self.op.instance_name

    pnode_uuid = self.instance.primary_node

    self.warn = []

    if (self.op.pnode_uuid is not None and self.op.pnode_uuid != pnode_uuid and
        not self.op.force):
      # verify that the instance is not up
      instance_info = self.rpc.call_instance_info(
          pnode_uuid, self.instance.name, self.instance.hypervisor,
          self.instance.hvparams)
      if instance_info.fail_msg:
        self.warn.append("Can't get instance runtime information: %s" %
                         instance_info.fail_msg)
      elif instance_info.payload:
        raise errors.OpPrereqError("Instance is still running on %s" %
                                   self.cfg.GetNodeName(pnode_uuid),
                                   errors.ECODE_STATE)

    assert pnode_uuid in self.owned_locks(locking.LEVEL_NODE)
    node_uuids = list(self.instance.all_nodes)
    pnode_info = self.cfg.GetNodeInfo(pnode_uuid)

    #_CheckInstanceNodeGroups(self.cfg, self.op.instance_name, owned_groups)
    assert pnode_info.group in self.owned_locks(locking.LEVEL_NODEGROUP)
    group_info = self.cfg.GetNodeGroup(pnode_info.group)

    # dictionary with instance information after the modification
    ispec = {}

    # Prepare NIC modifications
    self.nicmod = _PrepareContainerMods(self.op.nics, _InstNicModPrivate)

    # OS change
    if self.op.os_name and not self.op.force:
      CheckNodeHasOS(self, self.instance.primary_node, self.op.os_name,
                     self.op.force_variant)
      instance_os = self.op.os_name
    else:
      instance_os = self.instance.os

    assert not (self.op.disk_template and self.op.disks), \
      "Can't modify disk template and apply disk changes at the same time"

    if self.op.disk_template:
      self._PreCheckDiskTemplate(pnode_info)

    self._PreCheckDisks(ispec)

    # hvparams processing
    if self.op.hvparams:
      hv_type = self.instance.hypervisor
      i_hvdict = GetUpdatedParams(self.instance.hvparams, self.op.hvparams)
      utils.ForceDictType(i_hvdict, constants.HVS_PARAMETER_TYPES)
      hv_new = self.cluster.SimpleFillHV(hv_type, self.instance.os, i_hvdict)

      # local check
      hypervisor.GetHypervisorClass(hv_type).CheckParameterSyntax(hv_new)
      CheckHVParams(self, node_uuids, self.instance.hypervisor, hv_new)
      self.hv_proposed = self.hv_new = hv_new # the new actual values
      self.hv_inst = i_hvdict # the new dict (without defaults)
    else:
      self.hv_proposed = self.cluster.SimpleFillHV(self.instance.hypervisor,
                                                   self.instance.os,
                                                   self.instance.hvparams)
      self.hv_new = self.hv_inst = {}

    # beparams processing
    if self.op.beparams:
      i_bedict = GetUpdatedParams(self.instance.beparams, self.op.beparams,
                                  use_none=True)
      objects.UpgradeBeParams(i_bedict)
      utils.ForceDictType(i_bedict, constants.BES_PARAMETER_TYPES)
      be_new = self.cluster.SimpleFillBE(i_bedict)
      self.be_proposed = self.be_new = be_new # the new actual values
      self.be_inst = i_bedict # the new dict (without defaults)
    else:
      self.be_new = self.be_inst = {}
      self.be_proposed = self.cluster.SimpleFillBE(self.instance.beparams)
    be_old = self.cluster.FillBE(self.instance)

    # CPU param validation -- checking every time a parameter is
    # changed to cover all cases where either CPU mask or vcpus have
    # changed
    if (constants.BE_VCPUS in self.be_proposed and
        constants.HV_CPU_MASK in self.hv_proposed):
      cpu_list = \
        utils.ParseMultiCpuMask(self.hv_proposed[constants.HV_CPU_MASK])
      # Verify mask is consistent with number of vCPUs. Can skip this
      # test if only 1 entry in the CPU mask, which means same mask
      # is applied to all vCPUs.
      if (len(cpu_list) > 1 and
          len(cpu_list) != self.be_proposed[constants.BE_VCPUS]):
        raise errors.OpPrereqError("Number of vCPUs [%d] does not match the"
                                   " CPU mask [%s]" %
                                   (self.be_proposed[constants.BE_VCPUS],
                                    self.hv_proposed[constants.HV_CPU_MASK]),
                                   errors.ECODE_INVAL)

      # Only perform this test if a new CPU mask is given
      if constants.HV_CPU_MASK in self.hv_new:
        # Calculate the largest CPU number requested
        max_requested_cpu = max(map(max, cpu_list))
        # Check that all of the instance's nodes have enough physical CPUs to
        # satisfy the requested CPU mask
        hvspecs = [(self.instance.hypervisor,
                    self.cfg.GetClusterInfo()
                      .hvparams[self.instance.hypervisor])]
        _CheckNodesPhysicalCPUs(self, self.instance.all_nodes,
                                max_requested_cpu + 1,
                                hvspecs)

    # osparams processing
    if self.op.osparams:
      i_osdict = GetUpdatedParams(self.instance.osparams, self.op.osparams)
      CheckOSParams(self, True, node_uuids, instance_os, i_osdict)
      self.os_inst = i_osdict # the new dict (without defaults)
    else:
      self.os_inst = {}

    #TODO(dynmem): do the appropriate check involving MINMEM
    if (constants.BE_MAXMEM in self.op.beparams and not self.op.force and
        be_new[constants.BE_MAXMEM] > be_old[constants.BE_MAXMEM]):
      mem_check_list = [pnode_uuid]
      if be_new[constants.BE_AUTO_BALANCE]:
        # either we changed auto_balance to yes or it was from before
        mem_check_list.extend(self.instance.secondary_nodes)
      instance_info = self.rpc.call_instance_info(
          pnode_uuid, self.instance.name, self.instance.hypervisor,
          self.instance.hvparams)
      hvspecs = [(self.instance.hypervisor,
                  self.cluster.hvparams[self.instance.hypervisor])]
      nodeinfo = self.rpc.call_node_info(mem_check_list, None,
                                         hvspecs)
      pninfo = nodeinfo[pnode_uuid]
      msg = pninfo.fail_msg
      if msg:
        # Assume the primary node is unreachable and go ahead
        self.warn.append("Can't get info from primary node %s: %s" %
                         (self.cfg.GetNodeName(pnode_uuid), msg))
      else:
        (_, _, (pnhvinfo, )) = pninfo.payload
        if not isinstance(pnhvinfo.get("memory_free", None), int):
          self.warn.append("Node data from primary node %s doesn't contain"
                           " free memory information" %
                           self.cfg.GetNodeName(pnode_uuid))
        elif instance_info.fail_msg:
          self.warn.append("Can't get instance runtime information: %s" %
                           instance_info.fail_msg)
        else:
          if instance_info.payload:
            current_mem = int(instance_info.payload["memory"])
          else:
            # Assume instance not running
            # (there is a slight race condition here, but it's not very
            # probable, and we have no other way to check)
            # TODO: Describe race condition
            current_mem = 0
          #TODO(dynmem): do the appropriate check involving MINMEM
          miss_mem = (be_new[constants.BE_MAXMEM] - current_mem -
                      pnhvinfo["memory_free"])
          if miss_mem > 0:
            raise errors.OpPrereqError("This change will prevent the instance"
                                       " from starting, due to %d MB of memory"
                                       " missing on its primary node" %
                                       miss_mem, errors.ECODE_NORES)

      if be_new[constants.BE_AUTO_BALANCE]:
        for node_uuid, nres in nodeinfo.items():
          if node_uuid not in self.instance.secondary_nodes:
            continue
          nres.Raise("Can't get info from secondary node %s" %
                     self.cfg.GetNodeName(node_uuid), prereq=True,
                     ecode=errors.ECODE_STATE)
          (_, _, (nhvinfo, )) = nres.payload
          if not isinstance(nhvinfo.get("memory_free", None), int):
            raise errors.OpPrereqError("Secondary node %s didn't return free"
                                       " memory information" %
                                       self.cfg.GetNodeName(node_uuid),
                                       errors.ECODE_STATE)
          #TODO(dynmem): do the appropriate check involving MINMEM
          elif be_new[constants.BE_MAXMEM] > nhvinfo["memory_free"]:
            raise errors.OpPrereqError("This change will prevent the instance"
                                       " from failover to its secondary node"
                                       " %s, due to not enough memory" %
                                       self.cfg.GetNodeName(node_uuid),
                                       errors.ECODE_STATE)

    if self.op.runtime_mem:
      remote_info = self.rpc.call_instance_info(
         self.instance.primary_node, self.instance.name,
         self.instance.hypervisor,
         self.cluster.hvparams[self.instance.hypervisor])
      remote_info.Raise("Error checking node %s" %
                        self.cfg.GetNodeName(self.instance.primary_node))
      if not remote_info.payload: # not running already
        raise errors.OpPrereqError("Instance %s is not running" %
                                   self.instance.name, errors.ECODE_STATE)

      current_memory = remote_info.payload["memory"]
      if (not self.op.force and
           (self.op.runtime_mem > self.be_proposed[constants.BE_MAXMEM] or
            self.op.runtime_mem < self.be_proposed[constants.BE_MINMEM])):
        raise errors.OpPrereqError("Instance %s must have memory between %d"
                                   " and %d MB of memory unless --force is"
                                   " given" %
                                   (self.instance.name,
                                    self.be_proposed[constants.BE_MINMEM],
                                    self.be_proposed[constants.BE_MAXMEM]),
                                   errors.ECODE_INVAL)

      delta = self.op.runtime_mem - current_memory
      if delta > 0:
        CheckNodeFreeMemory(
            self, self.instance.primary_node,
            "ballooning memory for instance %s" % self.instance.name, delta,
            self.instance.hypervisor,
            self.cfg.GetClusterInfo().hvparams[self.instance.hypervisor])

    # make self.cluster visible in the functions below
    cluster = self.cluster

    def _PrepareNicCreate(_, params, private):
      self._PrepareNicModification(params, private, None, None,
                                   {}, cluster, pnode_uuid)
      return (None, None)

    def _PrepareNicMod(_, nic, params, private):
      self._PrepareNicModification(params, private, nic.ip, nic.network,
                                   nic.nicparams, cluster, pnode_uuid)
      return None

    def _PrepareNicRemove(_, params, __):
      ip = params.ip
      net = params.network
      if net is not None and ip is not None:
        self.cfg.ReleaseIp(net, ip, self.proc.GetECId())

    # Verify NIC changes (operating on copy)
    nics = self.instance.nics[:]
    _ApplyContainerMods("NIC", nics, None, self.nicmod,
                        _PrepareNicCreate, _PrepareNicMod, _PrepareNicRemove)
    if len(nics) > constants.MAX_NICS:
      raise errors.OpPrereqError("Instance has too many network interfaces"
                                 " (%d), cannot add more" % constants.MAX_NICS,
                                 errors.ECODE_STATE)

    # Pre-compute NIC changes (necessary to use result in hooks)
    self._nic_chgdesc = []
    if self.nicmod:
      # Operate on copies as this is still in prereq
      nics = [nic.Copy() for nic in self.instance.nics]
      _ApplyContainerMods("NIC", nics, self._nic_chgdesc, self.nicmod,
                          self._CreateNewNic, self._ApplyNicMods, None)
      # Verify that NIC names are unique and valid
      utils.ValidateDeviceNames("NIC", nics)
      self._new_nics = nics
      ispec[constants.ISPEC_NIC_COUNT] = len(self._new_nics)
    else:
      self._new_nics = None
      ispec[constants.ISPEC_NIC_COUNT] = len(self.instance.nics)

    if not self.op.ignore_ipolicy:
      ipolicy = ganeti.masterd.instance.CalculateGroupIPolicy(self.cluster,
                                                              group_info)

      # Fill ispec with backend parameters
      ispec[constants.ISPEC_SPINDLE_USE] = \
        self.be_new.get(constants.BE_SPINDLE_USE, None)
      ispec[constants.ISPEC_CPU_COUNT] = self.be_new.get(constants.BE_VCPUS,
                                                         None)

      # Copy ispec to verify parameters with min/max values separately
      if self.op.disk_template:
        new_disk_template = self.op.disk_template
      else:
        new_disk_template = self.instance.disk_template
      ispec_max = ispec.copy()
      ispec_max[constants.ISPEC_MEM_SIZE] = \
        self.be_new.get(constants.BE_MAXMEM, None)
      res_max = _ComputeIPolicyInstanceSpecViolation(ipolicy, ispec_max,
                                                     new_disk_template)
      ispec_min = ispec.copy()
      ispec_min[constants.ISPEC_MEM_SIZE] = \
        self.be_new.get(constants.BE_MINMEM, None)
      res_min = _ComputeIPolicyInstanceSpecViolation(ipolicy, ispec_min,
                                                     new_disk_template)

      if (res_max or res_min):
        # FIXME: Improve error message by including information about whether
        # the upper or lower limit of the parameter fails the ipolicy.
        msg = ("Instance allocation to group %s (%s) violates policy: %s" %
               (group_info, group_info.name,
                utils.CommaJoin(set(res_max + res_min))))
        raise errors.OpPrereqError(msg, errors.ECODE_INVAL)

  def _ConvertPlainToDrbd(self, feedback_fn):
    """Converts an instance from plain to drbd.

    """
    feedback_fn("Converting template to drbd")
    pnode_uuid = self.instance.primary_node
    snode_uuid = self.op.remote_node_uuid

    assert self.instance.disk_template == constants.DT_PLAIN

    # create a fake disk info for _GenerateDiskTemplate
    disk_info = [{constants.IDISK_SIZE: d.size, constants.IDISK_MODE: d.mode,
                  constants.IDISK_VG: d.logical_id[0],
                  constants.IDISK_NAME: d.name}
                 for d in self.instance.disks]
    new_disks = GenerateDiskTemplate(self, self.op.disk_template,
                                     self.instance.uuid, pnode_uuid,
                                     [snode_uuid], disk_info, None, None, 0,
                                     feedback_fn, self.diskparams)
    anno_disks = rpc.AnnotateDiskParams(constants.DT_DRBD8, new_disks,
                                        self.diskparams)
    p_excl_stor = IsExclusiveStorageEnabledNodeUuid(self.cfg, pnode_uuid)
    s_excl_stor = IsExclusiveStorageEnabledNodeUuid(self.cfg, snode_uuid)
    info = GetInstanceInfoText(self.instance)
    feedback_fn("Creating additional volumes...")
    # first, create the missing data and meta devices
    for disk in anno_disks:
      # unfortunately this is... not too nice
      CreateSingleBlockDev(self, pnode_uuid, self.instance, disk.children[1],
                           info, True, p_excl_stor)
      for child in disk.children:
        CreateSingleBlockDev(self, snode_uuid, self.instance, child, info, True,
                             s_excl_stor)
    # at this stage, all new LVs have been created, we can rename the
    # old ones
    feedback_fn("Renaming original volumes...")
    rename_list = [(o, n.children[0].logical_id)
                   for (o, n) in zip(self.instance.disks, new_disks)]
    result = self.rpc.call_blockdev_rename(pnode_uuid, rename_list)
    result.Raise("Failed to rename original LVs")

    feedback_fn("Initializing DRBD devices...")
    # all child devices are in place, we can now create the DRBD devices
    try:
      for disk in anno_disks:
        for (node_uuid, excl_stor) in [(pnode_uuid, p_excl_stor),
                                       (snode_uuid, s_excl_stor)]:
          f_create = node_uuid == pnode_uuid
          CreateSingleBlockDev(self, node_uuid, self.instance, disk, info,
                               f_create, excl_stor)
    except errors.GenericError, e:
      feedback_fn("Initializing of DRBD devices failed;"
                  " renaming back original volumes...")
      for disk in new_disks:
        self.cfg.SetDiskID(disk, pnode_uuid)
      rename_back_list = [(n.children[0], o.logical_id)
                          for (n, o) in zip(new_disks, self.instance.disks)]
      result = self.rpc.call_blockdev_rename(pnode_uuid, rename_back_list)
      result.Raise("Failed to rename LVs back after error %s" % str(e))
      raise

    # at this point, the instance has been modified
    self.instance.disk_template = constants.DT_DRBD8
    self.instance.disks = new_disks
    self.cfg.Update(self.instance, feedback_fn)

    # Release node locks while waiting for sync
    ReleaseLocks(self, locking.LEVEL_NODE)

    # disks are created, waiting for sync
    disk_abort = not WaitForSync(self, self.instance,
                                 oneshot=not self.op.wait_for_sync)
    if disk_abort:
      raise errors.OpExecError("There are some degraded disks for"
                               " this instance, please cleanup manually")

    # Node resource locks will be released by caller

  def _ConvertDrbdToPlain(self, feedback_fn):
    """Converts an instance from drbd to plain.

    """
    assert len(self.instance.secondary_nodes) == 1
    assert self.instance.disk_template == constants.DT_DRBD8

    pnode_uuid = self.instance.primary_node
    snode_uuid = self.instance.secondary_nodes[0]
    feedback_fn("Converting template to plain")

    old_disks = AnnotateDiskParams(self.instance, self.instance.disks, self.cfg)
    new_disks = [d.children[0] for d in self.instance.disks]

    # copy over size, mode and name
    for parent, child in zip(old_disks, new_disks):
      child.size = parent.size
      child.mode = parent.mode
      child.name = parent.name

    # this is a DRBD disk, return its port to the pool
    # NOTE: this must be done right before the call to cfg.Update!
    for disk in old_disks:
      tcp_port = disk.logical_id[2]
      self.cfg.AddTcpUdpPort(tcp_port)

    # update instance structure
    self.instance.disks = new_disks
    self.instance.disk_template = constants.DT_PLAIN
    _UpdateIvNames(0, self.instance.disks)
    self.cfg.Update(self.instance, feedback_fn)

    # Release locks in case removing disks takes a while
    ReleaseLocks(self, locking.LEVEL_NODE)

    feedback_fn("Removing volumes on the secondary node...")
    for disk in old_disks:
      self.cfg.SetDiskID(disk, snode_uuid)
      msg = self.rpc.call_blockdev_remove(snode_uuid, disk).fail_msg
      if msg:
        self.LogWarning("Could not remove block device %s on node %s,"
                        " continuing anyway: %s", disk.iv_name,
                        self.cfg.GetNodeName(snode_uuid), msg)

    feedback_fn("Removing unneeded volumes on the primary node...")
    for idx, disk in enumerate(old_disks):
      meta = disk.children[1]
      self.cfg.SetDiskID(meta, pnode_uuid)
      msg = self.rpc.call_blockdev_remove(pnode_uuid, meta).fail_msg
      if msg:
        self.LogWarning("Could not remove metadata for disk %d on node %s,"
                        " continuing anyway: %s", idx,
                        self.cfg.GetNodeName(pnode_uuid), msg)

  def _CreateNewDisk(self, idx, params, _):
    """Creates a new disk.

    """
    # add a new disk
    if self.instance.disk_template in constants.DTS_FILEBASED:
      (file_driver, file_path) = self.instance.disks[0].logical_id
      file_path = os.path.dirname(file_path)
    else:
      file_driver = file_path = None

    disk = \
      GenerateDiskTemplate(self, self.instance.disk_template,
                           self.instance.uuid, self.instance.primary_node,
                           self.instance.secondary_nodes, [params], file_path,
                           file_driver, idx, self.Log, self.diskparams)[0]

    new_disks = CreateDisks(self, self.instance, disks=[disk])

    if self.cluster.prealloc_wipe_disks:
      # Wipe new disk
      WipeOrCleanupDisks(self, self.instance,
                         disks=[(idx, disk, 0)],
                         cleanup=new_disks)

    return (disk, [
      ("disk/%d" % idx, "add:size=%s,mode=%s" % (disk.size, disk.mode)),
      ])

  @staticmethod
  def _ModifyDisk(idx, disk, params, _):
    """Modifies a disk.

    """
    changes = []
    mode = params.get(constants.IDISK_MODE, None)
    if mode:
      disk.mode = mode
      changes.append(("disk.mode/%d" % idx, disk.mode))

    name = params.get(constants.IDISK_NAME, None)
    disk.name = name
    changes.append(("disk.name/%d" % idx, disk.name))

    return changes

  def _RemoveDisk(self, idx, root, _):
    """Removes a disk.

    """
    (anno_disk,) = AnnotateDiskParams(self.instance, [root], self.cfg)
    for node_uuid, disk in anno_disk.ComputeNodeTree(
                             self.instance.primary_node):
      self.cfg.SetDiskID(disk, node_uuid)
      msg = self.rpc.call_blockdev_remove(node_uuid, disk).fail_msg
      if msg:
        self.LogWarning("Could not remove disk/%d on node '%s': %s,"
                        " continuing anyway", idx,
                        self.cfg.GetNodeName(node_uuid), msg)

    # if this is a DRBD disk, return its port to the pool
    if root.dev_type in constants.LDS_DRBD:
      self.cfg.AddTcpUdpPort(root.logical_id[2])

  def _CreateNewNic(self, idx, params, private):
    """Creates data structure for a new network interface.

    """
    mac = params[constants.INIC_MAC]
    ip = params.get(constants.INIC_IP, None)
    net = params.get(constants.INIC_NETWORK, None)
    name = params.get(constants.INIC_NAME, None)
    net_uuid = self.cfg.LookupNetwork(net)
    #TODO: not private.filled?? can a nic have no nicparams??
    nicparams = private.filled
    nobj = objects.NIC(mac=mac, ip=ip, network=net_uuid, name=name,
                       nicparams=nicparams)
    nobj.uuid = self.cfg.GenerateUniqueID(self.proc.GetECId())

    return (nobj, [
      ("nic.%d" % idx,
       "add:mac=%s,ip=%s,mode=%s,link=%s,network=%s" %
       (mac, ip, private.filled[constants.NIC_MODE],
       private.filled[constants.NIC_LINK],
       net)),
      ])

  def _ApplyNicMods(self, idx, nic, params, private):
    """Modifies a network interface.

    """
    changes = []

    for key in [constants.INIC_MAC, constants.INIC_IP, constants.INIC_NAME]:
      if key in params:
        changes.append(("nic.%s/%d" % (key, idx), params[key]))
        setattr(nic, key, params[key])

    new_net = params.get(constants.INIC_NETWORK, nic.network)
    new_net_uuid = self.cfg.LookupNetwork(new_net)
    if new_net_uuid != nic.network:
      changes.append(("nic.network/%d" % idx, new_net))
      nic.network = new_net_uuid

    if private.filled:
      nic.nicparams = private.filled

      for (key, val) in nic.nicparams.items():
        changes.append(("nic.%s/%d" % (key, idx), val))

    return changes

  def Exec(self, feedback_fn):
    """Modifies an instance.

    All parameters take effect only at the next restart of the instance.

    """
    # Process here the warnings from CheckPrereq, as we don't have a
    # feedback_fn there.
    # TODO: Replace with self.LogWarning
    for warn in self.warn:
      feedback_fn("WARNING: %s" % warn)

    assert ((self.op.disk_template is None) ^
            bool(self.owned_locks(locking.LEVEL_NODE_RES))), \
      "Not owning any node resource locks"

    result = []

    # New primary node
    if self.op.pnode_uuid:
      self.instance.primary_node = self.op.pnode_uuid

    # runtime memory
    if self.op.runtime_mem:
      rpcres = self.rpc.call_instance_balloon_memory(self.instance.primary_node,
                                                     self.instance,
                                                     self.op.runtime_mem)
      rpcres.Raise("Cannot modify instance runtime memory")
      result.append(("runtime_memory", self.op.runtime_mem))

    # Apply disk changes
    _ApplyContainerMods("disk", self.instance.disks, result, self.diskmod,
                        self._CreateNewDisk, self._ModifyDisk,
                        self._RemoveDisk)
    _UpdateIvNames(0, self.instance.disks)

    if self.op.disk_template:
      if __debug__:
        check_nodes = set(self.instance.all_nodes)
        if self.op.remote_node_uuid:
          check_nodes.add(self.op.remote_node_uuid)
        for level in [locking.LEVEL_NODE, locking.LEVEL_NODE_RES]:
          owned = self.owned_locks(level)
          assert not (check_nodes - owned), \
            ("Not owning the correct locks, owning %r, expected at least %r" %
             (owned, check_nodes))

      r_shut = ShutdownInstanceDisks(self, self.instance)
      if not r_shut:
        raise errors.OpExecError("Cannot shutdown instance disks, unable to"
                                 " proceed with disk template conversion")
      mode = (self.instance.disk_template, self.op.disk_template)
      try:
        self._DISK_CONVERSIONS[mode](self, feedback_fn)
      except:
        self.cfg.ReleaseDRBDMinors(self.instance.uuid)
        raise
      result.append(("disk_template", self.op.disk_template))

      assert self.instance.disk_template == self.op.disk_template, \
        ("Expected disk template '%s', found '%s'" %
         (self.op.disk_template, self.instance.disk_template))

    # Release node and resource locks if there are any (they might already have
    # been released during disk conversion)
    ReleaseLocks(self, locking.LEVEL_NODE)
    ReleaseLocks(self, locking.LEVEL_NODE_RES)

    # Apply NIC changes
    if self._new_nics is not None:
      self.instance.nics = self._new_nics
      result.extend(self._nic_chgdesc)

    # hvparams changes
    if self.op.hvparams:
      self.instance.hvparams = self.hv_inst
      for key, val in self.op.hvparams.iteritems():
        result.append(("hv/%s" % key, val))

    # beparams changes
    if self.op.beparams:
      self.instance.beparams = self.be_inst
      for key, val in self.op.beparams.iteritems():
        result.append(("be/%s" % key, val))

    # OS change
    if self.op.os_name:
      self.instance.os = self.op.os_name

    # osparams changes
    if self.op.osparams:
      self.instance.osparams = self.os_inst
      for key, val in self.op.osparams.iteritems():
        result.append(("os/%s" % key, val))

    if self.op.offline is None:
      # Ignore
      pass
    elif self.op.offline:
      # Mark instance as offline
      self.cfg.MarkInstanceOffline(self.instance.uuid)
      result.append(("admin_state", constants.ADMINST_OFFLINE))
    else:
      # Mark instance as online, but stopped
      self.cfg.MarkInstanceDown(self.instance.uuid)
      result.append(("admin_state", constants.ADMINST_DOWN))

    self.cfg.Update(self.instance, feedback_fn, self.proc.GetECId())

    assert not (self.owned_locks(locking.LEVEL_NODE_RES) or
                self.owned_locks(locking.LEVEL_NODE)), \
      "All node locks should have been released by now"

    return result

  _DISK_CONVERSIONS = {
    (constants.DT_PLAIN, constants.DT_DRBD8): _ConvertPlainToDrbd,
    (constants.DT_DRBD8, constants.DT_PLAIN): _ConvertDrbdToPlain,
    }


class LUInstanceChangeGroup(LogicalUnit):
  HPATH = "instance-change-group"
  HTYPE = constants.HTYPE_INSTANCE
  REQ_BGL = False

  def ExpandNames(self):
    self.share_locks = ShareAll()

    self.needed_locks = {
      locking.LEVEL_NODEGROUP: [],
      locking.LEVEL_NODE: [],
      locking.LEVEL_NODE_ALLOC: locking.ALL_SET,
      }

    self._ExpandAndLockInstance()

    if self.op.target_groups:
      self.req_target_uuids = map(self.cfg.LookupNodeGroup,
                                  self.op.target_groups)
    else:
      self.req_target_uuids = None

    self.op.iallocator = GetDefaultIAllocator(self.cfg, self.op.iallocator)

  def DeclareLocks(self, level):
    if level == locking.LEVEL_NODEGROUP:
      assert not self.needed_locks[locking.LEVEL_NODEGROUP]

      if self.req_target_uuids:
        lock_groups = set(self.req_target_uuids)

        # Lock all groups used by instance optimistically; this requires going
        # via the node before it's locked, requiring verification later on
        instance_groups = self.cfg.GetInstanceNodeGroups(self.op.instance_uuid)
        lock_groups.update(instance_groups)
      else:
        # No target groups, need to lock all of them
        lock_groups = locking.ALL_SET

      self.needed_locks[locking.LEVEL_NODEGROUP] = lock_groups

    elif level == locking.LEVEL_NODE:
      if self.req_target_uuids:
        # Lock all nodes used by instances
        self.recalculate_locks[locking.LEVEL_NODE] = constants.LOCKS_APPEND
        self._LockInstancesNodes()

        # Lock all nodes in all potential target groups
        lock_groups = (frozenset(self.owned_locks(locking.LEVEL_NODEGROUP)) -
                       self.cfg.GetInstanceNodeGroups(self.op.instance_uuid))
        member_nodes = [node_uuid
                        for group in lock_groups
                        for node_uuid in self.cfg.GetNodeGroup(group).members]
        self.needed_locks[locking.LEVEL_NODE].extend(member_nodes)
      else:
        # Lock all nodes as all groups are potential targets
        self.needed_locks[locking.LEVEL_NODE] = locking.ALL_SET

  def CheckPrereq(self):
    owned_instance_names = frozenset(self.owned_locks(locking.LEVEL_INSTANCE))
    owned_groups = frozenset(self.owned_locks(locking.LEVEL_NODEGROUP))
    owned_nodes = frozenset(self.owned_locks(locking.LEVEL_NODE))

    assert (self.req_target_uuids is None or
            owned_groups.issuperset(self.req_target_uuids))
    assert owned_instance_names == set([self.op.instance_name])

    # Get instance information
    self.instance = self.cfg.GetInstanceInfo(self.op.instance_uuid)

    # Check if node groups for locked instance are still correct
    assert owned_nodes.issuperset(self.instance.all_nodes), \
      ("Instance %s's nodes changed while we kept the lock" %
       self.op.instance_name)

    inst_groups = CheckInstanceNodeGroups(self.cfg, self.op.instance_uuid,
                                          owned_groups)

    if self.req_target_uuids:
      # User requested specific target groups
      self.target_uuids = frozenset(self.req_target_uuids)
    else:
      # All groups except those used by the instance are potential targets
      self.target_uuids = owned_groups - inst_groups

    conflicting_groups = self.target_uuids & inst_groups
    if conflicting_groups:
      raise errors.OpPrereqError("Can't use group(s) '%s' as targets, they are"
                                 " used by the instance '%s'" %
                                 (utils.CommaJoin(conflicting_groups),
                                  self.op.instance_name),
                                 errors.ECODE_INVAL)

    if not self.target_uuids:
      raise errors.OpPrereqError("There are no possible target groups",
                                 errors.ECODE_INVAL)

  def BuildHooksEnv(self):
    """Build hooks env.

    """
    assert self.target_uuids

    env = {
      "TARGET_GROUPS": " ".join(self.target_uuids),
      }

    env.update(BuildInstanceHookEnvByObject(self, self.instance))

    return env

  def BuildHooksNodes(self):
    """Build hooks nodes.

    """
    mn = self.cfg.GetMasterNode()
    return ([mn], [mn])

  def Exec(self, feedback_fn):
    instances = list(self.owned_locks(locking.LEVEL_INSTANCE))

    assert instances == [self.op.instance_name], "Instance not locked"

    req = iallocator.IAReqGroupChange(instances=instances,
                                      target_groups=list(self.target_uuids))
    ial = iallocator.IAllocator(self.cfg, self.rpc, req)

    ial.Run(self.op.iallocator)

    if not ial.success:
      raise errors.OpPrereqError("Can't compute solution for changing group of"
                                 " instance '%s' using iallocator '%s': %s" %
                                 (self.op.instance_name, self.op.iallocator,
                                  ial.info), errors.ECODE_NORES)

    jobs = LoadNodeEvacResult(self, ial.result, self.op.early_release, False)

    self.LogInfo("Iallocator returned %s job(s) for changing group of"
                 " instance '%s'", len(jobs), self.op.instance_name)

    return ResultWithJobs(jobs)<|MERGE_RESOLUTION|>--- conflicted
+++ resolved
@@ -420,8 +420,6 @@
       raise errors.OpPrereqError("Invalid file driver name '%s'" %
                                  self.op.file_driver, errors.ECODE_INVAL)
 
-<<<<<<< HEAD
-=======
     # set default file_driver if unset and required
     if (not self.op.file_driver and
         self.op.disk_template in [constants.DT_FILE,
@@ -433,7 +431,6 @@
     elif self.op.disk_template == constants.DT_SHARED_FILE:
       opcodes.RequireSharedFileStorage()
 
->>>>>>> a3de343e
     ### Node/iallocator related checks
     CheckIAllocatorOrNode(self, "iallocator", "pnode")
 
