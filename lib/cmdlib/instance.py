--- conflicted
+++ resolved
@@ -455,8 +455,6 @@
     else:
       self.check_ip = None
 
-<<<<<<< HEAD
-=======
     # file storage checks
     if (self.op.file_driver and
         not self.op.file_driver in constants.FILE_DRIVER):
@@ -469,7 +467,6 @@
                                   constants.DT_SHARED_FILE]):
       self.op.file_driver = constants.FD_LOOP
 
->>>>>>> edada04b
     ### Node/iallocator related checks
     CheckIAllocatorOrNode(self, "iallocator", "pnode")
 
