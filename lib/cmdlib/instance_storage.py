--- conflicted
+++ resolved
@@ -2265,15 +2265,9 @@
                 (utils.CommaJoin(self.disks), self.instance.name))
     feedback_fn("Current primary node: %s" %
                 self.cfg.GetNodeName(self.instance.primary_node))
-<<<<<<< HEAD
     secondary_nodes = self.cfg.GetInstanceSecondaryNodes(self.instance.uuid)
-    feedback_fn("Current seconary node: %s" %
+    feedback_fn("Current secondary node: %s" %
                 utils.CommaJoin(self.cfg.GetNodeNames(secondary_nodes)))
-=======
-    feedback_fn("Current secondary node: %s" %
-                utils.CommaJoin(self.cfg.GetNodeNames(
-                                  self.instance.secondary_nodes)))
->>>>>>> e117a3bb
 
     activate_disks = not self.instance.disks_active
 
