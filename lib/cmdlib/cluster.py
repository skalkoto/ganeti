--- conflicted
+++ resolved
@@ -127,18 +127,13 @@
     except IOError:
       logging.info("No old certificate available.")
 
-<<<<<<< HEAD
-    new_master_digest = _UpdateMasterClientCert(self, self.cfg, master_uuid)
-
-    self.cfg.AddNodeToCandidateCerts(master_uuid, new_master_digest)
-=======
     for _ in range(self._MAX_NUM_RETRIES):
       try:
         # Technically it should not be necessary to set the cert
         # paths. However, due to a bug in the mock library, we
         # have to do this to be able to test the function properly.
         _UpdateMasterClientCert(
-            self, master_uuid, cluster, feedback_fn,
+            self, self.cfg, master_uuid,
             client_cert=pathutils.NODED_CLIENT_CERT_FILE,
             client_cert_tmp=pathutils.NODED_CLIENT_CERT_FILE_TMP)
         break
@@ -148,10 +143,8 @@
       feedback_fn("Could not renew the master's client SSL certificate."
                    " Cleaning up. Error: %s." % e)
       # Cleaning up temporary certificates
-      utils.RemoveNodeFromCandidateCerts("%s-SERVER" % master_uuid,
-                                         cluster.candidate_certs)
-      utils.RemoveNodeFromCandidateCerts("%s-OLDMASTER" % master_uuid,
-                                         cluster.candidate_certs)
+      self.cfg.RemoveNodeFromCandidateCerts("%s-SERVER" % master_uuid)
+      self.cfg.RemoveNodeFromCandidateCerts("%s-OLDMASTER" % master_uuid)
       try:
         utils.RemoveFile(pathutils.NODED_CLIENT_CERT_FILE_TMP)
       except IOError:
@@ -159,27 +152,18 @@
       return
 
     node_errors = {}
->>>>>>> 6e8f7fe5
     nodes = self.cfg.GetAllNodesInfo()
     for (node_uuid, node_info) in nodes.items():
       if node_info.offline:
         feedback_fn("* Skipping offline node %s" % node_info.name)
         continue
       if node_uuid != master_uuid:
-<<<<<<< HEAD
-        new_digest = CreateNewClientCert(self, node_uuid)
-        if node_info.master_candidate:
-          self.cfg.AddNodeToCandidateCerts(node_uuid, new_digest)
-    self.cfg.RemoveNodeFromCandidateCerts("%s-SERVER" % master_uuid)
-    self.cfg.RemoveNodeFromCandidateCerts("%s-OLDMASTER" % master_uuid)
-=======
         for _ in range(self._MAX_NUM_RETRIES):
           try:
             new_digest = CreateNewClientCert(self, node_uuid)
             if node_info.master_candidate:
-              utils.AddNodeToCandidateCerts(node_uuid,
-                                            new_digest,
-                                            cluster.candidate_certs)
+              self.cfg.AddNodeToCandidateCerts(node_uuid,
+                                               new_digest)
             break
           except errors.OpExecError as last_exception:
             pass
@@ -195,12 +179,8 @@
         msg += "Node %s: %s\n" % (uuid, e)
       feedback_fn(msg)
 
-    utils.RemoveNodeFromCandidateCerts("%s-SERVER" % master_uuid,
-                                       cluster.candidate_certs)
-    utils.RemoveNodeFromCandidateCerts("%s-OLDMASTER" % master_uuid,
-                                       cluster.candidate_certs)
->>>>>>> 6e8f7fe5
-    # Trigger another update of the config now with the new master cert
+    self.cfg.RemoveNodeFromCandidateCerts("%s-SERVER" % master_uuid)
+    self.cfg.RemoveNodeFromCandidateCerts("%s-OLDMASTER" % master_uuid)
 
 
 class LUClusterActivateMasterIp(NoHooksLU):
