#
#

# Copyright (C) 2006, 2007, 2008, 2009, 2010, 2011, 2012 Google Inc.
#
# This program is free software; you can redistribute it and/or modify
# it under the terms of the GNU General Public License as published by
# the Free Software Foundation; either version 2 of the License, or
# (at your option) any later version.
#
# This program is distributed in the hope that it will be useful, but
# WITHOUT ANY WARRANTY; without even the implied warranty of
# MERCHANTABILITY or FITNESS FOR A PARTICULAR PURPOSE.  See the GNU
# General Public License for more details.
#
# You should have received a copy of the GNU General Public License
# along with this program; if not, write to the Free Software
# Foundation, Inc., 51 Franklin Street, Fifth Floor, Boston, MA
# 02110-1301, USA.


"""Xen hypervisors

"""

import logging
import errno
import string # pylint: disable=W0402
import shutil
from cStringIO import StringIO

from ganeti import constants
from ganeti import errors
from ganeti import utils
from ganeti.hypervisor import hv_base
from ganeti import netutils
from ganeti import objects
from ganeti import pathutils


XEND_CONFIG_FILE = utils.PathJoin(pathutils.XEN_CONFIG_DIR, "xend-config.sxp")
XL_CONFIG_FILE = utils.PathJoin(pathutils.XEN_CONFIG_DIR, "xen/xl.conf")
VIF_BRIDGE_SCRIPT = utils.PathJoin(pathutils.XEN_CONFIG_DIR,
                                   "scripts/vif-bridge")
_DOM0_NAME = "Domain-0"
_DISK_LETTERS = string.ascii_lowercase

_FILE_DRIVER_MAP = {
  constants.FD_LOOP: "file",
  constants.FD_BLKTAP: "tap:aio",
  constants.FD_BLKTAP2: "tap2:tapdisk:aio",
  }


def _CreateConfigCpus(cpu_mask):
  """Create a CPU config string for Xen's config file.

  """
  # Convert the string CPU mask to a list of list of int's
  cpu_list = utils.ParseMultiCpuMask(cpu_mask)

  if len(cpu_list) == 1:
    all_cpu_mapping = cpu_list[0]
    if all_cpu_mapping == constants.CPU_PINNING_OFF:
      # If CPU pinning has 1 entry that's "all", then remove the
      # parameter from the config file
      return None
    else:
      # If CPU pinning has one non-all entry, mapping all vCPUS (the entire
      # VM) to one physical CPU, using format 'cpu = "C"'
      return "cpu = \"%s\"" % ",".join(map(str, all_cpu_mapping))
  else:

    def _GetCPUMap(vcpu):
      if vcpu[0] == constants.CPU_PINNING_ALL_VAL:
        cpu_map = constants.CPU_PINNING_ALL_XEN
      else:
        cpu_map = ",".join(map(str, vcpu))
      return "\"%s\"" % cpu_map

    # build the result string in format 'cpus = [ "c", "c", "c" ]',
    # where each c is a physical CPU number, a range, a list, or any
    # combination
    return "cpus = [ %s ]" % ", ".join(map(_GetCPUMap, cpu_list))


def _RunInstanceList(fn, instance_list_errors):
  """Helper function for L{_GetAllInstanceList} to retrieve the list
  of instances from xen.

  @type fn: callable
  @param fn: Function to query xen for the list of instances
  @type instance_list_errors: list
  @param instance_list_errors: Error list
  @rtype: list

  """
  result = fn()
  if result.failed:
    logging.error("Retrieving the instance list from xen failed (%s): %s",
                  result.fail_reason, result.output)
    instance_list_errors.append(result)
    raise utils.RetryAgain()

  # skip over the heading
  return result.stdout.splitlines()


def _ParseInstanceList(lines, include_node):
  """Parses the output of listing instances by xen.

  @type lines: list
  @param lines: Result of retrieving the instance list from xen
  @type include_node: boolean
  @param include_node: If True, return information for Dom0
  @return: list of tuple containing (name, id, memory, vcpus, state, time
    spent)

  """
  result = []

  # Iterate through all lines while ignoring header
  for line in lines[1:]:
    # The format of lines is:
    # Name      ID Mem(MiB) VCPUs State  Time(s)
    # Domain-0   0  3418     4 r-----    266.2
    data = line.split()
    if len(data) != 6:
      raise errors.HypervisorError("Can't parse instance list,"
                                   " line: %s" % line)
    try:
      data[1] = int(data[1])
      data[2] = int(data[2])
      data[3] = int(data[3])
      data[4] = _XenToHypervisorInstanceState(data[4])
      data[5] = float(data[5])
    except (TypeError, ValueError), err:
      raise errors.HypervisorError("Can't parse instance list,"
                                   " line: %s, error: %s" % (line, err))

    # skip the Domain-0 (optional)
    if include_node or data[0] != _DOM0_NAME:
      result.append(data)

  return result


def _GetAllInstanceList(fn, include_node, _timeout=5):
  """Return the list of instances including running and shutdown.

  See L{_RunInstanceList} and L{_ParseInstanceList} for parameter details.

  """
  instance_list_errors = []
  try:
    lines = utils.Retry(_RunInstanceList, (0.3, 1.5, 1.0), _timeout,
                        args=(fn, instance_list_errors))
  except utils.RetryTimeout:
    if instance_list_errors:
      instance_list_result = instance_list_errors.pop()

      errmsg = ("listing instances failed, timeout exceeded (%s): %s" %
                (instance_list_result.fail_reason, instance_list_result.output))
    else:
      errmsg = "listing instances failed"

    raise errors.HypervisorError(errmsg)

  return _ParseInstanceList(lines, include_node)


# Determine whether an instance is running
#
# An instance is running if it is in the following Xen states:
# running, blocked, or paused.
#
<<<<<<< HEAD
# A state of nothing '------' means that the domain is runnable but it
# is not currently running.  That means it is in the queue behind
# other domains waiting to be scheduled to run.
#   http://old-list-archives.xenproject.org/xen-users/2007-06/msg00849.html
def _IsInstanceRunning(instance_info):
  return instance_info == "r-----" \
      or instance_info == "-b----" \
      or instance_info == "--p---" \
      or instance_info == "------"
=======
# For some strange reason, Xen once printed 'rb----' which does not
# make any sense because an instance cannot be both running and
# blocked.  Fortunately, for Ganeti 'running' or 'blocked' is the same
# as 'running'.
def _IsInstanceRunning(instance_info):
  return instance_info == "r-----" \
      or instance_info == "-b----" \
      or instance_info == "rb----" \
      or instance_info == "--p---"
>>>>>>> 5d863fad


def _IsInstanceShutdown(instance_info):
  return instance_info == "---s--"


def _XenToHypervisorInstanceState(instance_info):
  if _IsInstanceRunning(instance_info):
    return hv_base.HvInstanceState.RUNNING
  elif _IsInstanceShutdown(instance_info):
    return hv_base.HvInstanceState.SHUTDOWN
  else:
    raise errors.HypervisorError("hv_xen._XenToHypervisorInstanceState:"
                                 " unhandled Xen instance state '%s'" %
                                   instance_info)


def _GetRunningInstanceList(fn, include_node, _timeout=5):
  """Return the list of running instances.

  See L{_GetAllInstanceList} for parameter details.

  """
  instances = _GetAllInstanceList(fn, include_node, _timeout)
  return [i for i in instances if hv_base.HvInstanceState.IsRunning(i[4])]


def _GetShutdownInstanceList(fn, include_node, _timeout=5):
  """Return the list of shutdown instances.

  See L{_GetAllInstanceList} for parameter details.

  """
  instances = _GetAllInstanceList(fn, include_node, _timeout)
  return [i for i in instances if hv_base.HvInstanceState.IsShutdown(i[4])]


def _ParseNodeInfo(info):
  """Return information about the node.

  @return: a dict with the following keys (memory values in MiB):
        - memory_total: the total memory size on the node
        - memory_free: the available memory on the node for instances
        - nr_cpus: total number of CPUs
        - nr_nodes: in a NUMA system, the number of domains
        - nr_sockets: the number of physical CPU sockets in the node
        - hv_version: the hypervisor version in the form (major, minor)

  """
  result = {}
  cores_per_socket = threads_per_core = nr_cpus = None
  xen_major, xen_minor = None, None
  memory_total = None
  memory_free = None

  for line in info.splitlines():
    fields = line.split(":", 1)

    if len(fields) < 2:
      continue

    (key, val) = map(lambda s: s.strip(), fields)

    # Note: in Xen 3, memory has changed to total_memory
    if key in ("memory", "total_memory"):
      memory_total = int(val)
    elif key == "free_memory":
      memory_free = int(val)
    elif key == "nr_cpus":
      nr_cpus = result["cpu_total"] = int(val)
    elif key == "nr_nodes":
      result["cpu_nodes"] = int(val)
    elif key == "cores_per_socket":
      cores_per_socket = int(val)
    elif key == "threads_per_core":
      threads_per_core = int(val)
    elif key == "xen_major":
      xen_major = int(val)
    elif key == "xen_minor":
      xen_minor = int(val)

  if None not in [cores_per_socket, threads_per_core, nr_cpus]:
    result["cpu_sockets"] = nr_cpus / (cores_per_socket * threads_per_core)

  if memory_free is not None:
    result["memory_free"] = memory_free

  if memory_total is not None:
    result["memory_total"] = memory_total

  if not (xen_major is None or xen_minor is None):
    result[constants.HV_NODEINFO_KEY_VERSION] = (xen_major, xen_minor)

  return result


def _MergeInstanceInfo(info, instance_list):
  """Updates node information from L{_ParseNodeInfo} with instance info.

  @type info: dict
  @param info: Result from L{_ParseNodeInfo}
  @type instance_list: list of tuples
  @param instance_list: list of instance information; one tuple per instance
  @rtype: dict

  """
  total_instmem = 0

  for (name, _, mem, vcpus, _, _) in instance_list:
    if name == _DOM0_NAME:
      info["memory_dom0"] = mem
      info["cpu_dom0"] = vcpus

    # Include Dom0 in total memory usage
    total_instmem += mem

  memory_free = info.get("memory_free")
  memory_total = info.get("memory_total")

  # Calculate memory used by hypervisor
  if None not in [memory_total, memory_free, total_instmem]:
    info["memory_hv"] = memory_total - memory_free - total_instmem

  return info


def _GetNodeInfo(info, instance_list):
  """Combines L{_MergeInstanceInfo} and L{_ParseNodeInfo}.

  @type instance_list: list of tuples
  @param instance_list: list of instance information; one tuple per instance

  """
  return _MergeInstanceInfo(_ParseNodeInfo(info), instance_list)


def _GetConfigFileDiskData(block_devices, blockdev_prefix,
                           _letters=_DISK_LETTERS):
  """Get disk directives for Xen config file.

  This method builds the xen config disk directive according to the
  given disk_template and block_devices.

  @param block_devices: list of tuples (cfdev, rldev):
      - cfdev: dict containing ganeti config disk part
      - rldev: ganeti.block.bdev.BlockDev object
  @param blockdev_prefix: a string containing blockdevice prefix,
                          e.g. "sd" for /dev/sda

  @return: string containing disk directive for xen instance config file

  """
  if len(block_devices) > len(_letters):
    raise errors.HypervisorError("Too many disks")

  disk_data = []

  for sd_suffix, (cfdev, dev_path, _) in zip(_letters, block_devices):
    sd_name = blockdev_prefix + sd_suffix

    if cfdev.mode == constants.DISK_RDWR:
      mode = "w"
    else:
      mode = "r"

    if cfdev.dev_type in constants.DTS_FILEBASED:
      driver = _FILE_DRIVER_MAP[cfdev.logical_id[0]]
    else:
      driver = "phy"

    disk_data.append("'%s:%s,%s,%s'" % (driver, dev_path, sd_name, mode))

  return disk_data


def _QuoteCpuidField(data):
  """Add quotes around the CPUID field only if necessary.

  Xen CPUID fields come in two shapes: LIBXL strings, which need quotes around
  them, and lists of XEND strings, which don't.

  @param data: Either type of parameter.
  @return: The quoted version thereof.

  """
  return "'%s'" % data if data.startswith("host") else data


def _ConfigureNIC(instance, seq, nic, tap):
  """Run the network configuration script for a specified NIC

  See L{hv_base.ConfigureNIC}.

  @type instance: instance object
  @param instance: instance we're acting on
  @type seq: int
  @param seq: nic sequence number
  @type nic: nic object
  @param nic: nic we're acting on
  @type tap: str
  @param tap: the host's tap interface this NIC corresponds to

  """
  hv_base.ConfigureNIC(pathutils.XEN_IFUP_OS, instance, seq, nic, tap)


class XenHypervisor(hv_base.BaseHypervisor):
  """Xen generic hypervisor interface

  This is the Xen base class used for both Xen PVM and HVM. It contains
  all the functionality that is identical for both.

  """
  CAN_MIGRATE = True
  REBOOT_RETRY_COUNT = 60
  REBOOT_RETRY_INTERVAL = 10
  _ROOT_DIR = pathutils.RUN_DIR + "/xen-hypervisor"
  _NICS_DIR = _ROOT_DIR + "/nic" # contains NICs' info
  _DIRS = [_ROOT_DIR, _NICS_DIR]

  ANCILLARY_FILES = [
    XEND_CONFIG_FILE,
    XL_CONFIG_FILE,
    VIF_BRIDGE_SCRIPT,
    ]
  ANCILLARY_FILES_OPT = [
    XL_CONFIG_FILE,
    ]

  def __init__(self, _cfgdir=None, _run_cmd_fn=None, _cmd=None):
    hv_base.BaseHypervisor.__init__(self)

    if _cfgdir is None:
      self._cfgdir = pathutils.XEN_CONFIG_DIR
    else:
      self._cfgdir = _cfgdir

    if _run_cmd_fn is None:
      self._run_cmd_fn = utils.RunCmd
    else:
      self._run_cmd_fn = _run_cmd_fn

    self._cmd = _cmd

  @staticmethod
  def _GetCommandFromHvparams(hvparams):
    """Returns the Xen command extracted from the given hvparams.

    @type hvparams: dict of strings
    @param hvparams: hypervisor parameters

    """
    if hvparams is None or constants.HV_XEN_CMD not in hvparams:
      raise errors.HypervisorError("Cannot determine xen command.")
    else:
      return hvparams[constants.HV_XEN_CMD]

  def _GetCommand(self, hvparams):
    """Returns Xen command to use.

    @type hvparams: dict of strings
    @param hvparams: hypervisor parameters

    """
    if self._cmd is None:
      cmd = XenHypervisor._GetCommandFromHvparams(hvparams)
    else:
      cmd = self._cmd

    if cmd not in constants.KNOWN_XEN_COMMANDS:
      raise errors.ProgrammerError("Unknown Xen command '%s'" % cmd)

    return cmd

  def _RunXen(self, args, hvparams, timeout=None):
    """Wrapper around L{utils.process.RunCmd} to run Xen command.

    @type hvparams: dict of strings
    @param hvparams: dictionary of hypervisor params
    @type timeout: int or None
    @param timeout: if a timeout (in seconds) is specified, the command will be
                    terminated after that number of seconds.
    @see: L{utils.process.RunCmd}

    """
    cmd = []

    if timeout is not None:
      cmd.extend(["timeout", str(timeout)])

    cmd.extend([self._GetCommand(hvparams)])
    cmd.extend(args)

    return self._run_cmd_fn(cmd)

  def _ConfigFileName(self, instance_name):
    """Get the config file name for an instance.

    @param instance_name: instance name
    @type instance_name: str
    @return: fully qualified path to instance config file
    @rtype: str

    """
    return utils.PathJoin(self._cfgdir, instance_name)

  @classmethod
  def _WriteNICInfoFile(cls, instance, idx, nic):
    """Write the Xen config file for the instance.

    This version of the function just writes the config file from static data.

    """
    instance_name = instance.name
    dirs = [(dname, constants.RUN_DIRS_MODE)
            for dname in cls._DIRS + [cls._InstanceNICDir(instance_name)]]
    utils.EnsureDirs(dirs)

    cfg_file = cls._InstanceNICFile(instance_name, idx)
    data = StringIO()

    data.write("TAGS=%s\n" % r"\ ".join(instance.GetTags()))
    if nic.netinfo:
      netinfo = objects.Network.FromDict(nic.netinfo)
      for k, v in netinfo.HooksDict().iteritems():
        data.write("%s=%s\n" % (k, v))

    data.write("MAC=%s\n" % nic.mac)
    if nic.ip:
      data.write("IP=%s\n" % nic.ip)
    data.write("INTERFACE_INDEX=%s\n" % str(idx))
    if nic.name:
      data.write("INTERFACE_NAME=%s\n" % nic.name)
    data.write("INTERFACE_UUID=%s\n" % nic.uuid)
    data.write("MODE=%s\n" % nic.nicparams[constants.NIC_MODE])
    data.write("LINK=%s\n" % nic.nicparams[constants.NIC_LINK])
    data.write("VLAN=%s\n" % nic.nicparams[constants.NIC_VLAN])

    try:
      utils.WriteFile(cfg_file, data=data.getvalue())
    except EnvironmentError, err:
      raise errors.HypervisorError("Cannot write Xen instance configuration"
                                   " file %s: %s" % (cfg_file, err))

  @classmethod
  def _InstanceNICDir(cls, instance_name):
    """Returns the directory holding the tap device files for a given instance.

    """
    return utils.PathJoin(cls._NICS_DIR, instance_name)

  @classmethod
  def _InstanceNICFile(cls, instance_name, seq):
    """Returns the name of the file containing the tap device for a given NIC

    """
    return utils.PathJoin(cls._InstanceNICDir(instance_name), str(seq))

  @classmethod
  def _GetConfig(cls, instance, startup_memory, block_devices):
    """Build Xen configuration for an instance.

    """
    raise NotImplementedError

  def _WriteNicConfig(self, config, instance, hvp, nic_type=None):
    if nic_type is None:
      nic_type = ""

    vif_data = []

    for idx, nic in enumerate(instance.nics):
      if nic_type:
        nic_str = "mac=%s, %s" % (nic.mac, nic_type)
      else:
        nic_str = "mac=%s" % nic.mac

      ip = getattr(nic, "ip", None)
      if ip is not None:
        nic_str += ", ip=%s" % ip

      if nic.nicparams[constants.NIC_MODE] == constants.NIC_MODE_BRIDGED:
        nic_str += ", bridge=%s" % nic.nicparams[constants.NIC_LINK]
      elif nic.nicparams[constants.NIC_MODE] == constants.NIC_MODE_OVS:
        nic_str += ", bridge=%s" % nic.nicparams[constants.NIC_LINK]
        if nic.nicparams[constants.NIC_VLAN]:
          nic_str += "%s" % nic.nicparams[constants.NIC_VLAN]

      if nic.name and \
            nic.name.startswith(constants.INSTANCE_COMMUNICATION_NIC_PREFIX):
        tap = hv_base.GenerateTapName()
        nic_str += ", vifname=%s" % tap
        nic.name = tap

      if hvp[constants.HV_VIF_SCRIPT]:
        nic_str += ", script=%s" % hvp[constants.HV_VIF_SCRIPT]

      vif_data.append("'%s'" % nic_str)
      self._WriteNICInfoFile(instance, idx, nic)

    config.write("vif = [%s]\n" % ",".join(vif_data))

  def _WriteConfigFile(self, instance_name, data):
    """Write the Xen config file for the instance.

    This version of the function just writes the config file from static data.

    """
    # just in case it exists
    utils.RemoveFile(utils.PathJoin(self._cfgdir, "auto", instance_name))

    cfg_file = self._ConfigFileName(instance_name)
    try:
      utils.WriteFile(cfg_file, data=data)
    except EnvironmentError, err:
      raise errors.HypervisorError("Cannot write Xen instance configuration"
                                   " file %s: %s" % (cfg_file, err))

  def _ReadConfigFile(self, instance_name):
    """Returns the contents of the instance config file.

    """
    filename = self._ConfigFileName(instance_name)

    try:
      file_content = utils.ReadFile(filename)
    except EnvironmentError, err:
      raise errors.HypervisorError("Failed to load Xen config file: %s" % err)

    return file_content

  def _RemoveConfigFile(self, instance_name):
    """Remove the xen configuration file.

    """
    utils.RemoveFile(self._ConfigFileName(instance_name))
    try:
      shutil.rmtree(self._InstanceNICDir(instance_name))
    except OSError, err:
      if err.errno != errno.ENOENT:
        raise

  def _StashConfigFile(self, instance_name):
    """Move the Xen config file to the log directory and return its new path.

    """
    old_filename = self._ConfigFileName(instance_name)
    base = ("%s-%s" %
            (instance_name, utils.TimestampForFilename()))
    new_filename = utils.PathJoin(pathutils.LOG_XEN_DIR, base)
    utils.RenameFile(old_filename, new_filename)
    return new_filename

  def _GetInstanceList(self, include_node, hvparams):
    """Wrapper around module level L{_GetAllInstanceList}.

    @type hvparams: dict of strings
    @param hvparams: hypervisor parameters to be used on this node

    """
    return _GetAllInstanceList(lambda: self._RunXen(["list"], hvparams),
                               include_node)

  def ListInstances(self, hvparams=None):
    """Get the list of running instances.

    """
    instance_list = self._GetInstanceList(False, hvparams)
    names = [info[0] for info in instance_list]
    return names

  def GetInstanceInfo(self, instance_name, hvparams=None):
    """Get instance properties.

    @type instance_name: string
    @param instance_name: the instance name
    @type hvparams: dict of strings
    @param hvparams: the instance's hypervisor params

    @return: tuple (name, id, memory, vcpus, stat, times)

    """
    instance_list = self._GetInstanceList(instance_name == _DOM0_NAME, hvparams)
    result = None
    for data in instance_list:
      if data[0] == instance_name:
        result = data
        break
    return result

  def GetAllInstancesInfo(self, hvparams=None):
    """Get properties of all instances.

    @type hvparams: dict of strings
    @param hvparams: hypervisor parameters

    @rtype: (string, string, int, int, HypervisorInstanceState, int)
    @return: list of tuples (name, id, memory, vcpus, state, times)

    """
    return self._GetInstanceList(False, hvparams)

  def _MakeConfigFile(self, instance, startup_memory, block_devices):
    """Gather configuration details and write to disk.

    See L{_GetConfig} for arguments.

    """
    buf = StringIO()
    buf.write("# Automatically generated by Ganeti. Do not edit!\n")
    buf.write("\n")
    buf.write(self._GetConfig(instance, startup_memory, block_devices))
    buf.write("\n")

    self._WriteConfigFile(instance.name, buf.getvalue())

  def StartInstance(self, instance, block_devices, startup_paused):
    """Start an instance.

    """
    startup_memory = self._InstanceStartupMemory(instance)

    self._MakeConfigFile(instance, startup_memory, block_devices)

    cmd = ["create"]
    if startup_paused:
      cmd.append("-p")
    cmd.append(self._ConfigFileName(instance.name))

    result = self._RunXen(cmd, instance.hvparams)
    if result.failed:
      # Move the Xen configuration file to the log directory to avoid
      # leaving a stale config file behind.
      stashed_config = self._StashConfigFile(instance.name)
      raise errors.HypervisorError("Failed to start instance %s: %s (%s). Moved"
                                   " config file to %s" %
                                   (instance.name, result.fail_reason,
                                    result.output, stashed_config))

    for nic_seq, nic in enumerate(instance.nics):
      if nic.name and nic.name.startswith("gnt.com."):
        _ConfigureNIC(instance, nic_seq, nic, nic.name)

  def StopInstance(self, instance, force=False, retry=False, name=None,
                   timeout=None):
    """Stop an instance.

    A soft shutdown can be interrupted. A hard shutdown tries forever.

    """
    assert(timeout is None or force is not None)

    if name is None:
      name = instance.name

    return self._StopInstance(name, force, instance.hvparams, timeout)

  def _ShutdownInstance(self, name, hvparams, timeout):
    """Shutdown an instance if the instance is running.

    The '-w' flag waits for shutdown to complete which avoids the need
    to poll in the case where we want to destroy the domain
    immediately after shutdown.

    @type name: string
    @param name: name of the instance to stop
    @type hvparams: dict of string
    @param hvparams: hypervisor parameters of the instance
    @type timeout: int or None
    @param timeout: a timeout after which the shutdown command should be killed,
                    or None for no timeout

    """
    instance_info = self.GetInstanceInfo(name, hvparams=hvparams)

    if instance_info is None or _IsInstanceShutdown(instance_info[4]):
      logging.info("Failed to shutdown instance %s, not running", name)
      return None

    return self._RunXen(["shutdown", "-w", name], hvparams, timeout)

  def _DestroyInstance(self, name, hvparams):
    """Destroy an instance if the instance if the instance exists.

    @type name: string
    @param name: name of the instance to destroy
    @type hvparams: dict of string
    @param hvparams: hypervisor parameters of the instance

    """
    instance_info = self.GetInstanceInfo(name, hvparams=hvparams)

    if instance_info is None:
      logging.info("Failed to destroy instance %s, does not exist", name)
      return None

    return self._RunXen(["destroy", name], hvparams)

  # Destroy a domain only if necessary
  #
  # This method checks if the domain has already been destroyed before
  # issuing the 'destroy' command.  This step is necessary to handle
  # domains created by other versions of Ganeti.  For example, an
  # instance created with 2.10 will be destroy by the
  # '_ShutdownInstance', thus not requiring an additional destroy,
  # which would cause an error if issued.  See issue 619.
  def _DestroyInstanceIfAlive(self, name, hvparams):
    instance_info = self.GetInstanceInfo(name, hvparams=hvparams)

    if instance_info is None:
      raise errors.HypervisorError("Failed to destroy instance %s, already"
                                   " destroyed" % name)
    else:
      self._DestroyInstance(name, hvparams)

  def _StopInstance(self, name, force, hvparams, timeout):
    """Stop an instance.

    @type name: string
    @param name: name of the instance to destroy

    @type force: boolean
    @param force: whether to do a "hard" stop (destroy)

    @type hvparams: dict of string
    @param hvparams: hypervisor parameters of the instance

    @type timeout: int or None
    @param timeout: a timeout after which the shutdown command should be killed,
                    or None for no timeout

    """
    instance_info = self.GetInstanceInfo(name, hvparams=hvparams)

    if instance_info is None:
      raise errors.HypervisorError("Failed to shutdown instance %s,"
                                   " not running" % name)

    if force:
      result = self._DestroyInstanceIfAlive(name, hvparams)
    else:
      self._ShutdownInstance(name, hvparams, timeout)
      result = self._DestroyInstanceIfAlive(name, hvparams)

    if result is not None and result.failed and \
          self.GetInstanceInfo(name, hvparams=hvparams) is not None:
      raise errors.HypervisorError("Failed to stop instance %s: %s, %s" %
                                   (name, result.fail_reason, result.output))

    # Remove configuration file if stopping/starting instance was successful
    self._RemoveConfigFile(name)

  def RebootInstance(self, instance):
    """Reboot an instance.

    """
    ini_info = self.GetInstanceInfo(instance.name, hvparams=instance.hvparams)

    if ini_info is None:
      raise errors.HypervisorError("Failed to reboot instance %s,"
                                   " not running" % instance.name)

    result = self._RunXen(["reboot", instance.name], instance.hvparams)
    if result.failed:
      raise errors.HypervisorError("Failed to reboot instance %s: %s, %s" %
                                   (instance.name, result.fail_reason,
                                    result.output))

    def _CheckInstance():
      new_info = self.GetInstanceInfo(instance.name, hvparams=instance.hvparams)

      # check if the domain ID has changed or the run time has decreased
      if (new_info is not None and
          (new_info[1] != ini_info[1] or new_info[5] < ini_info[5])):
        return

      raise utils.RetryAgain()

    try:
      utils.Retry(_CheckInstance, self.REBOOT_RETRY_INTERVAL,
                  self.REBOOT_RETRY_INTERVAL * self.REBOOT_RETRY_COUNT)
    except utils.RetryTimeout:
      raise errors.HypervisorError("Failed to reboot instance %s: instance"
                                   " did not reboot in the expected interval" %
                                   (instance.name, ))

  def BalloonInstanceMemory(self, instance, mem):
    """Balloon an instance memory to a certain value.

    @type instance: L{objects.Instance}
    @param instance: instance to be accepted
    @type mem: int
    @param mem: actual memory size to use for instance runtime

    """
    result = self._RunXen(["mem-set", instance.name, mem], instance.hvparams)
    if result.failed:
      raise errors.HypervisorError("Failed to balloon instance %s: %s (%s)" %
                                   (instance.name, result.fail_reason,
                                    result.output))

    # Update configuration file
    cmd = ["sed", "-ie", "s/^memory.*$/memory = %s/" % mem]
    cmd.append(self._ConfigFileName(instance.name))

    result = utils.RunCmd(cmd)
    if result.failed:
      raise errors.HypervisorError("Failed to update memory for %s: %s (%s)" %
                                   (instance.name, result.fail_reason,
                                    result.output))

  def GetNodeInfo(self, hvparams=None):
    """Return information about the node.

    @see: L{_GetNodeInfo} and L{_ParseNodeInfo}

    """
    result = self._RunXen(["info"], hvparams)
    if result.failed:
      logging.error("Can't retrieve xen hypervisor information (%s): %s",
                    result.fail_reason, result.output)
      return None

    instance_list = self._GetInstanceList(True, hvparams)
    return _GetNodeInfo(result.stdout, instance_list)

  @classmethod
  def GetInstanceConsole(cls, instance, primary_node, node_group,
                         hvparams, beparams):
    """Return a command for connecting to the console of an instance.

    """
    xen_cmd = XenHypervisor._GetCommandFromHvparams(hvparams)
    ndparams = node_group.FillND(primary_node)
    return objects.InstanceConsole(instance=instance.name,
                                   kind=constants.CONS_SSH,
                                   host=primary_node.name,
                                   port=ndparams.get(constants.ND_SSH_PORT),
                                   user=constants.SSH_CONSOLE_USER,
                                   command=[pathutils.XEN_CONSOLE_WRAPPER,
                                            xen_cmd, instance.name])

  def Verify(self, hvparams=None):
    """Verify the hypervisor.

    For Xen, this verifies that the xend process is running.

    @type hvparams: dict of strings
    @param hvparams: hypervisor parameters to be verified against

    @return: Problem description if something is wrong, C{None} otherwise

    """
    if hvparams is None:
      return "Could not verify the hypervisor, because no hvparams were" \
             " provided."

    if constants.HV_XEN_CMD in hvparams:
      xen_cmd = hvparams[constants.HV_XEN_CMD]
      try:
        self._CheckToolstack(xen_cmd)
      except errors.HypervisorError:
        return "The configured xen toolstack '%s' is not available on this" \
               " node." % xen_cmd

    result = self._RunXen(["info"], hvparams)
    if result.failed:
      return "Retrieving information from xen failed: %s, %s" % \
        (result.fail_reason, result.output)

    return None

  def MigrationInfo(self, instance):
    """Get instance information to perform a migration.

    @type instance: L{objects.Instance}
    @param instance: instance to be migrated
    @rtype: string
    @return: content of the xen config file

    """
    return self._ReadConfigFile(instance.name)

  def AcceptInstance(self, instance, info, target):
    """Prepare to accept an instance.

    @type instance: L{objects.Instance}
    @param instance: instance to be accepted
    @type info: string
    @param info: content of the xen config file on the source node
    @type target: string
    @param target: target host (usually ip), on this node

    """
    pass

  def FinalizeMigrationDst(self, instance, info, success):
    """Finalize an instance migration.

    After a successful migration we write the xen config file.
    We do nothing on a failure, as we did not change anything at accept time.

    @type instance: L{objects.Instance}
    @param instance: instance whose migration is being finalized
    @type info: string
    @param info: content of the xen config file on the source node
    @type success: boolean
    @param success: whether the migration was a success or a failure

    """
    if success:
      self._WriteConfigFile(instance.name, info)

  def MigrateInstance(self, cluster_name, instance, target, live):
    """Migrate an instance to a target node.

    The migration will not be attempted if the instance is not
    currently running.

    @type instance: L{objects.Instance}
    @param instance: the instance to be migrated
    @type target: string
    @param target: ip address of the target node
    @type live: boolean
    @param live: perform a live migration

    """
    port = instance.hvparams[constants.HV_MIGRATION_PORT]

    return self._MigrateInstance(cluster_name, instance.name, target, port,
                                 live, instance.hvparams)

  def _MigrateInstance(self, cluster_name, instance_name, target, port, live,
                       hvparams, _ping_fn=netutils.TcpPing):
    """Migrate an instance to a target node.

    @see: L{MigrateInstance} for details

    """
    if hvparams is None:
      raise errors.HypervisorError("No hvparams provided.")

    if self.GetInstanceInfo(instance_name, hvparams=hvparams) is None:
      raise errors.HypervisorError("Instance not running, cannot migrate")

    cmd = self._GetCommand(hvparams)

    if (cmd == constants.XEN_CMD_XM and
        not _ping_fn(target, port, live_port_needed=True)):
      raise errors.HypervisorError("Remote host %s not listening on port"
                                   " %s, cannot migrate" % (target, port))

    args = ["migrate"]

    if cmd == constants.XEN_CMD_XM:
      args.extend(["-p", "%d" % port])
      if live:
        args.append("-l")

    elif cmd == constants.XEN_CMD_XL:
      args.extend([
        "-s", constants.XL_SSH_CMD % cluster_name,
        "-C", self._ConfigFileName(instance_name),
        ])

    else:
      raise errors.HypervisorError("Unsupported Xen command: %s" % self._cmd)

    args.extend([instance_name, target])

    result = self._RunXen(args, hvparams)
    if result.failed:
      raise errors.HypervisorError("Failed to migrate instance %s: %s" %
                                   (instance_name, result.output))

  def FinalizeMigrationSource(self, instance, success, live):
    """Finalize the instance migration on the source node.

    @type instance: L{objects.Instance}
    @param instance: the instance that was migrated
    @type success: bool
    @param success: whether the migration succeeded or not
    @type live: bool
    @param live: whether the user requested a live migration or not

    """
    # pylint: disable=W0613
    if success:
      # remove old xen file after migration succeeded
      try:
        self._RemoveConfigFile(instance.name)
      except EnvironmentError:
        logging.exception("Failure while removing instance config file")

  def GetMigrationStatus(self, instance):
    """Get the migration status

    As MigrateInstance for Xen is still blocking, if this method is called it
    means that MigrateInstance has completed successfully. So we can safely
    assume that the migration was successful and notify this fact to the client.

    @type instance: L{objects.Instance}
    @param instance: the instance that is being migrated
    @rtype: L{objects.MigrationStatus}
    @return: the status of the current migration (one of
             L{constants.HV_MIGRATION_VALID_STATUSES}), plus any additional
             progress info that can be retrieved from the hypervisor

    """
    return objects.MigrationStatus(status=constants.HV_MIGRATION_COMPLETED)

  def PowercycleNode(self, hvparams=None):
    """Xen-specific powercycle.

    This first does a Linux reboot (which triggers automatically a Xen
    reboot), and if that fails it tries to do a Xen reboot. The reason
    we don't try a Xen reboot first is that the xen reboot launches an
    external command which connects to the Xen hypervisor, and that
    won't work in case the root filesystem is broken and/or the xend
    daemon is not working.

    @type hvparams: dict of strings
    @param hvparams: hypervisor params to be used on this node

    """
    try:
      self.LinuxPowercycle()
    finally:
      xen_cmd = self._GetCommand(hvparams)
      utils.RunCmd([xen_cmd, "debug", "R"])

  def _CheckToolstack(self, xen_cmd):
    """Check whether the given toolstack is available on the node.

    @type xen_cmd: string
    @param xen_cmd: xen command (e.g. 'xm' or 'xl')

    """
    binary_found = self._CheckToolstackBinary(xen_cmd)
    if not binary_found:
      raise errors.HypervisorError("No '%s' binary found on node." % xen_cmd)
    elif xen_cmd == constants.XEN_CMD_XL:
      if not self._CheckToolstackXlConfigured():
        raise errors.HypervisorError("Toolstack '%s' is not enabled on this"
                                     "node." % xen_cmd)

  def _CheckToolstackBinary(self, xen_cmd):
    """Checks whether the xen command's binary is found on the machine.

    """
    if xen_cmd not in constants.KNOWN_XEN_COMMANDS:
      raise errors.HypervisorError("Unknown xen command '%s'." % xen_cmd)
    result = self._run_cmd_fn(["which", xen_cmd])
    return not result.failed

  def _CheckToolstackXlConfigured(self):
    """Checks whether xl is enabled on an xl-capable node.

    @rtype: bool
    @returns: C{True} if 'xl' is enabled, C{False} otherwise

    """
    result = self._run_cmd_fn([constants.XEN_CMD_XL, "help"])
    if not result.failed:
      return True
    elif result.failed:
      if "toolstack" in result.stderr:
        return False
      # xl fails for some other reason than the toolstack
      else:
        raise errors.HypervisorError("Cannot run xen ('%s'). Error: %s."
                                     % (constants.XEN_CMD_XL, result.stderr))


def WriteXenConfigEvents(config, hvp):
  config.write("on_poweroff = 'preserve'\n")
  if hvp[constants.HV_REBOOT_BEHAVIOR] == constants.INSTANCE_REBOOT_ALLOWED:
    config.write("on_reboot = 'restart'\n")
  else:
    config.write("on_reboot = 'destroy'\n")
  config.write("on_crash = 'restart'\n")


class XenPvmHypervisor(XenHypervisor):
  """Xen PVM hypervisor interface"""

  PARAMETERS = {
    constants.HV_USE_BOOTLOADER: hv_base.NO_CHECK,
    constants.HV_BOOTLOADER_PATH: hv_base.OPT_FILE_CHECK,
    constants.HV_BOOTLOADER_ARGS: hv_base.NO_CHECK,
    constants.HV_KERNEL_PATH: hv_base.REQ_FILE_CHECK,
    constants.HV_INITRD_PATH: hv_base.OPT_FILE_CHECK,
    constants.HV_ROOT_PATH: hv_base.NO_CHECK,
    constants.HV_KERNEL_ARGS: hv_base.NO_CHECK,
    constants.HV_MIGRATION_PORT: hv_base.REQ_NET_PORT_CHECK,
    constants.HV_MIGRATION_MODE: hv_base.MIGRATION_MODE_CHECK,
    # TODO: Add a check for the blockdev prefix (matching [a-z:] or similar).
    constants.HV_BLOCKDEV_PREFIX: hv_base.NO_CHECK,
    constants.HV_REBOOT_BEHAVIOR:
      hv_base.ParamInSet(True, constants.REBOOT_BEHAVIORS),
    constants.HV_CPU_MASK: hv_base.OPT_MULTI_CPU_MASK_CHECK,
    constants.HV_CPU_CAP: hv_base.OPT_NONNEGATIVE_INT_CHECK,
    constants.HV_CPU_WEIGHT:
      (False, lambda x: 0 < x < 65536, "invalid weight", None, None),
    constants.HV_VIF_SCRIPT: hv_base.OPT_FILE_CHECK,
    constants.HV_XEN_CMD:
      hv_base.ParamInSet(True, constants.KNOWN_XEN_COMMANDS),
    constants.HV_XEN_CPUID: hv_base.NO_CHECK,
    constants.HV_SOUNDHW: hv_base.NO_CHECK,
    }

  def _GetConfig(self, instance, startup_memory, block_devices):
    """Write the Xen config file for the instance.

    """
    hvp = instance.hvparams
    config = StringIO()
    config.write("# this is autogenerated by Ganeti, please do not edit\n#\n")

    # if bootloader is True, use bootloader instead of kernel and ramdisk
    # parameters.
    if hvp[constants.HV_USE_BOOTLOADER]:
      # bootloader handling
      bootloader_path = hvp[constants.HV_BOOTLOADER_PATH]
      if bootloader_path:
        config.write("bootloader = '%s'\n" % bootloader_path)
      else:
        raise errors.HypervisorError("Bootloader enabled, but missing"
                                     " bootloader path")

      bootloader_args = hvp[constants.HV_BOOTLOADER_ARGS]
      if bootloader_args:
        config.write("bootargs = '%s'\n" % bootloader_args)
    else:
      # kernel handling
      kpath = hvp[constants.HV_KERNEL_PATH]
      config.write("kernel = '%s'\n" % kpath)

      # initrd handling
      initrd_path = hvp[constants.HV_INITRD_PATH]
      if initrd_path:
        config.write("ramdisk = '%s'\n" % initrd_path)

    # rest of the settings
    config.write("memory = %d\n" % startup_memory)
    config.write("maxmem = %d\n" % instance.beparams[constants.BE_MAXMEM])
    config.write("vcpus = %d\n" % instance.beparams[constants.BE_VCPUS])
    cpu_pinning = _CreateConfigCpus(hvp[constants.HV_CPU_MASK])
    if cpu_pinning:
      config.write("%s\n" % cpu_pinning)
    cpu_cap = hvp[constants.HV_CPU_CAP]
    if cpu_cap:
      config.write("cpu_cap=%d\n" % cpu_cap)
    cpu_weight = hvp[constants.HV_CPU_WEIGHT]
    if cpu_weight:
      config.write("cpu_weight=%d\n" % cpu_weight)

    config.write("name = '%s'\n" % instance.name)

    self._WriteNicConfig(config, instance, hvp)

    disk_data = \
      _GetConfigFileDiskData(block_devices, hvp[constants.HV_BLOCKDEV_PREFIX])
    config.write("disk = [%s]\n" % ",".join(disk_data))

    if hvp[constants.HV_ROOT_PATH]:
      config.write("root = '%s'\n" % hvp[constants.HV_ROOT_PATH])

    WriteXenConfigEvents(config, hvp)
    config.write("extra = '%s'\n" % hvp[constants.HV_KERNEL_ARGS])

    cpuid = hvp[constants.HV_XEN_CPUID]
    if cpuid:
      config.write("cpuid = %s\n" % _QuoteCpuidField(cpuid))

    if hvp[constants.HV_SOUNDHW]:
      config.write("soundhw = '%s'\n" % hvp[constants.HV_SOUNDHW])

    return config.getvalue()


class XenHvmHypervisor(XenHypervisor):
  """Xen HVM hypervisor interface"""

  ANCILLARY_FILES = XenHypervisor.ANCILLARY_FILES + [
    pathutils.VNC_PASSWORD_FILE,
    ]
  ANCILLARY_FILES_OPT = XenHypervisor.ANCILLARY_FILES_OPT + [
    pathutils.VNC_PASSWORD_FILE,
    ]

  PARAMETERS = {
    constants.HV_ACPI: hv_base.NO_CHECK,
    constants.HV_BOOT_ORDER: (True, ) +
      (lambda x: x and len(x.strip("acdn")) == 0,
       "Invalid boot order specified, must be one or more of [acdn]",
       None, None),
    constants.HV_CDROM_IMAGE_PATH: hv_base.OPT_FILE_CHECK,
    constants.HV_DISK_TYPE:
      hv_base.ParamInSet(True, constants.HT_HVM_VALID_DISK_TYPES),
    constants.HV_NIC_TYPE:
      hv_base.ParamInSet(True, constants.HT_HVM_VALID_NIC_TYPES),
    constants.HV_PAE: hv_base.NO_CHECK,
    constants.HV_VNC_BIND_ADDRESS:
      (False, netutils.IP4Address.IsValid,
       "VNC bind address is not a valid IP address", None, None),
    constants.HV_KERNEL_PATH: hv_base.REQ_FILE_CHECK,
    constants.HV_DEVICE_MODEL: hv_base.REQ_FILE_CHECK,
    constants.HV_VNC_PASSWORD_FILE: hv_base.REQ_FILE_CHECK,
    constants.HV_MIGRATION_PORT: hv_base.REQ_NET_PORT_CHECK,
    constants.HV_MIGRATION_MODE: hv_base.MIGRATION_MODE_CHECK,
    constants.HV_USE_LOCALTIME: hv_base.NO_CHECK,
    # TODO: Add a check for the blockdev prefix (matching [a-z:] or similar).
    constants.HV_BLOCKDEV_PREFIX: hv_base.NO_CHECK,
    # Add PCI passthrough
    constants.HV_PASSTHROUGH: hv_base.NO_CHECK,
    constants.HV_REBOOT_BEHAVIOR:
      hv_base.ParamInSet(True, constants.REBOOT_BEHAVIORS),
    constants.HV_CPU_MASK: hv_base.OPT_MULTI_CPU_MASK_CHECK,
    constants.HV_CPU_CAP: hv_base.NO_CHECK,
    constants.HV_CPU_WEIGHT:
      (False, lambda x: 0 < x < 65535, "invalid weight", None, None),
    constants.HV_VIF_TYPE:
      hv_base.ParamInSet(False, constants.HT_HVM_VALID_VIF_TYPES),
    constants.HV_VIF_SCRIPT: hv_base.OPT_FILE_CHECK,
    constants.HV_VIRIDIAN: hv_base.NO_CHECK,
    constants.HV_XEN_CMD:
      hv_base.ParamInSet(True, constants.KNOWN_XEN_COMMANDS),
    constants.HV_XEN_CPUID: hv_base.NO_CHECK,
    constants.HV_SOUNDHW: hv_base.NO_CHECK,
    }

  def _GetConfig(self, instance, startup_memory, block_devices):
    """Create a Xen 3.1 HVM config file.

    """
    hvp = instance.hvparams

    config = StringIO()

    # kernel handling
    kpath = hvp[constants.HV_KERNEL_PATH]
    config.write("kernel = '%s'\n" % kpath)

    config.write("builder = 'hvm'\n")
    config.write("memory = %d\n" % startup_memory)
    config.write("maxmem = %d\n" % instance.beparams[constants.BE_MAXMEM])
    config.write("vcpus = %d\n" % instance.beparams[constants.BE_VCPUS])
    cpu_pinning = _CreateConfigCpus(hvp[constants.HV_CPU_MASK])
    if cpu_pinning:
      config.write("%s\n" % cpu_pinning)
    cpu_cap = hvp[constants.HV_CPU_CAP]
    if cpu_cap:
      config.write("cpu_cap=%d\n" % cpu_cap)
    cpu_weight = hvp[constants.HV_CPU_WEIGHT]
    if cpu_weight:
      config.write("cpu_weight=%d\n" % cpu_weight)

    config.write("name = '%s'\n" % instance.name)
    if hvp[constants.HV_PAE]:
      config.write("pae = 1\n")
    else:
      config.write("pae = 0\n")
    if hvp[constants.HV_ACPI]:
      config.write("acpi = 1\n")
    else:
      config.write("acpi = 0\n")
    if hvp[constants.HV_VIRIDIAN]:
      config.write("viridian = 1\n")
    else:
      config.write("viridian = 0\n")

    config.write("apic = 1\n")
    config.write("device_model = '%s'\n" % hvp[constants.HV_DEVICE_MODEL])
    config.write("boot = '%s'\n" % hvp[constants.HV_BOOT_ORDER])
    config.write("sdl = 0\n")
    config.write("usb = 1\n")
    config.write("usbdevice = 'tablet'\n")
    config.write("vnc = 1\n")
    if hvp[constants.HV_VNC_BIND_ADDRESS] is None:
      config.write("vnclisten = '%s'\n" % constants.VNC_DEFAULT_BIND_ADDRESS)
    else:
      config.write("vnclisten = '%s'\n" % hvp[constants.HV_VNC_BIND_ADDRESS])

    if instance.network_port > constants.VNC_BASE_PORT:
      display = instance.network_port - constants.VNC_BASE_PORT
      config.write("vncdisplay = %s\n" % display)
      config.write("vncunused = 0\n")
    else:
      config.write("# vncdisplay = 1\n")
      config.write("vncunused = 1\n")

    vnc_pwd_file = hvp[constants.HV_VNC_PASSWORD_FILE]
    try:
      password = utils.ReadFile(vnc_pwd_file)
    except EnvironmentError, err:
      raise errors.HypervisorError("Failed to open VNC password file %s: %s" %
                                   (vnc_pwd_file, err))

    config.write("vncpasswd = '%s'\n" % password.rstrip())

    config.write("serial = 'pty'\n")
    if hvp[constants.HV_USE_LOCALTIME]:
      config.write("localtime = 1\n")

    nic_type = hvp[constants.HV_NIC_TYPE]
    if nic_type is None:
      vif_type_str = ""
      if hvp[constants.HV_VIF_TYPE]:
        vif_type_str = ", type=%s" % hvp[constants.HV_VIF_TYPE]
      # ensure old instances don't change
      nic_type_str = vif_type_str
    elif nic_type == constants.HT_NIC_PARAVIRTUAL:
      nic_type_str = ", type=paravirtualized"
    else:
      # parameter 'model' is only valid with type 'ioemu'
      nic_type_str = ", model=%s, type=%s" % \
        (nic_type, constants.HT_HVM_VIF_IOEMU)

    self._WriteNicConfig(config, instance, hvp, nic_type=nic_type_str)

    disk_data = \
      _GetConfigFileDiskData(block_devices, hvp[constants.HV_BLOCKDEV_PREFIX])

    iso_path = hvp[constants.HV_CDROM_IMAGE_PATH]
    if iso_path:
      iso = "'file:%s,hdc:cdrom,r'" % iso_path
      disk_data.append(iso)

    config.write("disk = [%s]\n" % (",".join(disk_data)))
    # Add PCI passthrough
    pci_pass_arr = []
    pci_pass = hvp[constants.HV_PASSTHROUGH]
    if pci_pass:
      pci_pass_arr = pci_pass.split(";")
      config.write("pci = %s\n" % pci_pass_arr)

    WriteXenConfigEvents(config, hvp)

    cpuid = hvp[constants.HV_XEN_CPUID]
    if cpuid:
      config.write("cpuid = %s\n" % _QuoteCpuidField(cpuid))

    if hvp[constants.HV_SOUNDHW]:
      config.write("soundhw = '%s'\n" % hvp[constants.HV_SOUNDHW])

    return config.getvalue()<|MERGE_RESOLUTION|>--- conflicted
+++ resolved
@@ -174,27 +174,16 @@
 # An instance is running if it is in the following Xen states:
 # running, blocked, or paused.
 #
-<<<<<<< HEAD
 # A state of nothing '------' means that the domain is runnable but it
 # is not currently running.  That means it is in the queue behind
 # other domains waiting to be scheduled to run.
 #   http://old-list-archives.xenproject.org/xen-users/2007-06/msg00849.html
 def _IsInstanceRunning(instance_info):
   return instance_info == "r-----" \
+      or instance_info == "rb----" \
       or instance_info == "-b----" \
       or instance_info == "--p---" \
       or instance_info == "------"
-=======
-# For some strange reason, Xen once printed 'rb----' which does not
-# make any sense because an instance cannot be both running and
-# blocked.  Fortunately, for Ganeti 'running' or 'blocked' is the same
-# as 'running'.
-def _IsInstanceRunning(instance_info):
-  return instance_info == "r-----" \
-      or instance_info == "-b----" \
-      or instance_info == "rb----" \
-      or instance_info == "--p---"
->>>>>>> 5d863fad
 
 
 def _IsInstanceShutdown(instance_info):
