#
#

# Copyright (C) 2006, 2007, 2010, 2011 Google Inc.
# All rights reserved.
#
# Redistribution and use in source and binary forms, with or without
# modification, are permitted provided that the following conditions are
# met:
#
# 1. Redistributions of source code must retain the above copyright notice,
# this list of conditions and the following disclaimer.
#
# 2. Redistributions in binary form must reproduce the above copyright
# notice, this list of conditions and the following disclaimer in the
# documentation and/or other materials provided with the distribution.
#
# THIS SOFTWARE IS PROVIDED BY THE COPYRIGHT HOLDERS AND CONTRIBUTORS "AS
# IS" AND ANY EXPRESS OR IMPLIED WARRANTIES, INCLUDING, BUT NOT LIMITED
# TO, THE IMPLIED WARRANTIES OF MERCHANTABILITY AND FITNESS FOR A PARTICULAR
# PURPOSE ARE DISCLAIMED. IN NO EVENT SHALL THE COPYRIGHT HOLDER OR
# CONTRIBUTORS BE LIABLE FOR ANY DIRECT, INDIRECT, INCIDENTAL, SPECIAL,
# EXEMPLARY, OR CONSEQUENTIAL DAMAGES (INCLUDING, BUT NOT LIMITED TO,
# PROCUREMENT OF SUBSTITUTE GOODS OR SERVICES; LOSS OF USE, DATA, OR
# PROFITS; OR BUSINESS INTERRUPTION) HOWEVER CAUSED AND ON ANY THEORY OF
# LIABILITY, WHETHER IN CONTRACT, STRICT LIABILITY, OR TORT (INCLUDING
# NEGLIGENCE OR OTHERWISE) ARISING IN ANY WAY OUT OF THE USE OF THIS
# SOFTWARE, EVEN IF ADVISED OF THE POSSIBILITY OF SUCH DAMAGE.


"""Module encapsulating ssh functionality.

"""


import logging
import os
import tempfile

from functools import partial

from ganeti import utils
from ganeti import errors
from ganeti import constants
from ganeti import netutils
from ganeti import pathutils
from ganeti import vcluster
from ganeti import compat
<<<<<<< HEAD
from ganeti import serializer
=======
>>>>>>> 7c028015
from ganeti import ssconf


def GetUserFiles(user, mkdir=False, dircheck=True, kind=constants.SSHK_DSA,
                 _homedir_fn=None):
  """Return the paths of a user's SSH files.

  @type user: string
  @param user: Username
  @type mkdir: bool
  @param mkdir: Whether to create ".ssh" directory if it doesn't exist
  @type dircheck: bool
  @param dircheck: Whether to check if ".ssh" directory exists
  @type kind: string
  @param kind: One of L{constants.SSHK_ALL}
  @rtype: tuple; (string, string, string)
  @return: Tuple containing three file system paths; the private SSH key file,
    the public SSH key file and the user's C{authorized_keys} file
  @raise errors.OpExecError: When home directory of the user can not be
    determined
  @raise errors.OpExecError: Regardless of the C{mkdir} parameters, this
    exception is raised if C{~$user/.ssh} is not a directory and C{dircheck}
    is set to C{True}

  """
  if _homedir_fn is None:
    _homedir_fn = utils.GetHomeDir

  user_dir = _homedir_fn(user)
  if not user_dir:
    raise errors.OpExecError("Cannot resolve home of user '%s'" % user)

  if kind == constants.SSHK_DSA:
    suffix = "dsa"
  elif kind == constants.SSHK_RSA:
    suffix = "rsa"
  else:
    raise errors.ProgrammerError("Unknown SSH key kind '%s'" % kind)

  ssh_dir = utils.PathJoin(user_dir, ".ssh")
  if mkdir:
    utils.EnsureDirs([(ssh_dir, constants.SECURE_DIR_MODE)])
  elif dircheck and not os.path.isdir(ssh_dir):
    raise errors.OpExecError("Path %s is not a directory" % ssh_dir)

  return [utils.PathJoin(ssh_dir, base)
          for base in ["id_%s" % suffix, "id_%s.pub" % suffix,
                       "authorized_keys"]]


def GetAllUserFiles(user, mkdir=False, dircheck=True, _homedir_fn=None):
  """Wrapper over L{GetUserFiles} to retrieve files for all SSH key types.

  See L{GetUserFiles} for details.

  @rtype: tuple; (string, dict with string as key, tuple of (string, string) as
    value)

  """
  helper = compat.partial(GetUserFiles, user, mkdir=mkdir, dircheck=dircheck,
                          _homedir_fn=_homedir_fn)
  result = [(kind, helper(kind=kind)) for kind in constants.SSHK_ALL]

  authorized_keys = [i for (_, (_, _, i)) in result]

  assert len(frozenset(authorized_keys)) == 1, \
    "Different paths for authorized_keys were returned"

  return (authorized_keys[0],
          dict((kind, (privkey, pubkey))
               for (kind, (privkey, pubkey, _)) in result))


def _SplitSshKey(key):
  """Splits a line for SSH's C{authorized_keys} file.

  If the line has no options (e.g. no C{command="..."}), only the significant
  parts, the key type and its hash, are used. Otherwise the whole line is used
  (split at whitespace).

  @type key: string
  @param key: Key line
  @rtype: tuple

  """
  parts = key.split()

  if parts and parts[0] in constants.SSHAK_ALL:
    # If the key has no options in front of it, we only want the significant
    # fields
    return (False, parts[:2])
  else:
    # Can't properly split the line, so use everything
    return (True, parts)


def AddAuthorizedKeys(file_obj, keys):
  """Adds a list of SSH public key to an authorized_keys file.

  @type file_obj: str or file handle
  @param file_obj: path to authorized_keys file
  @type keys: list of str
  @param keys: list of strings containing keys

  """
  key_field_list = [(key, _SplitSshKey(key)) for key in keys]

  if isinstance(file_obj, basestring):
    f = open(file_obj, "a+")
  else:
    f = file_obj

  try:
    nl = True
    for line in f:
      # Ignore whitespace changes
      line_key = _SplitSshKey(line)
      key_field_list[:] = [(key, split_key) for (key, split_key)
                           in key_field_list
                           if split_key != line_key]
      nl = line.endswith("\n")
    else:
      if not nl:
        f.write("\n")
      for (key, _) in key_field_list:
        f.write(key.rstrip("\r\n"))
        f.write("\n")
      f.flush()
  finally:
    f.close()


def HasAuthorizedKey(file_obj, key):
  """Check if a particular key is in the 'authorized_keys' file.

  @type file_obj: str or file handle
  @param file_obj: path to authorized_keys file
  @type key: str
  @param key: string containing key

  """
  key_fields = _SplitSshKey(key)

  if isinstance(file_obj, basestring):
    f = open(file_obj, "r")
  else:
    f = file_obj

  try:
    for line in f:
      # Ignore whitespace changes
      line_key = _SplitSshKey(line)
      if line_key == key_fields:
        return True
  finally:
    f.close()

  return False


def AddAuthorizedKey(file_obj, key):
  """Adds an SSH public key to an authorized_keys file.

  @type file_obj: str or file handle
  @param file_obj: path to authorized_keys file
  @type key: str
  @param key: string containing key

  """
  AddAuthorizedKeys(file_obj, [key])


def RemoveAuthorizedKeys(file_name, keys):
  """Removes public SSH keys from an authorized_keys file.

  @type file_name: str
  @param file_name: path to authorized_keys file
  @type keys: list of str
  @param keys: list of strings containing keys

  """
  key_field_list = [_SplitSshKey(key) for key in keys]

  fd, tmpname = tempfile.mkstemp(dir=os.path.dirname(file_name))
  try:
    out = os.fdopen(fd, "w")
    try:
      f = open(file_name, "r")
      try:
        for line in f:
          # Ignore whitespace changes while comparing lines
          if _SplitSshKey(line) not in key_field_list:
            out.write(line)

        out.flush()
        os.rename(tmpname, file_name)
      finally:
        f.close()
    finally:
      out.close()
  except:
    utils.RemoveFile(tmpname)
    raise


def RemoveAuthorizedKey(file_name, key):
  """Removes an SSH public key from an authorized_keys file.

  @type file_name: str
  @param file_name: path to authorized_keys file
  @type key: str
  @param key: string containing key

  """
  RemoveAuthorizedKeys(file_name, [key])


def _AddPublicKeyProcessLine(new_uuid, new_key, line_uuid, line_key, found):
  """Processes one line of the public key file when adding a key.

  This is a sub function that can be called within the
  C{_ManipulatePublicKeyFile} function. It processes one line of the public
  key file, checks if this line contains the key to add already and if so,
  notes the occurrence in the return value.

  @type new_uuid: string
  @param new_uuid: the node UUID of the node whose key is added
  @type new_key: string
  @param new_key: the SSH key to be added
  @type line_uuid: the UUID of the node whose line in the public key file
    is processed in this function call
  @param line_key: the SSH key of the node whose line in the public key
    file is processed in this function call
  @type found: boolean
  @param found: whether or not the (UUID, key) pair of the node whose key
    is being added was found in the public key file already.
  @rtype: (boolean, string)
  @return: a possibly updated value of C{found} and the processed line

  """
  if line_uuid == new_uuid and line_key == new_key:
    logging.debug("SSH key of node '%s' already in key file.", new_uuid)
    found = True
  return (found, "%s %s\n" % (line_uuid, line_key))


def _AddPublicKeyElse(new_uuid, new_key):
  """Adds a new SSH key to the key file if it did not exist already.

  This is an auxiliary function for C{_ManipulatePublicKeyFile} which
  is carried out when a new key is added to the public key file and
  after processing the whole file, we found out that the key does
  not exist in the file yet but needs to be appended at the end.

  @type new_uuid: string
  @param new_uuid: the UUID of the node whose key is added
  @type new_key: string
  @param new_key: the SSH key to be added
  @rtype: string
  @return: a new line to be added to the file

  """
  return "%s %s\n" % (new_uuid, new_key)


def _RemovePublicKeyProcessLine(
    target_uuid, _target_key,
    line_uuid, line_key, found):
  """Processes a line in the public key file when aiming for removing a key.

  This is an auxiliary function for C{_ManipulatePublicKeyFile} when we
  are removing a key from the public key file. This particular function
  only checks if the current line contains the UUID of the node in
  question and writes the line to the temporary file otherwise.

  @type target_uuid: string
  @param target_uuid: UUID of the node whose key is being removed
  @type _target_key: string
  @param _target_key: SSH key of the node (not used)
  @type line_uuid: string
  @param line_uuid: UUID of the node whose line is processed in this call
  @type line_key: string
  @param line_key: SSH key of the nodes whose line is processed in this call
  @type found: boolean
  @param found: whether or not the UUID was already found.
  @rtype: (boolean, string)
  @return: a tuple, indicating if the target line was found and the processed
    line; the line is 'None', if the original line is removed

  """
  if line_uuid != target_uuid:
    return (found, "%s %s\n" % (line_uuid, line_key))
  else:
    return (True, None)


def _RemovePublicKeyElse(
    target_uuid, _target_key):
  """Logs when we tried to remove a key that does not exist.

  This is an auxiliary function for C{_ManipulatePublicKeyFile} which is
  run after we have processed the complete public key file and did not find
  the key to be removed.

  @type target_uuid: string
  @param target_uuid: the UUID of the node whose key was supposed to be removed
  @type _target_key: string
  @param _target_key: the key of the node which was supposed to be removed
    (not used)
  @rtype: string
  @return: in this case, always None

  """
  logging.debug("Trying to remove key of node '%s' which is not in list"
                " of public keys.", target_uuid)
  return None


def _ReplaceNameByUuidProcessLine(
    node_name, _key, line_identifier, line_key, found, node_uuid=None):
  """Replaces a node's name with its UUID on a matching line in the key file.

  This is an auxiliary function for C{_ManipulatePublicKeyFile} which processes
  a line of the ganeti public key file. If the line in question matches the
  node's name, the name will be replaced by the node's UUID.

  @type node_name: string
  @param node_name: name of the node to be replaced by the UUID
  @type _key: string
  @param _key: SSH key of the node (not used)
  @type line_identifier: string
  @param line_identifier: an identifier of a node in a line of the public key
    file. This can be either a node name or a node UUID, depending on if it
    got replaced already or not.
  @type line_key: string
  @param line_key: SSH key of the node whose line is processed
  @type found: boolean
  @param found: whether or not the line matches the node's name
  @type node_uuid: string
  @param node_uuid: the node's UUID which will replace the node name
  @rtype: (boolean, string)
  @return: a tuple indicating whether the target line was found and the
    processed line

  """
  if node_name == line_identifier:
    return (True, "%s %s\n" % (node_uuid, line_key))
  else:
    return (found, "%s %s\n" % (line_identifier, line_key))


def _ReplaceNameByUuidElse(
    node_uuid, node_name, _key):
  """Logs a debug message when we try to replace a key that is not there.

  This is an implementation of the auxiliary C{process_else_fn} function for
  the C{_ManipulatePubKeyFile} function when we use it to replace a line
  in the public key file that is indexed by the node's name instead of the
  node's UUID.

  @type node_uuid: string
  @param node_uuid: the node's UUID
  @type node_name: string
  @param node_name: the node's UUID
  @type _key: string (not used)
  @param _key: the node's SSH key (not used)
  @rtype: string
  @return: in this case, always None

  """
  logging.debug("Trying to replace node name '%s' with UUID '%s', but"
                " no line with that name was found.", node_name, node_uuid)
  return None


def _ParseKeyLine(line, error_fn):
  """Parses a line of the public key file.

  @type line: string
  @param line: line of the public key file
  @type error_fn: function
  @param error_fn: function to process error messages
  @rtype: tuple (string, string)
  @return: a tuple containing the UUID of the node and a string containing
    the SSH key and possible more parameters for the key

  """
  if len(line.rstrip()) == 0:
    return (None, None)
  chunks = line.split(" ")
  if len(chunks) < 2:
    raise error_fn("Error parsing public SSH key file. Line: '%s'"
                   % line)
  uuid = chunks[0]
  key = " ".join(chunks[1:]).rstrip()
  return (uuid, key)


def _ManipulatePubKeyFile(target_identifier, target_key,
                          key_file=pathutils.SSH_PUB_KEYS,
                          error_fn=errors.ProgrammerError,
                          process_line_fn=None, process_else_fn=None):
  """Manipulates the list of public SSH keys of the cluster.

  This is a general function to manipulate the public key file. It needs
  two auxiliary functions C{process_line_fn} and C{process_else_fn} to
  work. Generally, the public key file is processed as follows:
  1) The function processes each line of the original ganeti public key file,
  applies the C{process_line_fn} function on it, which returns a possibly
  manipulated line and an indicator whether the line in question was found.
  If a line is returned, it is added to a list of lines for later writing
  to the file.
  2) If all lines are processed and the 'found' variable is False, the
  seconds auxiliary function C{process_else_fn} is called to possibly
  add more lines to the list of lines.
  3) Finally, the list of lines is assembled to a string and written
  atomically to the public key file, thereby overriding it.

  @type target_identifier: str
  @param target_identifier: identifier of the node whose key is added; in most
    cases this is the node's UUID, but in some it is the node's host name
  @type target_key: str
  @param target_key: string containing a public SSH key (a complete line
    possibly including more parameters than just the key)
  @type key_file: str
  @param key_file: filename of the file of public node keys (optional
    parameter for testing)
  @type error_fn: function
  @param error_fn: Function that returns an exception, used to customize
    exception types depending on the calling context
  @type process_line_fn: function
  @param process_line_fn: function to process one line of the public key file
  @type process_else_fn: function
  @param process_else_fn: function to be called if no line of the key file
    matches the target uuid

  """
  assert process_else_fn is not None
  assert process_line_fn is not None

  old_lines = []
  try:
    f_orig = open(key_file, "r")
    old_lines = f_orig.readlines()
  finally:
    f_orig.close()

  found = False
  new_lines = []
  for line in old_lines:
    (uuid, key) = _ParseKeyLine(line, error_fn)
    if not uuid:
      continue
    (new_found, new_line) = process_line_fn(target_identifier, target_key,
                                            uuid, key, found)
    if new_found:
      found = True
    if new_line is not None:
      new_lines.append(new_line)
  if not found:
    new_line = process_else_fn(target_identifier, target_key)
    if new_line is not None:
      new_lines.append(new_line)
  new_file_content = "".join(new_lines)
  utils.WriteFile(key_file, data=new_file_content)


def AddPublicKey(new_uuid, new_key, key_file=pathutils.SSH_PUB_KEYS,
                 error_fn=errors.ProgrammerError):
  """Adds a new key to the list of public keys.

  @see: _ManipulatePubKeyFile for parameter descriptions.

  """
  _ManipulatePubKeyFile(new_uuid, new_key, key_file=key_file,
                        process_line_fn=_AddPublicKeyProcessLine,
                        process_else_fn=_AddPublicKeyElse,
                        error_fn=error_fn)


def RemovePublicKey(target_uuid, key_file=pathutils.SSH_PUB_KEYS,
                    error_fn=errors.ProgrammerError):
  """Removes a key from the list of public keys.

  @see: _ManipulatePubKeyFile for parameter descriptions.

  """
  _ManipulatePubKeyFile(target_uuid, None, key_file=key_file,
                        process_line_fn=_RemovePublicKeyProcessLine,
                        process_else_fn=_RemovePublicKeyElse,
                        error_fn=error_fn)


def ReplaceNameByUuid(node_uuid, node_name, key_file=pathutils.SSH_PUB_KEYS,
                      error_fn=errors.ProgrammerError):
  """Replaces a host name with the node's corresponding UUID.

  When a node is added to the cluster, we don't know it's UUID yet. So first
  its SSH key gets added to the public key file and in a second step, the
  node's name gets replaced with the node's UUID as soon as we know the UUID.

  @type node_uuid: string
  @param node_uuid: the node's UUID to replace the node's name
  @type node_name: string
  @param node_name: the node's name to be replaced by the node's UUID

  @see: _ManipulatePubKeyFile for the other parameter descriptions.

  """
  process_line_fn = partial(_ReplaceNameByUuidProcessLine, node_uuid=node_uuid)
  process_else_fn = partial(_ReplaceNameByUuidElse, node_uuid=node_uuid)
  _ManipulatePubKeyFile(node_name, None, key_file=key_file,
                        process_line_fn=process_line_fn,
                        process_else_fn=process_else_fn,
                        error_fn=error_fn)


def ClearPubKeyFile(key_file=pathutils.SSH_PUB_KEYS, mode=0600):
  """Resets the content of the public key file.

  """
  utils.WriteFile(key_file, data="", mode=mode)


def OverridePubKeyFile(key_map, key_file=pathutils.SSH_PUB_KEYS):
  """Overrides the public key file with a list of given keys.

  @type key_map: dict from str to list of str
  @param key_map: dictionary mapping uuids to lists of SSH keys

  """
  new_lines = []
  for (uuid, keys) in key_map.items():
    for key in keys:
      new_lines.append("%s %s\n" % (uuid, key))
  new_file_content = "".join(new_lines)
  utils.WriteFile(key_file, data=new_file_content)


def QueryPubKeyFile(target_uuids, key_file=pathutils.SSH_PUB_KEYS,
                    error_fn=errors.ProgrammerError):
  """Retrieves a map of keys for the requested node UUIDs.

  @type target_uuids: str or list of str
  @param target_uuids: UUID of the node to retrieve the key for or a list
    of UUIDs of nodes to retrieve the keys for
  @type key_file: str
  @param key_file: filename of the file of public node keys (optional
    parameter for testing)
  @type error_fn: function
  @param error_fn: Function that returns an exception, used to customize
    exception types depending on the calling context
  @rtype: dict mapping strings to list of strings
  @return: dictionary mapping node uuids to their ssh keys

  """
  all_keys = target_uuids is None
  if isinstance(target_uuids, str):
    target_uuids = [target_uuids]
  result = {}
  f = open(key_file, "r")
  try:
    for line in f:
      (uuid, key) = _ParseKeyLine(line, error_fn)
      if not uuid:
        continue
      if all_keys or (uuid in target_uuids):
        if uuid not in result:
          result[uuid] = []
        result[uuid].append(key)
  finally:
    f.close()
  return result


def InitSSHSetup(error_fn=errors.OpPrereqError, _homedir_fn=None,
                 _suffix=""):
  """Setup the SSH configuration for the node.

  This generates a dsa keypair for root, adds the pub key to the
  permitted hosts and adds the hostkey to its own known hosts.

  """
  priv_key, pub_key, auth_keys = GetUserFiles(constants.SSH_LOGIN_USER,
                                              _homedir_fn=_homedir_fn)

  for name in priv_key, pub_key:
    if os.path.exists(name):
      utils.CreateBackup(name)
    if len(_suffix) == 0:
      utils.RemoveFile(name)

  new_priv_key_name = priv_key + _suffix
  new_pub_key_name = priv_key + _suffix + ".pub"

  result = utils.RunCmd(["ssh-keygen", "-t", "dsa",
                         "-f", new_priv_key_name,
                         "-q", "-N", ""])
  if result.failed:
    raise error_fn("Could not generate ssh keypair, error %s" %
                   result.output)

  AddAuthorizedKey(auth_keys, utils.ReadFile(new_pub_key_name))


def InitPubKeyFile(master_uuid, key_file=pathutils.SSH_PUB_KEYS):
  """Creates the public key file and adds the master node's SSH key.

  @type master_uuid: str
  @param master_uuid: the master node's UUID
  @type key_file: str
  @param key_file: name of the file containing the public keys

  """
  _, pub_key, _ = GetUserFiles(constants.SSH_LOGIN_USER)
  ClearPubKeyFile(key_file=key_file)
  key = utils.ReadFile(pub_key)
  AddPublicKey(master_uuid, key, key_file=key_file)


class SshRunner:
  """Wrapper for SSH commands.

  """
  def __init__(self, cluster_name):
    """Initializes this class.

    @type cluster_name: str
    @param cluster_name: name of the cluster

    """
    self.cluster_name = cluster_name
    family = ssconf.SimpleStore().GetPrimaryIPFamily()
    self.ipv6 = (family == netutils.IP6Address.family)

  def _BuildSshOptions(self, batch, ask_key, use_cluster_key,
                       strict_host_check, private_key=None, quiet=True,
                       port=None):
    """Builds a list with needed SSH options.

    @param batch: same as ssh's batch option
    @param ask_key: allows ssh to ask for key confirmation; this
        parameter conflicts with the batch one
    @param use_cluster_key: if True, use the cluster name as the
        HostKeyAlias name
    @param strict_host_check: this makes the host key checking strict
    @param private_key: use this private key instead of the default
    @param quiet: whether to enable -q to ssh
    @param port: the SSH port to use, or None to use the default

    @rtype: list
    @return: the list of options ready to use in L{utils.process.RunCmd}

    """
    options = [
      "-oEscapeChar=none",
      "-oHashKnownHosts=no",
      "-oGlobalKnownHostsFile=%s" % pathutils.SSH_KNOWN_HOSTS_FILE,
      "-oUserKnownHostsFile=/dev/null",
      "-oCheckHostIp=no",
      ]

    if use_cluster_key:
      options.append("-oHostKeyAlias=%s" % self.cluster_name)

    if quiet:
      options.append("-q")

    if private_key:
      options.append("-i%s" % private_key)

    if port:
      options.append("-oPort=%d" % port)

    # TODO: Too many boolean options, maybe convert them to more descriptive
    # constants.

    # Note: ask_key conflicts with batch mode
    if batch:
      if ask_key:
        raise errors.ProgrammerError("SSH call requested conflicting options")

      options.append("-oBatchMode=yes")

      if strict_host_check:
        options.append("-oStrictHostKeyChecking=yes")
      else:
        options.append("-oStrictHostKeyChecking=no")

    else:
      # non-batch mode

      if ask_key:
        options.append("-oStrictHostKeyChecking=ask")
      elif strict_host_check:
        options.append("-oStrictHostKeyChecking=yes")
      else:
        options.append("-oStrictHostKeyChecking=no")

    if self.ipv6:
      options.append("-6")
    else:
      options.append("-4")

    return options

  def BuildCmd(self, hostname, user, command, batch=True, ask_key=False,
               tty=False, use_cluster_key=True, strict_host_check=True,
               private_key=None, quiet=True, port=None):
    """Build an ssh command to execute a command on a remote node.

    @param hostname: the target host, string
    @param user: user to auth as
    @param command: the command
    @param batch: if true, ssh will run in batch mode with no prompting
    @param ask_key: if true, ssh will run with
        StrictHostKeyChecking=ask, so that we can connect to an
        unknown host (not valid in batch mode)
    @param use_cluster_key: whether to expect and use the
        cluster-global SSH key
    @param strict_host_check: whether to check the host's SSH key at all
    @param private_key: use this private key instead of the default
    @param quiet: whether to enable -q to ssh
    @param port: the SSH port on which the node's daemon is running

    @return: the ssh call to run 'command' on the remote host.

    """
    argv = [constants.SSH]
    argv.extend(self._BuildSshOptions(batch, ask_key, use_cluster_key,
                                      strict_host_check, private_key,
                                      quiet=quiet, port=port))
    if tty:
      argv.extend(["-t", "-t"])

    argv.append("%s@%s" % (user, hostname))

    # Insert variables for virtual nodes
    argv.extend("export %s=%s;" %
                (utils.ShellQuote(name), utils.ShellQuote(value))
                for (name, value) in
                  vcluster.EnvironmentForHost(hostname).items())

    argv.append(command)

    return argv

  def Run(self, *args, **kwargs):
    """Runs a command on a remote node.

    This method has the same return value as `utils.RunCmd()`, which it
    uses to launch ssh.

    Args: see SshRunner.BuildCmd.

    @rtype: L{utils.process.RunResult}
    @return: the result as from L{utils.process.RunCmd()}

    """
    return utils.RunCmd(self.BuildCmd(*args, **kwargs))

  def CopyFileToNode(self, node, port, filename):
    """Copy a file to another node with scp.

    @param node: node in the cluster
    @param filename: absolute pathname of a local file

    @rtype: boolean
    @return: the success of the operation

    """
    if not os.path.isabs(filename):
      logging.error("File %s must be an absolute path", filename)
      return False

    if not os.path.isfile(filename):
      logging.error("File %s does not exist", filename)
      return False

    command = [constants.SCP, "-p"]
    command.extend(self._BuildSshOptions(True, False, True, True, port=port))
    command.append(filename)
    if netutils.IP6Address.IsValid(node):
      node = netutils.FormatAddress((node, None))

    command.append("%s:%s" % (node, vcluster.ExchangeNodeRoot(node, filename)))

    result = utils.RunCmd(command)

    if result.failed:
      logging.error("Copy to node %s failed (%s) error '%s',"
                    " command was '%s'",
                    node, result.fail_reason, result.output, result.cmd)

    return not result.failed

  def VerifyNodeHostname(self, node, ssh_port):
    """Verify hostname consistency via SSH.

    This functions connects via ssh to a node and compares the hostname
    reported by the node to the name with have (the one that we
    connected to).

    This is used to detect problems in ssh known_hosts files
    (conflicting known hosts) and inconsistencies between dns/hosts
    entries and local machine names

    @param node: nodename of a host to check; can be short or
        full qualified hostname
    @param ssh_port: the port of a SSH daemon running on the node

    @return: (success, detail), where:
        - success: True/False
        - detail: string with details

    """
    cmd = ("if test -z \"$GANETI_HOSTNAME\"; then"
           "  hostname --fqdn;"
           "else"
           "  echo \"$GANETI_HOSTNAME\";"
           "fi")
    retval = self.Run(node, constants.SSH_LOGIN_USER, cmd,
                      quiet=False, port=ssh_port)

    if retval.failed:
      msg = "ssh problem"
      output = retval.output
      if output:
        msg += ": %s" % output
      else:
        msg += ": %s (no output)" % retval.fail_reason
      logging.error("Command %s failed: %s", retval.cmd, msg)
      return False, msg

    remotehostname = retval.stdout.strip()

    if not remotehostname or remotehostname != node:
      if node.startswith(remotehostname + "."):
        msg = "hostname not FQDN"
      else:
        msg = "hostname mismatch"
      return False, ("%s: expected %s but got %s" %
                     (msg, node, remotehostname))

    return True, "host matches"


def WriteKnownHostsFile(cfg, file_name):
  """Writes the cluster-wide equally known_hosts file.

  """
  data = ""
  if cfg.GetRsaHostKey():
    data += "%s ssh-rsa %s\n" % (cfg.GetClusterName(), cfg.GetRsaHostKey())
  if cfg.GetDsaHostKey():
    data += "%s ssh-dss %s\n" % (cfg.GetClusterName(), cfg.GetDsaHostKey())

  utils.WriteFile(file_name, mode=0600, data=data)


def _EnsureCorrectGanetiVersion(cmd):
  """Ensured the correct Ganeti version before running a command via SSH.

  Before a command is run on a node via SSH, it makes sense in some
  situations to ensure that this node is indeed running the correct
  version of Ganeti like the rest of the cluster.

  @type cmd: string
  @param cmd: string
  @rtype: list of strings
  @return: a list of commands with the newly added ones at the beginning

  """
  logging.debug("Ensure correct Ganeti version: %s", cmd)

  version = constants.DIR_VERSION
  all_cmds = [["test", "-d", os.path.join(pathutils.PKGLIBDIR, version)]]
  if constants.HAS_GNU_LN:
    all_cmds.extend([["ln", "-s", "-f", "-T",
                      os.path.join(pathutils.PKGLIBDIR, version),
                      os.path.join(pathutils.SYSCONFDIR, "ganeti/lib")],
                     ["ln", "-s", "-f", "-T",
                      os.path.join(pathutils.SHAREDIR, version),
                      os.path.join(pathutils.SYSCONFDIR, "ganeti/share")]])
  else:
    all_cmds.extend([["rm", "-f",
                      os.path.join(pathutils.SYSCONFDIR, "ganeti/lib")],
                     ["ln", "-s", "-f",
                      os.path.join(pathutils.PKGLIBDIR, version),
                      os.path.join(pathutils.SYSCONFDIR, "ganeti/lib")],
                     ["rm", "-f",
                      os.path.join(pathutils.SYSCONFDIR, "ganeti/share")],
                     ["ln", "-s", "-f",
                      os.path.join(pathutils.SHAREDIR, version),
                      os.path.join(pathutils.SYSCONFDIR, "ganeti/share")]])
  all_cmds.append(cmd)
  return all_cmds


def RunSshCmdWithStdin(cluster_name, node, basecmd, debug, verbose,
                       use_cluster_key, ask_key, strict_host_check,
                       port, data, ssconf_store, ensure_version=False):
  """Runs a command on a remote machine via SSH and provides input in stdin.

  @type cluster_name: string
  @param cluster_name: Cluster name
  @type node: string
  @param node: Node name
  @type basecmd: string
  @param basecmd: Base command (path on the remote machine)
  @type debug: bool
  @param debug: Enable debug output
  @type verbose: bool
  @param verbose: Enable verbose output
  @type use_cluster_key: bool
  @param use_cluster_key: See L{ssh.SshRunner.BuildCmd}
  @type ask_key: bool
  @param ask_key: See L{ssh.SshRunner.BuildCmd}
  @type strict_host_check: bool
  @param strict_host_check: See L{ssh.SshRunner.BuildCmd}
  @type port: int
  @param port: The SSH port of the remote machine or None for the default
  @param data: JSON-serializable input data for script (passed to stdin)
  @type ssconf_store: C{ssconf.SimpleStore}
  @param ssconf_store: a SimpleStore object to be queries for ssconf values

  """
  cmd = [basecmd]

  # Pass --debug/--verbose to the external script if set on our invocation
  if debug:
    cmd.append("--debug")

  if verbose:
    cmd.append("--verbose")

  if ensure_version:
    all_cmds = _EnsureCorrectGanetiVersion(cmd)
  else:
    all_cmds = [cmd]

  if port is None:
    port = netutils.GetDaemonPort(constants.SSH)

  family = ssconf_store.GetPrimaryIPFamily()
  srun = SshRunner(cluster_name,
                   ipv6=(family == netutils.IP6Address.family))
  scmd = srun.BuildCmd(node, constants.SSH_LOGIN_USER,
                       utils.ShellQuoteArgs(
                           utils.ShellCombineCommands(all_cmds)),
                       batch=False, ask_key=ask_key, quiet=False,
                       strict_host_check=strict_host_check,
                       use_cluster_key=use_cluster_key,
                       port=port)

  tempfh = tempfile.TemporaryFile()
  try:
    tempfh.write(serializer.DumpJson(data))
    tempfh.seek(0)

    result = utils.RunCmd(scmd, interactive=True, input_fd=tempfh)
  finally:
    tempfh.close()

  if result.failed:
    raise errors.OpExecError("Command '%s' failed: %s" %
                             (result.cmd, result.fail_reason))


def GetSshPortMap(nodes, cfg):
  """Retrieves SSH ports of given nodes from the config.

  @param nodes: the names of nodes
  @type nodes: a list of strings
  @param cfg: a configuration object
  @type cfg: L{ConfigWriter}
  @return: a map from node names to ssh ports
  @rtype: a dict from str to int

  """
  node_port_map = {}
  node_groups = dict(map(lambda n: (n.name, n.group),
                         cfg.GetAllNodesInfo().values()))
  group_port_map = cfg.GetGroupSshPorts()
  for node in nodes:
    group_uuid = node_groups.get(node)
    ssh_port = group_port_map.get(group_uuid)
    node_port_map[node] = ssh_port
  return node_port_map


def ReadRemoteSshPubKeys(keyfiles, node, cluster_name, port, ask_key,
                         strict_host_check):
  """Fetches the public SSH keys from a node via SSH.

  @type keyfiles: dict from string to (string, string) tuples
  @param keyfiles: a dictionary mapping the type of key (e.g. rsa, dsa) to a
    tuple consisting of the file name of the private and public key

  """
  family = ssconf.SimpleStore().GetPrimaryIPFamily()
  ssh_runner = SshRunner(cluster_name,
                         ipv6=(family == netutils.IP6Address.family))

  failed_results = {}
  fetched_keys = {}
  for (kind, (_, public_key_file)) in keyfiles.items():
    cmd = ["cat", public_key_file]
    ssh_cmd = ssh_runner.BuildCmd(node, constants.SSH_LOGIN_USER,
                                  utils.ShellQuoteArgs(cmd),
                                  batch=False, ask_key=ask_key, quiet=False,
                                  strict_host_check=strict_host_check,
                                  use_cluster_key=False,
                                  port=port)

    result = utils.RunCmd(ssh_cmd)
    if result.failed:
      failed_results[kind] = (result.cmd, result.fail_reason)
    else:
      fetched_keys[kind] = result.stdout

  if len(fetched_keys.keys()) < 1:
    error_msg = "Could not fetch any public SSH key."
    for (kind, (cmd, fail_reason)) in failed_results.items():
      error_msg += "Could not fetch the public '%s' SSH key from node '%s':" \
                   " ran command '%s', failure reason: '%s'. " % \
                   (kind, node, cmd, fail_reason)
    raise errors.OpPrereqError(error_msg)

  return fetched_keys<|MERGE_RESOLUTION|>--- conflicted
+++ resolved
@@ -46,10 +46,7 @@
 from ganeti import pathutils
 from ganeti import vcluster
 from ganeti import compat
-<<<<<<< HEAD
 from ganeti import serializer
-=======
->>>>>>> 7c028015
 from ganeti import ssconf
 
 
