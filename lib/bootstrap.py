#
#

# Copyright (C) 2006, 2007, 2008, 2010, 2011, 2012 Google Inc.
# All rights reserved.
#
# Redistribution and use in source and binary forms, with or without
# modification, are permitted provided that the following conditions are
# met:
#
# 1. Redistributions of source code must retain the above copyright notice,
# this list of conditions and the following disclaimer.
#
# 2. Redistributions in binary form must reproduce the above copyright
# notice, this list of conditions and the following disclaimer in the
# documentation and/or other materials provided with the distribution.
#
# THIS SOFTWARE IS PROVIDED BY THE COPYRIGHT HOLDERS AND CONTRIBUTORS "AS
# IS" AND ANY EXPRESS OR IMPLIED WARRANTIES, INCLUDING, BUT NOT LIMITED
# TO, THE IMPLIED WARRANTIES OF MERCHANTABILITY AND FITNESS FOR A PARTICULAR
# PURPOSE ARE DISCLAIMED. IN NO EVENT SHALL THE COPYRIGHT HOLDER OR
# CONTRIBUTORS BE LIABLE FOR ANY DIRECT, INDIRECT, INCIDENTAL, SPECIAL,
# EXEMPLARY, OR CONSEQUENTIAL DAMAGES (INCLUDING, BUT NOT LIMITED TO,
# PROCUREMENT OF SUBSTITUTE GOODS OR SERVICES; LOSS OF USE, DATA, OR
# PROFITS; OR BUSINESS INTERRUPTION) HOWEVER CAUSED AND ON ANY THEORY OF
# LIABILITY, WHETHER IN CONTRACT, STRICT LIABILITY, OR TORT (INCLUDING
# NEGLIGENCE OR OTHERWISE) ARISING IN ANY WAY OUT OF THE USE OF THIS
# SOFTWARE, EVEN IF ADVISED OF THE POSSIBILITY OF SUCH DAMAGE.


"""Functions to bootstrap a new cluster.

"""

import os
import os.path
import re
import logging
import time

from ganeti.cmdlib import cluster
import ganeti.rpc.node as rpc
from ganeti import ssh
from ganeti import utils
from ganeti import errors
from ganeti import config
from ganeti import constants
from ganeti import objects
from ganeti import ssconf
from ganeti import serializer
from ganeti import hypervisor
from ganeti.storage import drbd
from ganeti.storage import filestorage
from ganeti import netutils
from ganeti import luxi
from ganeti import jstore
from ganeti import pathutils
from ganeti import runtime
from ganeti import vcluster


# ec_id for InitConfig's temporary reservation manager
_INITCONF_ECID = "initconfig-ecid"

#: After how many seconds daemon must be responsive
_DAEMON_READY_TIMEOUT = 10.0


def GenerateHmacKey(file_name):
  """Writes a new HMAC key.

  @type file_name: str
  @param file_name: Path to output file

  """
  utils.WriteFile(file_name, data="%s\n" % utils.GenerateSecret(), mode=0400,
                  backup=True)


# pylint: disable=R0913
def GenerateClusterCrypto(new_cluster_cert, new_rapi_cert, new_spice_cert,
                          new_confd_hmac_key, new_cds,
                          rapi_cert_pem=None, spice_cert_pem=None,
                          spice_cacert_pem=None, cds=None,
                          nodecert_file=pathutils.NODED_CERT_FILE,
                          rapicert_file=pathutils.RAPI_CERT_FILE,
                          spicecert_file=pathutils.SPICE_CERT_FILE,
                          spicecacert_file=pathutils.SPICE_CACERT_FILE,
                          hmackey_file=pathutils.CONFD_HMAC_KEY,
                          cds_file=pathutils.CLUSTER_DOMAIN_SECRET_FILE):
  """Updates the cluster certificates, keys and secrets.

  @type new_cluster_cert: bool
  @param new_cluster_cert: Whether to generate a new cluster certificate
  @type new_rapi_cert: bool
  @param new_rapi_cert: Whether to generate a new RAPI certificate
  @type new_spice_cert: bool
  @param new_spice_cert: Whether to generate a new SPICE certificate
  @type new_confd_hmac_key: bool
  @param new_confd_hmac_key: Whether to generate a new HMAC key
  @type new_cds: bool
  @param new_cds: Whether to generate a new cluster domain secret
  @type rapi_cert_pem: string
  @param rapi_cert_pem: New RAPI certificate in PEM format
  @type spice_cert_pem: string
  @param spice_cert_pem: New SPICE certificate in PEM format
  @type spice_cacert_pem: string
  @param spice_cacert_pem: Certificate of the CA that signed the SPICE
                           certificate, in PEM format
  @type cds: string
  @param cds: New cluster domain secret
  @type nodecert_file: string
  @param nodecert_file: optional override of the node cert file path
  @type rapicert_file: string
  @param rapicert_file: optional override of the rapi cert file path
  @type spicecert_file: string
  @param spicecert_file: optional override of the spice cert file path
  @type spicecacert_file: string
  @param spicecacert_file: optional override of the spice CA cert file path
  @type hmackey_file: string
  @param hmackey_file: optional override of the hmac key file path

  """
  # pylint: disable=R0913
  # noded SSL certificate
  utils.GenerateNewSslCert(
    new_cluster_cert, nodecert_file, 1,
    "Generating new cluster certificate at %s" % nodecert_file)

  # confd HMAC key
  if new_confd_hmac_key or not os.path.exists(hmackey_file):
    logging.debug("Writing new confd HMAC key to %s", hmackey_file)
    GenerateHmacKey(hmackey_file)

  if rapi_cert_pem:
    # Assume rapi_pem contains a valid PEM-formatted certificate and key
    logging.debug("Writing RAPI certificate at %s", rapicert_file)
    utils.WriteFile(rapicert_file, data=rapi_cert_pem, backup=True)

  else:
    utils.GenerateNewSslCert(
      new_rapi_cert, rapicert_file, 1,
      "Generating new RAPI certificate at %s" % rapicert_file)

  # SPICE
  spice_cert_exists = os.path.exists(spicecert_file)
  spice_cacert_exists = os.path.exists(spicecacert_file)
  if spice_cert_pem:
    # spice_cert_pem implies also spice_cacert_pem
    logging.debug("Writing SPICE certificate at %s", spicecert_file)
    utils.WriteFile(spicecert_file, data=spice_cert_pem, backup=True)
    logging.debug("Writing SPICE CA certificate at %s", spicecacert_file)
    utils.WriteFile(spicecacert_file, data=spice_cacert_pem, backup=True)
  elif new_spice_cert or not spice_cert_exists:
    if spice_cert_exists:
      utils.CreateBackup(spicecert_file)
    if spice_cacert_exists:
      utils.CreateBackup(spicecacert_file)

    logging.debug("Generating new self-signed SPICE certificate at %s",
                  spicecert_file)
    (_, cert_pem) = utils.GenerateSelfSignedSslCert(spicecert_file, 1)

    # Self-signed certificate -> the public certificate is also the CA public
    # certificate
    logging.debug("Writing the public certificate to %s",
                  spicecert_file)
    utils.io.WriteFile(spicecacert_file, mode=0400, data=cert_pem)

  # Cluster domain secret
  if cds:
    logging.debug("Writing cluster domain secret to %s", cds_file)
    utils.WriteFile(cds_file, data=cds, backup=True)

  elif new_cds or not os.path.exists(cds_file):
    logging.debug("Generating new cluster domain secret at %s", cds_file)
    GenerateHmacKey(cds_file)


def _InitGanetiServerSetup(master_name):
  """Setup the necessary configuration for the initial node daemon.

  This creates the nodepass file containing the shared password for
  the cluster, generates the SSL certificate and starts the node daemon.

  @type master_name: str
  @param master_name: Name of the master node

  """
  # Generate cluster secrets
  GenerateClusterCrypto(True, False, False, False, False)

  result = utils.RunCmd([pathutils.DAEMON_UTIL, "start", constants.NODED])
  if result.failed:
    raise errors.OpExecError("Could not start the node daemon, command %s"
                             " had exitcode %s and error %s" %
                             (result.cmd, result.exit_code, result.output))

  _WaitForNodeDaemon(master_name)


def _WaitForNodeDaemon(node_name):
  """Wait for node daemon to become responsive.

  """
  def _CheckNodeDaemon():
    # Pylint bug <http://www.logilab.org/ticket/35642>
    # pylint: disable=E1101
    result = rpc.BootstrapRunner().call_version([node_name])[node_name]
    if result.fail_msg:
      raise utils.RetryAgain()

  try:
    utils.Retry(_CheckNodeDaemon, 1.0, _DAEMON_READY_TIMEOUT)
  except utils.RetryTimeout:
    raise errors.OpExecError("Node daemon on %s didn't answer queries within"
                             " %s seconds" % (node_name, _DAEMON_READY_TIMEOUT))


def _WaitForMasterDaemon():
  """Wait for master daemon to become responsive.

  """
  def _CheckMasterDaemon():
    try:
      cl = luxi.Client()
      (cluster_name, ) = cl.QueryConfigValues(["cluster_name"])
    except Exception:
      raise utils.RetryAgain()

    logging.debug("Received cluster name %s from master", cluster_name)

  try:
    utils.Retry(_CheckMasterDaemon, 1.0, _DAEMON_READY_TIMEOUT)
  except utils.RetryTimeout:
    raise errors.OpExecError("Master daemon didn't answer queries within"
                             " %s seconds" % _DAEMON_READY_TIMEOUT)


def _WaitForSshDaemon(hostname, port):
  """Wait for SSH daemon to become responsive.

  """
  family = ssconf.SimpleStore().GetPrimaryIPFamily()
  hostip = netutils.GetHostname(name=hostname, family=family).ip

  def _CheckSshDaemon():
    if netutils.TcpPing(hostip, port, timeout=1.0, live_port_needed=True):
      logging.debug("SSH daemon on %s:%s (IP address %s) has become"
                    " responsive", hostname, port, hostip)
    else:
      raise utils.RetryAgain()

  try:
    utils.Retry(_CheckSshDaemon, 1.0, _DAEMON_READY_TIMEOUT)
  except utils.RetryTimeout:
    raise errors.OpExecError("SSH daemon on %s:%s (IP address %s) didn't"
                             " become responsive within %s seconds" %
                             (hostname, port, hostip, _DAEMON_READY_TIMEOUT))


<<<<<<< HEAD
=======
def RunNodeSetupCmd(cluster_name, node, basecmd, debug, verbose,
                    use_cluster_key, ask_key, strict_host_check,
                    port, data):
  """Runs a command to configure something on a remote machine.

  @type cluster_name: string
  @param cluster_name: Cluster name
  @type node: string
  @param node: Node name
  @type basecmd: string
  @param basecmd: Base command (path on the remote machine)
  @type debug: bool
  @param debug: Enable debug output
  @type verbose: bool
  @param verbose: Enable verbose output
  @type use_cluster_key: bool
  @param use_cluster_key: See L{ssh.SshRunner.BuildCmd}
  @type ask_key: bool
  @param ask_key: See L{ssh.SshRunner.BuildCmd}
  @type strict_host_check: bool
  @param strict_host_check: See L{ssh.SshRunner.BuildCmd}
  @type port: int
  @param port: The SSH port of the remote machine or None for the default
  @param data: JSON-serializable input data for script (passed to stdin)

  """
  cmd = [basecmd]

  # Pass --debug/--verbose to the external script if set on our invocation
  if debug:
    cmd.append("--debug")

  if verbose:
    cmd.append("--verbose")

  logging.debug("Node setup command: %s", cmd)

  version = constants.DIR_VERSION
  all_cmds = [["test", "-d", os.path.join(pathutils.PKGLIBDIR, version)]]
  if constants.HAS_GNU_LN:
    all_cmds.extend([["ln", "-s", "-f", "-T",
                      os.path.join(pathutils.PKGLIBDIR, version),
                      os.path.join(pathutils.SYSCONFDIR, "ganeti/lib")],
                     ["ln", "-s", "-f", "-T",
                      os.path.join(pathutils.SHAREDIR, version),
                      os.path.join(pathutils.SYSCONFDIR, "ganeti/share")]])
  else:
    all_cmds.extend([["rm", "-f",
                      os.path.join(pathutils.SYSCONFDIR, "ganeti/lib")],
                     ["ln", "-s", "-f",
                      os.path.join(pathutils.PKGLIBDIR, version),
                      os.path.join(pathutils.SYSCONFDIR, "ganeti/lib")],
                     ["rm", "-f",
                      os.path.join(pathutils.SYSCONFDIR, "ganeti/share")],
                     ["ln", "-s", "-f",
                      os.path.join(pathutils.SHAREDIR, version),
                      os.path.join(pathutils.SYSCONFDIR, "ganeti/share")]])
  all_cmds.append(cmd)

  if port is None:
    port = netutils.GetDaemonPort(constants.SSH)

  srun = ssh.SshRunner(cluster_name)
  scmd = srun.BuildCmd(node, constants.SSH_LOGIN_USER,
                       utils.ShellQuoteArgs(
                           utils.ShellCombineCommands(all_cmds)),
                       batch=False, ask_key=ask_key, quiet=False,
                       strict_host_check=strict_host_check,
                       use_cluster_key=use_cluster_key,
                       port=port)

  tempfh = tempfile.TemporaryFile()
  try:
    tempfh.write(serializer.DumpJson(data))
    tempfh.seek(0)

    result = utils.RunCmd(scmd, interactive=True, input_fd=tempfh)
  finally:
    tempfh.close()

  if result.failed:
    raise errors.OpExecError("Command '%s' failed: %s" %
                             (result.cmd, result.fail_reason))

  _WaitForSshDaemon(node, port)


>>>>>>> 7c028015
def _InitFileStorageDir(file_storage_dir):
  """Initialize if needed the file storage.

  @param file_storage_dir: the user-supplied value
  @return: either empty string (if file storage was disabled at build
      time) or the normalized path to the storage directory

  """
  file_storage_dir = os.path.normpath(file_storage_dir)

  if not os.path.isabs(file_storage_dir):
    raise errors.OpPrereqError("File storage directory '%s' is not an absolute"
                               " path" % file_storage_dir, errors.ECODE_INVAL)

  if not os.path.exists(file_storage_dir):
    try:
      os.makedirs(file_storage_dir, 0750)
    except OSError, err:
      raise errors.OpPrereqError("Cannot create file storage directory"
                                 " '%s': %s" % (file_storage_dir, err),
                                 errors.ECODE_ENVIRON)

  if not os.path.isdir(file_storage_dir):
    raise errors.OpPrereqError("The file storage directory '%s' is not"
                               " a directory." % file_storage_dir,
                               errors.ECODE_ENVIRON)

  return file_storage_dir


def _PrepareFileBasedStorage(
    enabled_disk_templates, file_storage_dir,
    default_dir, file_disk_template, _storage_path_acceptance_fn,
    init_fn=_InitFileStorageDir, acceptance_fn=None):
  """Checks if a file-base storage type is enabled and inits the dir.

  @type enabled_disk_templates: list of string
  @param enabled_disk_templates: list of enabled disk templates
  @type file_storage_dir: string
  @param file_storage_dir: the file storage directory
  @type default_dir: string
  @param default_dir: default file storage directory when C{file_storage_dir}
      is 'None'
  @type file_disk_template: string
  @param file_disk_template: a disk template whose storage type is 'ST_FILE',
      'ST_SHARED_FILE' or 'ST_GLUSTER'
  @type _storage_path_acceptance_fn: function
  @param _storage_path_acceptance_fn: checks whether the given file-based
      storage directory is acceptable
  @see: C{cluster.CheckFileBasedStoragePathVsEnabledDiskTemplates} for details

  @rtype: string
  @returns: the name of the actual file storage directory

  """
  assert (file_disk_template in utils.storage.GetDiskTemplatesOfStorageTypes(
            constants.ST_FILE, constants.ST_SHARED_FILE, constants.ST_GLUSTER
         ))

  if file_storage_dir is None:
    file_storage_dir = default_dir
  if not acceptance_fn:
    acceptance_fn = \
        lambda path: filestorage.CheckFileStoragePathAcceptance(
            path, exact_match_ok=True)

  _storage_path_acceptance_fn(logging.warning, file_storage_dir,
                              enabled_disk_templates)

  file_storage_enabled = file_disk_template in enabled_disk_templates
  if file_storage_enabled:
    try:
      acceptance_fn(file_storage_dir)
    except errors.FileStoragePathError as e:
      raise errors.OpPrereqError(str(e))
    result_file_storage_dir = init_fn(file_storage_dir)
  else:
    result_file_storage_dir = file_storage_dir
  return result_file_storage_dir


def _PrepareFileStorage(
    enabled_disk_templates, file_storage_dir, init_fn=_InitFileStorageDir,
    acceptance_fn=None):
  """Checks if file storage is enabled and inits the dir.

  @see: C{_PrepareFileBasedStorage}

  """
  return _PrepareFileBasedStorage(
      enabled_disk_templates, file_storage_dir,
      pathutils.DEFAULT_FILE_STORAGE_DIR, constants.DT_FILE,
      cluster.CheckFileStoragePathVsEnabledDiskTemplates,
      init_fn=init_fn, acceptance_fn=acceptance_fn)


def _PrepareSharedFileStorage(
    enabled_disk_templates, file_storage_dir, init_fn=_InitFileStorageDir,
    acceptance_fn=None):
  """Checks if shared file storage is enabled and inits the dir.

  @see: C{_PrepareFileBasedStorage}

  """
  return _PrepareFileBasedStorage(
      enabled_disk_templates, file_storage_dir,
      pathutils.DEFAULT_SHARED_FILE_STORAGE_DIR, constants.DT_SHARED_FILE,
      cluster.CheckSharedFileStoragePathVsEnabledDiskTemplates,
      init_fn=init_fn, acceptance_fn=acceptance_fn)


def _PrepareGlusterStorage(
    enabled_disk_templates, file_storage_dir, init_fn=_InitFileStorageDir,
    acceptance_fn=None):
  """Checks if gluster storage is enabled and inits the dir.

  @see: C{_PrepareFileBasedStorage}

  """
  return _PrepareFileBasedStorage(
      enabled_disk_templates, file_storage_dir,
      pathutils.DEFAULT_GLUSTER_STORAGE_DIR, constants.DT_GLUSTER,
      cluster.CheckGlusterStoragePathVsEnabledDiskTemplates,
      init_fn=init_fn, acceptance_fn=acceptance_fn)


def _InitCheckEnabledDiskTemplates(enabled_disk_templates):
  """Checks the sanity of the enabled disk templates.

  """
  if not enabled_disk_templates:
    raise errors.OpPrereqError("Enabled disk templates list must contain at"
                               " least one member", errors.ECODE_INVAL)
  invalid_disk_templates = \
    set(enabled_disk_templates) - constants.DISK_TEMPLATES
  if invalid_disk_templates:
    raise errors.OpPrereqError("Enabled disk templates list contains invalid"
                               " entries: %s" % invalid_disk_templates,
                               errors.ECODE_INVAL)


def _RestrictIpolicyToEnabledDiskTemplates(ipolicy, enabled_disk_templates):
  """Restricts the ipolicy's disk templates to the enabled ones.

  This function clears the ipolicy's list of allowed disk templates from the
  ones that are not enabled by the cluster.

  @type ipolicy: dict
  @param ipolicy: the instance policy
  @type enabled_disk_templates: list of string
  @param enabled_disk_templates: the list of cluster-wide enabled disk
    templates

  """
  assert constants.IPOLICY_DTS in ipolicy
  allowed_disk_templates = ipolicy[constants.IPOLICY_DTS]
  restricted_disk_templates = list(set(allowed_disk_templates)
                                   .intersection(set(enabled_disk_templates)))
  ipolicy[constants.IPOLICY_DTS] = restricted_disk_templates


def _InitCheckDrbdHelper(drbd_helper, drbd_enabled):
  """Checks the DRBD usermode helper.

  @type drbd_helper: string
  @param drbd_helper: name of the DRBD usermode helper that the system should
    use

  """
  if not drbd_enabled:
    return

  if drbd_helper is not None:
    try:
      curr_helper = drbd.DRBD8.GetUsermodeHelper()
    except errors.BlockDeviceError, err:
      raise errors.OpPrereqError("Error while checking drbd helper"
                                 " (disable drbd with --enabled-disk-templates"
                                 " if you are not using drbd): %s" % str(err),
                                 errors.ECODE_ENVIRON)
    if drbd_helper != curr_helper:
      raise errors.OpPrereqError("Error: requiring %s as drbd helper but %s"
                                 " is the current helper" % (drbd_helper,
                                                             curr_helper),
                                 errors.ECODE_INVAL)


def InitCluster(cluster_name, mac_prefix, # pylint: disable=R0913, R0914
                master_netmask, master_netdev, file_storage_dir,
                shared_file_storage_dir, gluster_storage_dir,
                candidate_pool_size, secondary_ip=None,
                vg_name=None, beparams=None, nicparams=None, ndparams=None,
                hvparams=None, diskparams=None, enabled_hypervisors=None,
                modify_etc_hosts=True, modify_ssh_setup=True,
                maintain_node_health=False, drbd_helper=None, uid_pool=None,
                default_iallocator=None, default_iallocator_params=None,
                primary_ip_version=None, ipolicy=None,
                prealloc_wipe_disks=False, use_external_mip_script=False,
                hv_state=None, disk_state=None, enabled_disk_templates=None,
                install_image=None, zeroing_image=None, compression_tools=None,
                enabled_user_shutdown=False):
  """Initialise the cluster.

  @type candidate_pool_size: int
  @param candidate_pool_size: master candidate pool size

  @type enabled_disk_templates: list of string
  @param enabled_disk_templates: list of disk_templates to be used in this
    cluster

  @type enabled_user_shutdown: bool
  @param enabled_user_shutdown: whether user shutdown is enabled cluster
                                wide

  """
  # TODO: complete the docstring
  if config.ConfigWriter.IsCluster():
    raise errors.OpPrereqError("Cluster is already initialised",
                               errors.ECODE_STATE)

  data_dir = vcluster.AddNodePrefix(pathutils.DATA_DIR)
  queue_dir = vcluster.AddNodePrefix(pathutils.QUEUE_DIR)
  archive_dir = vcluster.AddNodePrefix(pathutils.JOB_QUEUE_ARCHIVE_DIR)
  for ddir in [queue_dir, data_dir, archive_dir]:
    if os.path.isdir(ddir):
      for entry in os.listdir(ddir):
        if not os.path.isdir(os.path.join(ddir, entry)):
          raise errors.OpPrereqError(
            "%s contains non-directory enries like %s. Remove left-overs of an"
            " old cluster before initialising a new one" % (ddir, entry),
            errors.ECODE_STATE)

  if not enabled_hypervisors:
    raise errors.OpPrereqError("Enabled hypervisors list must contain at"
                               " least one member", errors.ECODE_INVAL)
  invalid_hvs = set(enabled_hypervisors) - constants.HYPER_TYPES
  if invalid_hvs:
    raise errors.OpPrereqError("Enabled hypervisors contains invalid"
                               " entries: %s" % invalid_hvs,
                               errors.ECODE_INVAL)

  _InitCheckEnabledDiskTemplates(enabled_disk_templates)

  try:
    ipcls = netutils.IPAddress.GetClassFromIpVersion(primary_ip_version)
  except errors.ProgrammerError:
    raise errors.OpPrereqError("Invalid primary ip version: %d." %
                               primary_ip_version, errors.ECODE_INVAL)

  hostname = netutils.GetHostname(family=ipcls.family)
  if not ipcls.IsValid(hostname.ip):
    raise errors.OpPrereqError("This host's IP (%s) is not a valid IPv%d"
                               " address." % (hostname.ip, primary_ip_version),
                               errors.ECODE_INVAL)

  if ipcls.IsLoopback(hostname.ip):
    raise errors.OpPrereqError("This host's IP (%s) resolves to a loopback"
                               " address. Please fix DNS or %s." %
                               (hostname.ip, pathutils.ETC_HOSTS),
                               errors.ECODE_ENVIRON)

  if not ipcls.Own(hostname.ip):
    raise errors.OpPrereqError("Inconsistency: this host's name resolves"
                               " to %s,\nbut this ip address does not"
                               " belong to this host" %
                               hostname.ip, errors.ECODE_ENVIRON)

  clustername = netutils.GetHostname(name=cluster_name, family=ipcls.family)

  if netutils.TcpPing(clustername.ip, constants.DEFAULT_NODED_PORT, timeout=5):
    raise errors.OpPrereqError("Cluster IP already active",
                               errors.ECODE_NOTUNIQUE)

  if not secondary_ip:
    if primary_ip_version == constants.IP6_VERSION:
      raise errors.OpPrereqError("When using a IPv6 primary address, a valid"
                                 " IPv4 address must be given as secondary",
                                 errors.ECODE_INVAL)
    secondary_ip = hostname.ip

  if not netutils.IP4Address.IsValid(secondary_ip):
    raise errors.OpPrereqError("Secondary IP address (%s) has to be a valid"
                               " IPv4 address." % secondary_ip,
                               errors.ECODE_INVAL)

  if not netutils.IP4Address.Own(secondary_ip):
    raise errors.OpPrereqError("You gave %s as secondary IP,"
                               " but it does not belong to this host." %
                               secondary_ip, errors.ECODE_ENVIRON)

  if master_netmask is not None:
    if not ipcls.ValidateNetmask(master_netmask):
      raise errors.OpPrereqError("CIDR netmask (%s) not valid for IPv%s " %
                                  (master_netmask, primary_ip_version),
                                 errors.ECODE_INVAL)
  else:
    master_netmask = ipcls.iplen

  if vg_name:
    # Check if volume group is valid
    vgstatus = utils.CheckVolumeGroupSize(utils.ListVolumeGroups(), vg_name,
                                          constants.MIN_VG_SIZE)
    if vgstatus:
      raise errors.OpPrereqError("Error: %s" % vgstatus, errors.ECODE_INVAL)

  drbd_enabled = constants.DT_DRBD8 in enabled_disk_templates
  _InitCheckDrbdHelper(drbd_helper, drbd_enabled)

  logging.debug("Stopping daemons (if any are running)")
  result = utils.RunCmd([pathutils.DAEMON_UTIL, "stop-all"])
  if result.failed:
    raise errors.OpExecError("Could not stop daemons, command %s"
                             " had exitcode %s and error '%s'" %
                             (result.cmd, result.exit_code, result.output))

  file_storage_dir = _PrepareFileStorage(enabled_disk_templates,
                                         file_storage_dir)
  shared_file_storage_dir = _PrepareSharedFileStorage(enabled_disk_templates,
                                                      shared_file_storage_dir)
  gluster_storage_dir = _PrepareGlusterStorage(enabled_disk_templates,
                                               gluster_storage_dir)

  if not re.match("^[0-9a-z]{2}:[0-9a-z]{2}:[0-9a-z]{2}$", mac_prefix):
    raise errors.OpPrereqError("Invalid mac prefix given '%s'" % mac_prefix,
                               errors.ECODE_INVAL)

  if not nicparams.get('mode', None) == constants.NIC_MODE_OVS:
    # Do not do this check if mode=openvswitch, since the openvswitch is not
    # created yet
    result = utils.RunCmd(["ip", "link", "show", "dev", master_netdev])
    if result.failed:
      raise errors.OpPrereqError("Invalid master netdev given (%s): '%s'" %
                                 (master_netdev,
                                  result.output.strip()), errors.ECODE_INVAL)

  dirs = [(pathutils.RUN_DIR, constants.RUN_DIRS_MODE)]
  utils.EnsureDirs(dirs)

  objects.UpgradeBeParams(beparams)
  utils.ForceDictType(beparams, constants.BES_PARAMETER_TYPES)
  utils.ForceDictType(nicparams, constants.NICS_PARAMETER_TYPES)

  objects.NIC.CheckParameterSyntax(nicparams)

  full_ipolicy = objects.FillIPolicy(constants.IPOLICY_DEFAULTS, ipolicy)
  _RestrictIpolicyToEnabledDiskTemplates(full_ipolicy, enabled_disk_templates)

  if ndparams is not None:
    utils.ForceDictType(ndparams, constants.NDS_PARAMETER_TYPES)
  else:
    ndparams = dict(constants.NDC_DEFAULTS)

  # This is ugly, as we modify the dict itself
  # FIXME: Make utils.ForceDictType pure functional or write a wrapper
  # around it
  if hv_state:
    for hvname, hvs_data in hv_state.items():
      utils.ForceDictType(hvs_data, constants.HVSTS_PARAMETER_TYPES)
      hv_state[hvname] = objects.Cluster.SimpleFillHvState(hvs_data)
  else:
    hv_state = dict((hvname, constants.HVST_DEFAULTS)
                    for hvname in enabled_hypervisors)

  # FIXME: disk_state has no default values yet
  if disk_state:
    for storage, ds_data in disk_state.items():
      if storage not in constants.DS_VALID_TYPES:
        raise errors.OpPrereqError("Invalid storage type in disk state: %s" %
                                   storage, errors.ECODE_INVAL)
      for ds_name, state in ds_data.items():
        utils.ForceDictType(state, constants.DSS_PARAMETER_TYPES)
        ds_data[ds_name] = objects.Cluster.SimpleFillDiskState(state)

  # hvparams is a mapping of hypervisor->hvparams dict
  for hv_name, hv_params in hvparams.iteritems():
    utils.ForceDictType(hv_params, constants.HVS_PARAMETER_TYPES)
    hv_class = hypervisor.GetHypervisor(hv_name)
    hv_class.CheckParameterSyntax(hv_params)

  # diskparams is a mapping of disk-template->diskparams dict
  for template, dt_params in diskparams.items():
    param_keys = set(dt_params.keys())
    default_param_keys = set(constants.DISK_DT_DEFAULTS[template].keys())
    if not (param_keys <= default_param_keys):
      unknown_params = param_keys - default_param_keys
      raise errors.OpPrereqError("Invalid parameters for disk template %s:"
                                 " %s" % (template,
                                          utils.CommaJoin(unknown_params)),
                                 errors.ECODE_INVAL)
    utils.ForceDictType(dt_params, constants.DISK_DT_TYPES)
    if template == constants.DT_DRBD8 and vg_name is not None:
      # The default METAVG value is equal to the VG name set at init time,
      # if provided
      dt_params[constants.DRBD_DEFAULT_METAVG] = vg_name

  try:
    utils.VerifyDictOptions(diskparams, constants.DISK_DT_DEFAULTS)
  except errors.OpPrereqError, err:
    raise errors.OpPrereqError("While verify diskparam options: %s" % err,
                               errors.ECODE_INVAL)

  # set up ssh config and /etc/hosts
  rsa_sshkey = ""
  dsa_sshkey = ""
  if os.path.isfile(pathutils.SSH_HOST_RSA_PUB):
    sshline = utils.ReadFile(pathutils.SSH_HOST_RSA_PUB)
    rsa_sshkey = sshline.split(" ")[1]
  if os.path.isfile(pathutils.SSH_HOST_DSA_PUB):
    sshline = utils.ReadFile(pathutils.SSH_HOST_DSA_PUB)
    dsa_sshkey = sshline.split(" ")[1]
  if not rsa_sshkey and not dsa_sshkey:
    raise errors.OpPrereqError("Failed to find SSH public keys",
                               errors.ECODE_ENVIRON)

  if modify_etc_hosts:
    utils.AddHostToEtcHosts(hostname.name, hostname.ip)

  if modify_ssh_setup:
    ssh.InitSSHSetup()

  if default_iallocator is not None:
    alloc_script = utils.FindFile(default_iallocator,
                                  constants.IALLOCATOR_SEARCH_PATH,
                                  os.path.isfile)
    if alloc_script is None:
      raise errors.OpPrereqError("Invalid default iallocator script '%s'"
                                 " specified" % default_iallocator,
                                 errors.ECODE_INVAL)
  else:
    # default to htools
    if utils.FindFile(constants.IALLOC_HAIL,
                      constants.IALLOCATOR_SEARCH_PATH,
                      os.path.isfile):
      default_iallocator = constants.IALLOC_HAIL

  # check if we have all the users we need
  try:
    runtime.GetEnts()
  except errors.ConfigurationError, err:
    raise errors.OpPrereqError("Required system user/group missing: %s" %
                               err, errors.ECODE_ENVIRON)

  candidate_certs = {}

  now = time.time()

  if compression_tools is not None:
    cluster.CheckCompressionTools(compression_tools)

  initial_dc_config = dict(active=True,
                           interval=int(constants.MOND_TIME_INTERVAL * 1e6))
  data_collectors = dict(
      (name, initial_dc_config.copy())
      for name in constants.DATA_COLLECTOR_NAMES)

  # init of cluster config file
  cluster_config = objects.Cluster(
    serial_no=1,
    rsahostkeypub=rsa_sshkey,
    dsahostkeypub=dsa_sshkey,
    highest_used_port=(constants.FIRST_DRBD_PORT - 1),
    mac_prefix=mac_prefix,
    volume_group_name=vg_name,
    tcpudp_port_pool=set(),
    master_ip=clustername.ip,
    master_netmask=master_netmask,
    master_netdev=master_netdev,
    cluster_name=clustername.name,
    file_storage_dir=file_storage_dir,
    shared_file_storage_dir=shared_file_storage_dir,
    gluster_storage_dir=gluster_storage_dir,
    enabled_hypervisors=enabled_hypervisors,
    beparams={constants.PP_DEFAULT: beparams},
    nicparams={constants.PP_DEFAULT: nicparams},
    ndparams=ndparams,
    hvparams=hvparams,
    diskparams=diskparams,
    candidate_pool_size=candidate_pool_size,
    modify_etc_hosts=modify_etc_hosts,
    modify_ssh_setup=modify_ssh_setup,
    uid_pool=uid_pool,
    ctime=now,
    mtime=now,
    maintain_node_health=maintain_node_health,
    data_collectors=data_collectors,
    drbd_usermode_helper=drbd_helper,
    default_iallocator=default_iallocator,
    default_iallocator_params=default_iallocator_params,
    primary_ip_family=ipcls.family,
    prealloc_wipe_disks=prealloc_wipe_disks,
    use_external_mip_script=use_external_mip_script,
    ipolicy=full_ipolicy,
    hv_state_static=hv_state,
    disk_state_static=disk_state,
    enabled_disk_templates=enabled_disk_templates,
    candidate_certs=candidate_certs,
    osparams={},
    osparams_private_cluster={},
    install_image=install_image,
    zeroing_image=zeroing_image,
    compression_tools=compression_tools,
    enabled_user_shutdown=enabled_user_shutdown,
    )
  master_node_config = objects.Node(name=hostname.name,
                                    primary_ip=hostname.ip,
                                    secondary_ip=secondary_ip,
                                    serial_no=1,
                                    master_candidate=True,
                                    offline=False, drained=False,
                                    ctime=now, mtime=now,
                                    )
  InitConfig(constants.CONFIG_VERSION, cluster_config, master_node_config)
  cfg = config.ConfigWriter(offline=True)
  ssh.WriteKnownHostsFile(cfg, pathutils.SSH_KNOWN_HOSTS_FILE)
  cfg.Update(cfg.GetClusterInfo(), logging.error)
  ssconf.WriteSsconfFiles(cfg.GetSsconfValues())

  master_uuid = cfg.GetMasterNode()
  if modify_ssh_setup:
    ssh.InitPubKeyFile(master_uuid)
  # set up the inter-node password and certificate
  _InitGanetiServerSetup(hostname.name)

  logging.debug("Starting daemons")
  result = utils.RunCmd([pathutils.DAEMON_UTIL, "start-all"])
  if result.failed:
    raise errors.OpExecError("Could not start daemons, command %s"
                             " had exitcode %s and error %s" %
                             (result.cmd, result.exit_code, result.output))

  _WaitForMasterDaemon()


def InitConfig(version, cluster_config, master_node_config,
               cfg_file=pathutils.CLUSTER_CONF_FILE):
  """Create the initial cluster configuration.

  It will contain the current node, which will also be the master
  node, and no instances.

  @type version: int
  @param version: configuration version
  @type cluster_config: L{objects.Cluster}
  @param cluster_config: cluster configuration
  @type master_node_config: L{objects.Node}
  @param master_node_config: master node configuration
  @type cfg_file: string
  @param cfg_file: configuration file path

  """
  uuid_generator = config.TemporaryReservationManager()
  cluster_config.uuid = uuid_generator.Generate([], utils.NewUUID,
                                                _INITCONF_ECID)
  master_node_config.uuid = uuid_generator.Generate([], utils.NewUUID,
                                                    _INITCONF_ECID)
  cluster_config.master_node = master_node_config.uuid
  nodes = {
    master_node_config.uuid: master_node_config,
    }
  default_nodegroup = objects.NodeGroup(
    uuid=uuid_generator.Generate([], utils.NewUUID, _INITCONF_ECID),
    name=constants.INITIAL_NODE_GROUP_NAME,
    members=[master_node_config.uuid],
    diskparams={},
    )
  nodegroups = {
    default_nodegroup.uuid: default_nodegroup,
    }
  now = time.time()
  config_data = objects.ConfigData(version=version,
                                   cluster=cluster_config,
                                   nodegroups=nodegroups,
                                   nodes=nodes,
                                   instances={},
                                   networks={},
                                   disks={},
                                   filters={},
                                   serial_no=1,
                                   ctime=now, mtime=now)
  utils.WriteFile(cfg_file,
                  data=serializer.Dump(config_data.ToDict()),
                  mode=0600)


def FinalizeClusterDestroy(master_uuid):
  """Execute the last steps of cluster destroy

  This function shuts down all the daemons, completing the destroy
  begun in cmdlib.LUDestroyOpcode.

  """
  livelock = utils.livelock.LiveLock("bootstrap_destroy")
  cfg = config.GetConfig(None, livelock)
  modify_ssh_setup = cfg.GetClusterInfo().modify_ssh_setup
  runner = rpc.BootstrapRunner()

  master_name = cfg.GetNodeName(master_uuid)

  master_params = cfg.GetMasterNetworkParameters()
  master_params.uuid = master_uuid
  ems = cfg.GetUseExternalMipScript()
  result = runner.call_node_deactivate_master_ip(master_name, master_params,
                                                 ems)

  msg = result.fail_msg
  if msg:
    logging.warning("Could not disable the master IP: %s", msg)

  result = runner.call_node_stop_master(master_name)
  msg = result.fail_msg
  if msg:
    logging.warning("Could not disable the master role: %s", msg)

  result = runner.call_node_leave_cluster(master_name, modify_ssh_setup)
  msg = result.fail_msg
  if msg:
    logging.warning("Could not shutdown the node daemon and cleanup"
                    " the node: %s", msg)


def SetupNodeDaemon(opts, cluster_name, node, ssh_port):
  """Add a node to the cluster.

  This function must be called before the actual opcode, and will ssh
  to the remote node, copy the needed files, and start ganeti-noded,
  allowing the master to do the rest via normal rpc calls.

  @param cluster_name: the cluster name
  @param node: the name of the new node
  @param ssh_port: the SSH port of the new node

  """
  data = {
    constants.NDS_CLUSTER_NAME: cluster_name,
    constants.NDS_NODE_DAEMON_CERTIFICATE:
      utils.ReadFile(pathutils.NODED_CERT_FILE),
    constants.NDS_SSCONF: ssconf.SimpleStore().ReadAll(),
    constants.NDS_START_NODE_DAEMON: True,
    }

  ssconf_store = ssconf.SimpleStore()
  family = ssconf_store.GetPrimaryIPFamily()
  ssh.RunSshCmdWithStdin(cluster_name, node, pathutils.NODE_DAEMON_SETUP,
                         opts.debug, opts.verbose,
                         True, opts.ssh_key_check, opts.ssh_key_check,
                         ssh_port, data, ssconf_store, ensure_version=True)

  _WaitForSshDaemon(node, ssh_port, family)
  _WaitForNodeDaemon(node)


def MasterFailover(no_voting=False):
  """Failover the master node.

  This checks that we are not already the master, and will cause the
  current master to cease being master, and the non-master to become
  new master.

  @type no_voting: boolean
  @param no_voting: force the operation without remote nodes agreement
                      (dangerous)

  """
  sstore = ssconf.SimpleStore()

  old_master, new_master = ssconf.GetMasterAndMyself(sstore)
  node_names = sstore.GetNodeList()
  mc_list = sstore.GetMasterCandidates()

  if old_master == new_master:
    raise errors.OpPrereqError("This commands must be run on the node"
                               " where you want the new master to be."
                               " %s is already the master" %
                               old_master, errors.ECODE_INVAL)

  if new_master not in mc_list:
    mc_no_master = [name for name in mc_list if name != old_master]
    raise errors.OpPrereqError("This node is not among the nodes marked"
                               " as master candidates. Only these nodes"
                               " can become masters. Current list of"
                               " master candidates is:\n"
                               "%s" % ("\n".join(mc_no_master)),
                               errors.ECODE_STATE)

  if not no_voting:
    vote_list = GatherMasterVotes(node_names)

    if vote_list:
      voted_master = vote_list[0][0]
      if voted_master is None:
        raise errors.OpPrereqError("Cluster is inconsistent, most nodes did"
                                   " not respond.", errors.ECODE_ENVIRON)
      elif voted_master != old_master:
        raise errors.OpPrereqError("I have a wrong configuration, I believe"
                                   " the master is %s but the other nodes"
                                   " voted %s. Please resync the configuration"
                                   " of this node." %
                                   (old_master, voted_master),
                                   errors.ECODE_STATE)
  # end checks

  rcode = 0

  logging.info("Setting master to %s, old master: %s", new_master, old_master)

  try:
    # Forcefully start WConfd so that we can access the configuration
    result = utils.RunCmd([pathutils.DAEMON_UTIL,
                           "start", constants.WCONFD, "--force-node",
                           "--no-voting", "--yes-do-it"])
    if result.failed:
      raise errors.OpPrereqError("Could not start the configuration daemon,"
                                 " command %s had exitcode %s and error %s" %
                                 (result.cmd, result.exit_code, result.output),
                                 errors.ECODE_NOENT)

    # instantiate a real config writer, as we now know we have the
    # configuration data
    livelock = utils.livelock.LiveLock("bootstrap_failover")
    cfg = config.GetConfig(None, livelock, accept_foreign=True)

    old_master_node = cfg.GetNodeInfoByName(old_master)
    if old_master_node is None:
      raise errors.OpPrereqError("Could not find old master node '%s' in"
                                 " cluster configuration." % old_master,
                                 errors.ECODE_NOENT)

    cluster_info = cfg.GetClusterInfo()
    new_master_node = cfg.GetNodeInfoByName(new_master)
    if new_master_node is None:
      raise errors.OpPrereqError("Could not find new master node '%s' in"
                                 " cluster configuration." % new_master,
                                 errors.ECODE_NOENT)

    cluster_info.master_node = new_master_node.uuid
    # this will also regenerate the ssconf files, since we updated the
    # cluster info
    cfg.Update(cluster_info, logging.error)

    # if cfg.Update worked, then it means the old master daemon won't be
    # able now to write its own config file (we rely on locking in both
    # backend.UploadFile() and ConfigWriter._Write(); hence the next
    # step is to kill the old master

    logging.info("Stopping the master daemon on node %s", old_master)

    runner = rpc.BootstrapRunner()
    master_params = cfg.GetMasterNetworkParameters()
    master_params.uuid = old_master_node.uuid
    ems = cfg.GetUseExternalMipScript()
    result = runner.call_node_deactivate_master_ip(old_master,
                                                   master_params, ems)

    msg = result.fail_msg
    if msg:
      logging.warning("Could not disable the master IP: %s", msg)

    result = runner.call_node_stop_master(old_master)
    msg = result.fail_msg
    if msg:
      logging.error("Could not disable the master role on the old master"
                    " %s, please disable manually: %s", old_master, msg)
  except errors.ConfigurationError, err:
    logging.error("Error while trying to set the new master: %s",
                  str(err))
    return 1
  finally:
    # stop WConfd again:
    result = utils.RunCmd([pathutils.DAEMON_UTIL, "stop", constants.WCONFD])
    if result.failed:
      logging.error("Could not stop the configuration daemon,"
                    " command %s had exitcode %s and error %s",
                    result.cmd, result.exit_code, result.output)

  logging.info("Checking master IP non-reachability...")

  master_ip = sstore.GetMasterIP()
  total_timeout = 30

  # Here we have a phase where no master should be running
  def _check_ip():
    if netutils.TcpPing(master_ip, constants.DEFAULT_NODED_PORT):
      raise utils.RetryAgain()

  try:
    utils.Retry(_check_ip, (1, 1.5, 5), total_timeout)
  except utils.RetryTimeout:
    logging.warning("The master IP is still reachable after %s seconds,"
                    " continuing but activating the master on the current"
                    " node will probably fail", total_timeout)

  if jstore.CheckDrainFlag():
    logging.info("Undraining job queue")
    jstore.SetDrainFlag(False)

  logging.info("Starting the master daemons on the new master")

  result = rpc.BootstrapRunner().call_node_start_master_daemons(new_master,
                                                                no_voting)
  msg = result.fail_msg
  if msg:
    logging.error("Could not start the master role on the new master"
                  " %s, please check: %s", new_master, msg)
    rcode = 1

  logging.info("Master failed over from %s to %s", old_master, new_master)
  return rcode


def GetMaster():
  """Returns the current master node.

  This is a separate function in bootstrap since it's needed by
  gnt-cluster, and instead of importing directly ssconf, it's better
  to abstract it in bootstrap, where we do use ssconf in other
  functions too.

  """
  sstore = ssconf.SimpleStore()

  old_master, _ = ssconf.GetMasterAndMyself(sstore)

  return old_master


def GatherMasterVotes(node_names):
  """Check the agreement on who is the master.

  This function will return a list of (node, number of votes), ordered
  by the number of votes. Errors will be denoted by the key 'None'.

  Note that the sum of votes is the number of nodes this machine
  knows, whereas the number of entries in the list could be different
  (if some nodes vote for another master).

  We remove ourselves from the list since we know that (bugs aside)
  since we use the same source for configuration information for both
  backend and boostrap, we'll always vote for ourselves.

  @type node_names: list
  @param node_names: the list of nodes to query for master info; the current
      node will be removed if it is in the list
  @rtype: list
  @return: list of (node, votes)

  """
  myself = netutils.Hostname.GetSysName()
  try:
    node_names.remove(myself)
  except ValueError:
    pass
  if not node_names:
    # no nodes left (eventually after removing myself)
    return []
  results = rpc.BootstrapRunner().call_master_node_name(node_names)
  if not isinstance(results, dict):
    # this should not happen (unless internal error in rpc)
    logging.critical("Can't complete rpc call, aborting master startup")
    return [(None, len(node_names))]
  votes = {}
  for node_name in results:
    nres = results[node_name]
    msg = nres.fail_msg

    if msg:
      logging.warning("Error contacting node %s: %s", node_name, msg)
      node = None
    else:
      node = nres.payload

    if node not in votes:
      votes[node] = 1
    else:
      votes[node] += 1

  vote_list = [v for v in votes.items()]
  # sort first on number of votes then on name, since we want None
  # sorted later if we have the half of the nodes not responding, and
  # half voting all for the same master
  vote_list.sort(key=lambda x: (x[1], x[0]), reverse=True)

  return vote_list<|MERGE_RESOLUTION|>--- conflicted
+++ resolved
@@ -259,96 +259,6 @@
                              (hostname, port, hostip, _DAEMON_READY_TIMEOUT))
 
 
-<<<<<<< HEAD
-=======
-def RunNodeSetupCmd(cluster_name, node, basecmd, debug, verbose,
-                    use_cluster_key, ask_key, strict_host_check,
-                    port, data):
-  """Runs a command to configure something on a remote machine.
-
-  @type cluster_name: string
-  @param cluster_name: Cluster name
-  @type node: string
-  @param node: Node name
-  @type basecmd: string
-  @param basecmd: Base command (path on the remote machine)
-  @type debug: bool
-  @param debug: Enable debug output
-  @type verbose: bool
-  @param verbose: Enable verbose output
-  @type use_cluster_key: bool
-  @param use_cluster_key: See L{ssh.SshRunner.BuildCmd}
-  @type ask_key: bool
-  @param ask_key: See L{ssh.SshRunner.BuildCmd}
-  @type strict_host_check: bool
-  @param strict_host_check: See L{ssh.SshRunner.BuildCmd}
-  @type port: int
-  @param port: The SSH port of the remote machine or None for the default
-  @param data: JSON-serializable input data for script (passed to stdin)
-
-  """
-  cmd = [basecmd]
-
-  # Pass --debug/--verbose to the external script if set on our invocation
-  if debug:
-    cmd.append("--debug")
-
-  if verbose:
-    cmd.append("--verbose")
-
-  logging.debug("Node setup command: %s", cmd)
-
-  version = constants.DIR_VERSION
-  all_cmds = [["test", "-d", os.path.join(pathutils.PKGLIBDIR, version)]]
-  if constants.HAS_GNU_LN:
-    all_cmds.extend([["ln", "-s", "-f", "-T",
-                      os.path.join(pathutils.PKGLIBDIR, version),
-                      os.path.join(pathutils.SYSCONFDIR, "ganeti/lib")],
-                     ["ln", "-s", "-f", "-T",
-                      os.path.join(pathutils.SHAREDIR, version),
-                      os.path.join(pathutils.SYSCONFDIR, "ganeti/share")]])
-  else:
-    all_cmds.extend([["rm", "-f",
-                      os.path.join(pathutils.SYSCONFDIR, "ganeti/lib")],
-                     ["ln", "-s", "-f",
-                      os.path.join(pathutils.PKGLIBDIR, version),
-                      os.path.join(pathutils.SYSCONFDIR, "ganeti/lib")],
-                     ["rm", "-f",
-                      os.path.join(pathutils.SYSCONFDIR, "ganeti/share")],
-                     ["ln", "-s", "-f",
-                      os.path.join(pathutils.SHAREDIR, version),
-                      os.path.join(pathutils.SYSCONFDIR, "ganeti/share")]])
-  all_cmds.append(cmd)
-
-  if port is None:
-    port = netutils.GetDaemonPort(constants.SSH)
-
-  srun = ssh.SshRunner(cluster_name)
-  scmd = srun.BuildCmd(node, constants.SSH_LOGIN_USER,
-                       utils.ShellQuoteArgs(
-                           utils.ShellCombineCommands(all_cmds)),
-                       batch=False, ask_key=ask_key, quiet=False,
-                       strict_host_check=strict_host_check,
-                       use_cluster_key=use_cluster_key,
-                       port=port)
-
-  tempfh = tempfile.TemporaryFile()
-  try:
-    tempfh.write(serializer.DumpJson(data))
-    tempfh.seek(0)
-
-    result = utils.RunCmd(scmd, interactive=True, input_fd=tempfh)
-  finally:
-    tempfh.close()
-
-  if result.failed:
-    raise errors.OpExecError("Command '%s' failed: %s" %
-                             (result.cmd, result.fail_reason))
-
-  _WaitForSshDaemon(node, port)
-
-
->>>>>>> 7c028015
 def _InitFileStorageDir(file_storage_dir):
   """Initialize if needed the file storage.
 
@@ -990,13 +900,12 @@
     }
 
   ssconf_store = ssconf.SimpleStore()
-  family = ssconf_store.GetPrimaryIPFamily()
   ssh.RunSshCmdWithStdin(cluster_name, node, pathutils.NODE_DAEMON_SETUP,
                          opts.debug, opts.verbose,
                          True, opts.ssh_key_check, opts.ssh_key_check,
                          ssh_port, data, ssconf_store, ensure_version=True)
 
-  _WaitForSshDaemon(node, ssh_port, family)
+  _WaitForSshDaemon(node, ssh_port)
   _WaitForNodeDaemon(node)
 
 
