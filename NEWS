News
====


<<<<<<< HEAD
Version 2.14.1
--------------

*(Released Fri, 10 Jul 2015)*

Incompatible/important changes
~~~~~~~~~~~~~~~~~~~~~~~~~~~~~~

- The SSH security changes reduced the number of nodes which can SSH into
  other nodes. Unfortunately enough, the Ganeti implementation of migration
  for the xl stack of Xen required SSH to be able to migrate the instance,
  leading to a situation where full movement of an instance around the cluster
  was not possible. This version fixes the issue by using socat to transfer
  instance data. While socat is less secure than SSH, it is about as secure as
  xm migrations, and occurs over the secondary network if present. As a
  consequence of this change, Xen instance migrations using xl cannot occur
  between nodes running 2.14.0 and 2.14.1.
- This release contains a fix for the problem that different encodings in
  SSL certificates can break RPC communication (issue 1094). The fix makes
  it necessary to rerun 'gnt-cluster renew-crypto --new-node-certificates'
  after the cluster is fully upgraded to 2.14.1

Other Changes
~~~~~~~~~~~~~

- The ``htools`` now properly work also on shared-storage clusters.
- Instance moves now work properly also for the plain disk template.
- Filter-evaluation for run-time data filter was fixed (issue 1100).
- Various improvements to the documentation have been added.


Version 2.14.0
--------------

*(Released Tue, 2 Jun 2015)*

New features
~~~~~~~~~~~~

- The build system now enforces external Haskell dependencies to lie in
  a supported range as declared by our new ganeti.cabal file.
- Basic support for instance reservations has been added. Instance addition
  supports a --forthcoming option telling Ganeti to only reserve the resources
  but not create the actual instance. The instance can later be created with
  by passing the --commit option to the instance addition command.
- Node tags starting with htools:nlocation: now have a special meaning to htools(1).
  They control between which nodes migration is possible, e.g., during hypervisor
  upgrades. See hbal(1) for details.
- The node-allocation lock as been removed for good, thus speeding up parallel
  instance allocation and creation.
- The external storage interface has been extended by optional ``open``
  and ``close`` scripts.

New dependencies
~~~~~~~~~~~~~~~~

- Building the Haskell part of Ganeti now requires Cabal and cabal-install.

Known issues
~~~~~~~~~~~~

- Under certain conditions instance doesn't get unpaused after live
  migration (issue #1050)

Since 2.14.0 rc1
~~~~~~~~~~~~~~~~

- The call to the IAllocator in 'gnt-node evacuate' has been fixed.
- In opportunistic locking, only ask for those node resource locks where
  the node lock is held.
- Lock requests are repeatable now; this avoids failure of a job in a
  race condition with a signal sent to the job.
- Various improvements to the QA.


Version 2.14.0 rc2
------------------

*(Released Tue, 19 May 2015)*

This was the second release candidate in the 2.14 series. All important
changes are listed in the 2.14.0 entry.

Since 2.14.0 rc1
~~~~~~~~~~~~~~~~

- private parameters are now properly exported to instance create scripts
- unnecessary config unlocks and upgrades have been removed, improving
  performance, in particular of cluster verification
- some rarely occuring file-descriptor leaks have been fixed
- The checks for orphan and lost volumes have been fixed to also work
  correctly when multiple volume groups are used.


Version 2.14.0 rc1
------------------

*(Released Wed, 29 Apr 2015)*

This was the first release candidate in the 2.14 series. All important
changes are listed in the latest 2.14 entry.

Since 2.14.0 beta2
~~~~~~~~~~~~~~~~~~

The following issue has been fixed:

- A race condition where a badly timed kill of WConfD could lead to
  an incorrect configuration.

Fixes inherited from the 2.12 branch:

- Upgrade from old versions (2.5 and 2.6) was failing (issues 1070, 1019).
- gnt-network info outputs wrong external reservations (issue 1068)
- Refuse to demote master from master capability (issue 1023)

Fixes inherited from the 2.13 branch:

- bugs related to ssh-key handling of master candidate (issues 1045, 1046, 1047)


Version 2.14.0 beta2
--------------------

*(Released Thu, 26 Mar 2015)*

This was the second beta release in the 2.14 series. All important changes
are listed in the latest 2.14 entry.

Since 2.14.0 beta1
~~~~~~~~~~~~~~~~~~

The following issues have been fixed:

- Issue 1018: Cluster init (and possibly other jobs) occasionally fail to start

The extension of the external storage interface was not present in 2.14.0 beta1.


Version 2.14.0 beta1
--------------------

*(Released Fri, 13 Feb 2015)*

This was the first beta release of the 2.14 series. All important changes
are listed in the latest 2.14 entry.
=======
Version 2.13.3
--------------

*(Released Mon, 14 Dec 2015)*

Important changes and security notes
~~~~~~~~~~~~~~~~~~~~~~~~~~~~~~~~~~~~

Security release.

CVE-2015-7944

Ganeti provides a RESTful control interface called the RAPI. Its HTTPS
implementation is vulnerable to DoS attacks via client-initiated SSL
parameter renegotiation. While the interface is not meant to be exposed
publicly, due to the fact that it binds to all interfaces, we believe
some users might be exposing it unintentionally and are vulnerable. A
DoS attack can consume resources meant for Ganeti daemons and instances
running on the master node, making both perform badly.

Fixes are not feasible due to the OpenSSL Python library not exposing
functionality needed to disable client-side renegotiation. Instead, we
offer instructions on how to control RAPI's exposure, along with info
on how RAPI can be setup alongside an HTTPS proxy in case users still
want or need to expose the RAPI interface. The instructions are
outlined in Ganeti's security document: doc/html/security.html

CVE-2015-7945

Ganeti leaks the DRBD secret through the RAPI interface. Examining job
results after an instance information job reveals the secret. With the
DRBD secret, access to the local cluster network, and ARP poisoning,
an attacker can impersonate a Ganeti node and clone the disks of a
DRBD-based instance. While an attacker with access to the cluster
network is already capable of accessing any data written as DRBD
traffic is unencrypted, having the secret expedites the process and
allows access to the entire disk.

Fixes contained in this release prevent the secret from being exposed
via the RAPI. The DRBD secret can be changed by converting an instance
to plain and back to DRBD, generating a new secret, but redundancy will
be lost until the process completes.
Since attackers with node access are capable of accessing some and
potentially all data even without the secret, we do not recommend that
the secret be changed for existing instances.

Minor changes
~~~~~~~~~~~~~

- Calculate correct affected nodes set in InstanceChangeGroup
  (Issue 1144)
- Do not retry all requests after connection timeouts to prevent
  repeated job submission
- Fix reason trails of expanding opcodes
- Make lockConfig call retryable
- Extend timeout for gnt-cluster renew-crypto
- Return the correct error code in the post-upgrade script
- Make OpenSSL refrain from DH altogether
- Fix upgrades of instances with missing creation time
- Make htools tolerate missing "dtotal" and "dfree" on luxi
- Fix default for --default-iallocator-params
- Renew-crypto: stop daemons on master node first
- Don't warn about broken SSH setup of offline nodes (Issue 1131)
- At IAlloc backend guess state from admin state
- Only search for Python-2 interpreters
- Handle Xen 4.3 states better
- Improve xl socat migrations
- replace-disks: fix --ignore-ipolicy
- Fix disabling of user shutdown reporting
- Fix operations on empty nodes by accepting allocation of 0 jobs
- Fix instance multi allocation for non-DRBD disks
- Redistribute master key on downgrade
- Allow more failover options when using the --no-disk-moves flag
>>>>>>> de784913


Version 2.13.2
--------------

*(Released Mon, 13 Jul 2015)*

Incompatible/important changes
~~~~~~~~~~~~~~~~~~~~~~~~~~~~~~

- This release contains a fix for the problem that different encodings in
  SSL certificates can break RPC communication (issue 1094). The fix makes
  it necessary to rerun 'gnt-cluster renew-crypto --new-node-certificates'
  after the cluster is fully upgraded to 2.13.2

Other fixes and known issues
~~~~~~~~~~~~~~~~~~~~~~~~~~~~

Inherited from 2.12:

- Fixed Issue #1115: Race between starting WConfD and updating the config
- Fixed Issue #1114: Binding RAPI to a specific IP makes the watcher
  restart the RAPI
- Fixed Issue #1100: Filter-evaluation for run-time data filter
- Better handling of the "crashed" Xen state
- The watcher can be instructed to skip disk verification
- Reduce amount of logging on successful requests
- Prevent multiple communication NICs being created for instances
- The ``htools`` now properly work also on shared-storage clusters
- Instance moves now work properly also for the plain disk template
- Various improvements to the documentation have been added

Known issues:
- Issue #1104: gnt-backup: dh key too small


Version 2.13.1
--------------

*(Released Tue, 16 Jun 2015)*

Incompatible/important changes
~~~~~~~~~~~~~~~~~~~~~~~~~~~~~~

- The SSH security changes reduced the number of nodes which can SSH into
  other nodes. Unfortunately enough, the Ganeti implementation of migration
  for the xl stack of Xen required SSH to be able to migrate the instance,
  leading to a situation where full movement of an instance around the cluster
  was not possible. This version fixes the issue by using socat to transfer
  instance data. While socat is less secure than SSH, it is about as secure as
  xm migrations, and occurs over the secondary network if present. As a
  consequence of this change, Xen instance migrations using xl cannot occur
  between nodes running 2.13.0 and 2.13.1.

Other fixes and known issues
~~~~~~~~~~~~~~~~~~~~~~~~~~~~

Inherited from 2.12:

- Fixed Issue #1082: RAPI is unresponsive after master-failover
- Fixed Issue #1083: Cluster verify reports existing instance disks on
  non-default VGs as missing
- Fixed Issue #1101: Modifying the storage directory for the shared-file disk
  template doesn't work
- Fixed a possible file descriptor leak when forking jobs
- Fixed missing private parameters in the environment for OS scripts
- Fixed a performance regression when handling configuration
  (only upgrade it if it changes)
- Adapt for compilation with GHC7.8 (compiles with warnings;
  cherrypicked from 2.14)

Known issues:
- Issue #1094: Mismatch in SSL encodings breaks RPC communication
- Issue #1104: Export fails: key is too small


Version 2.13.0
--------------

*(Released Tue, 28 Apr 2015)*

Incompatible/important changes
~~~~~~~~~~~~~~~~~~~~~~~~~~~~~~

- Ganeti now internally retries the instance creation opcode if opportunistic
  locking did not acquire nodes with enough free resources. The internal retry
  will not use opportunistic locking. In particular, instance creation, even
  if opportunistic locking is set, will never fail with ECODE_TEMP_NORES.
- The handling of SSH security had undergone a significant change. From
  this version on, each node has an individual SSH key pair instead of
  sharing one with all nodes of the cluster. From now on, we also
  restrict SSH access to master candidates. This means that only master
  candidates can ssh into other cluster nodes and all
  non-master-candidates cannot. Refer to the UPGRADE notes
  for further instructions on the creation and distribution of the keys.
- Ganeti now checks hypervisor version compatibility before trying an instance
  migration. It errors out if the versions are not compatible. Add the option
  --ignore-hvversions to restore the old behavior of only warning.
- Node tags starting with htools:migration: or htools:allowmigration: now have
  a special meaning to htools(1). See hbal(1) for details.
- The LXC hypervisor code has been repaired and improved. Instances cannot be
  migrated and cannot have more than one disk, but should otherwise work as with
  other hypervisors. OS script changes should not be necessary. LXC version
  1.0.0 or higher required.

New features
~~~~~~~~~~~~

- A new job filter rules system allows to define iptables-like rules for the
  job scheduler, making it easier to (soft-)drain the job queue, perform
  maintenance, and rate-limit selected job types. See gnt-filter(8) for
  details.
- Ganeti jobs can now be ad-hoc rate limited via the reason trail.
  For a set of jobs queued with "--reason=rate-limit:n:label", the job
  scheduler ensures that not more than n will be scheduled to run at the same
  time. See ganeti(7), section "Options", for details.
- The monitoring daemon has now variable sleep times for the data
  collectors. This currently means that the granularity of cpu-avg-load
  can be configured.
- The 'gnt-cluster verify' command now has the option
  '--verify-ssh-clutter', which verifies whether Ganeti (accidentally)
  cluttered up the 'authorized_keys' file.
- Instance disks can now be converted from one disk template to another for many
  different template combinations. When available, more efficient conversions
  will be used, otherwise the disks are simply copied over.

New dependencies
~~~~~~~~~~~~~~~~

- The monitoring daemon uses the PSQueue library. Be sure to install it
  if you use Mond.
- The formerly optional regex-pcre is now an unconditional dependency because
  the new job filter rules have regular expressions as a core feature.

Since 2.13.0 rc1
~~~~~~~~~~~~~~~~~~

The following issues have been fixed:

- Bugs related to ssh-key handling of master candidates (issues 1045,
  1046, 1047)

Fixes inherited from the 2.12 branch:

- Upgrade from old versions (2.5 and 2.6) was failing (issues 1070, 1019).
- gnt-network info outputs wrong external reservations (issue 1068)
- Refuse to demote master from master capability (issue 1023)


Version 2.13.0 rc1
------------------

*(Released Wed, 25 Mar 2015)*

This was the first release candidate of the 2.13 series.
All important changes are listed in the latest 2.13 entry.

Since 2.13.0 beta1
~~~~~~~~~~~~~~~~~~

The following issues have been fixed:

- Issue 1018: Cluster init (and possibly other jobs) occasionally fail to start


Version 2.13.0 beta1
--------------------

*(Released Wed, 14 Jan 2015)*

This was the first beta release of the 2.13 series. All important changes
are listed in the latest 2.13 entry.


Version 2.12.6
--------------

*(Released Mon, 14 Dec 2015)*

Important changes and security notes
~~~~~~~~~~~~~~~~~~~~~~~~~~~~~~~~~~~~

Security release.

CVE-2015-7944

Ganeti provides a RESTful control interface called the RAPI. Its HTTPS
implementation is vulnerable to DoS attacks via client-initiated SSL
parameter renegotiation. While the interface is not meant to be exposed
publicly, due to the fact that it binds to all interfaces, we believe
some users might be exposing it unintentionally and are vulnerable. A
DoS attack can consume resources meant for Ganeti daemons and instances
running on the master node, making both perform badly.

Fixes are not feasible due to the OpenSSL Python library not exposing
functionality needed to disable client-side renegotiation. Instead, we
offer instructions on how to control RAPI's exposure, along with info
on how RAPI can be setup alongside an HTTPS proxy in case users still
want or need to expose the RAPI interface. The instructions are
outlined in Ganeti's security document: doc/html/security.html

CVE-2015-7945

Ganeti leaks the DRBD secret through the RAPI interface. Examining job
results after an instance information job reveals the secret. With the
DRBD secret, access to the local cluster network, and ARP poisoning,
an attacker can impersonate a Ganeti node and clone the disks of a
DRBD-based instance. While an attacker with access to the cluster
network is already capable of accessing any data written as DRBD
traffic is unencrypted, having the secret expedites the process and
allows access to the entire disk.

Fixes contained in this release prevent the secret from being exposed
via the RAPI. The DRBD secret can be changed by converting an instance
to plain and back to DRBD, generating a new secret, but redundancy will
be lost until the process completes.
Since attackers with node access are capable of accessing some and
potentially all data even without the secret, we do not recommend that
the secret be changed for existing instances.

Minor changes
~~~~~~~~~~~~~

- Calculate correct affected nodes set in InstanceChangeGroup
  (Issue 1144)
- Do not retry all requests after connection timeouts to prevent
  repeated job submission
- Fix reason trails of expanding opcodes
- Make lockConfig call retryable
- Return the correct error code in the post-upgrade script
- Make OpenSSL refrain from DH altogether
- Fix upgrades of instances with missing creation time
- Make htools tolerate missing "dtotal" and "dfree" on luxi
- Fix default for --default-iallocator-params
- At IAlloc backend guess state from admin state
- Only search for Python-2 interpreters
- Handle Xen 4.3 states better
- replace-disks: fix --ignore-ipolicy
- Fix disabling of user shutdown reporting
- Fix operations on empty nodes by accepting allocation of 0 jobs
- Fix instance multi allocation for non-DRBD disks
- Allow more failover options when using the --no-disk-moves flag


Version 2.12.5
--------------

*(Released Mon, 13 Jul 2015)*

Incompatible/important changes
~~~~~~~~~~~~~~~~~~~~~~~~~~~~~~

- This release contains a fix for the problem that different encodings in
  SSL certificates can break RPC communication (issue 1094). The fix makes
  it necessary to rerun 'gnt-cluster renew-crypto --new-node-certificates'
  after the cluster is fully upgraded to 2.12.5.

Fixed and improvements
~~~~~~~~~~~~~~~~~~~~~~

- Fixed Issue #1030: GlusterFS support breaks at upgrade to 2.12 -
  switches back to shared-file
- Fixed Issue #1094 (see the notice in Incompatible/important changes):
  Differences in encodings of SSL certificates can render a cluster
  uncommunicative after a master-failover
- Fixed Issue #1098: Support for ECDSA SSH keys
- Fixed Issue #1100: Filter-evaluation for run-time data filter
- Fixed Issue #1101: Modifying the storage directory for the shared-file
  disk template doesn't work
- Fixed Issue #1108: Spurious "NIC name already used" errors during
  instance creation
- Fixed Issue #1114: Binding RAPI to a specific IP makes the watcher
  restart the RAPI
- Fixed Issue #1115: Race between starting WConfD and updating the config
- Better handling of the "crashed" Xen state
- The ``htools`` now properly work also on shared-storage clusters
- Various improvements to the documentation have been added

Inherited from the 2.11 branch:

- Fixed Issue #1113: Reduce amount of logging on successful requests

Known issues
~~~~~~~~~~~~

- Issue #1104: gnt-backup: dh key too small


Version 2.12.4
--------------

*(Released Tue, 12 May 2015)*

- Fixed Issue #1082: RAPI is unresponsive after master-failover
- Fixed Issue #1083: Cluster verify reports existing instance disks on
  non-default VGs as missing
- Fixed a possible file descriptor leak when forking jobs
- Fixed missing private parameters in the environment for OS scripts
- Fixed a performance regression when handling configuration
  (only upgrade it if it changes)
- Adapt for compilation with GHC7.8 (compiles with warnings;
  cherrypicked from 2.14)

Known issues
~~~~~~~~~~~~

Pending since 2.12.2:

- Under certain conditions instance doesn't get unpaused after live
  migration (issue #1050)
- GlusterFS support breaks at upgrade to 2.12 - switches back to
  shared-file (issue #1030)


Version 2.12.3
--------------

*(Released Wed, 29 Apr 2015)*

- Fixed Issue #1019: upgrade from 2.6.2 to 2.12 fails. cfgupgrade
  doesn't migrate the config.data file properly
- Fixed Issue 1023: Master master-capable option bug
- Fixed Issue 1068: gnt-network info outputs wrong external reservations
- Fixed Issue 1070: Upgrade of Ganeti 2.5.2 to 2.12.0 fails due to
  missing UUIDs for disks
- Fixed Issue 1073: ssconf_hvparams_* not distributed with ssconf

Inherited from the 2.11 branch:

- Fixed Issue 1032: Renew-crypto --new-node-certificates sometimes does not
  complete.
  The operation 'gnt-cluster renew-crypto --new-node-certificates' is
  now more robust against intermitten reachability errors. Nodes that
  are temporarily not reachable, are contacted with several retries.
  Nodes which are marked as offline are omitted right away.

Inherited from the 2.10 branch:

- Fixed Issue 1057: master-failover succeeds, but IP remains assigned to
  old master
- Fixed Issue 1058: Python's os.minor() does not support devices with
  high minor numbers
- Fixed Issue 1059: Luxid fails if DNS returns an IPv6 address that does
  not reverse resolve

Known issues
~~~~~~~~~~~~

Pending since 2.12.2:

- GHC 7.8 introduced some incompatible changes, so currently Ganeti
  2.12. doesn't compile on GHC 7.8
- Under certain conditions instance doesn't get unpaused after live
  migration (issue #1050)
- GlusterFS support breaks at upgrade to 2.12 - switches back to
  shared-file (issue #1030)


Version 2.12.2
--------------

*(Released Wed, 25 Mar 2015)*

- Support for the lens Haskell library up to version 4.7 (issue #1028)
- SSH keys are now distributed only to master and master candidates
  (issue #377)
- Improved performance for operations that frequently read the
  cluster configuration
- Improved robustness of spawning job processes that occasionally caused
  newly-started jobs to timeout
- Fixed race condition during cluster verify which occasionally caused
  it to fail

Inherited from the 2.11 branch:

- Fix failing automatic glusterfs mounts (issue #984)
- Fix watcher failing to read its status file after an upgrade
  (issue #1022)
- Improve Xen instance state handling, in particular of somewhat exotic
  transitional states

Inherited from the 2.10 branch:

- Fix failing to change a diskless drbd instance to plain
  (issue #1036)
- Fixed issues with auto-upgrades from pre-2.6
  (hv_state_static and disk_state_static)
- Fix memory leak in the monitoring daemon

Inherited from the 2.9 branch:

- Fix file descriptor leak in Confd client

Known issues
~~~~~~~~~~~~

- GHC 7.8 introduced some incompatible changes, so currently Ganeti
  2.12. doesn't compile on GHC 7.8
- Under certain conditions instance doesn't get unpaused after live
  migration (issue #1050)
- GlusterFS support breaks at upgrade to 2.12 - switches back to
  shared-file (issue #1030)


Version 2.12.1
--------------

*(Released Wed, 14 Jan 2015)*

- Fix users under which the wconfd and metad daemons run (issue #976)
- Clean up stale livelock files (issue #865)
- Fix setting up the metadata daemon's network interface for Xen
- Make watcher identify itself on disk activation
- Add "ignore-ipolicy" option to gnt-instance grow-disk
- Check disk size ipolicy during "gnt-instance grow-disk" (issue #995)

Inherited from the 2.11 branch:

- Fix counting votes when doing master failover (issue #962)
- Fix broken haskell dependencies (issues #758 and #912)
- Check if IPv6 is used directly when running SSH (issue #892)

Inherited from the 2.10 branch:

- Fix typo in gnt_cluster output (issue #1015)
- Use the Python path detected at configure time in the top-level Python
  scripts.
- Fix check for sphinx-build from python2-sphinx
- Properly check if an instance exists in 'gnt-instance console'


Version 2.12.0
--------------

*(Released Fri, 10 Oct 2014)*

Incompatible/important changes
~~~~~~~~~~~~~~~~~~~~~~~~~~~~~~

- Ganeti is now distributed under the 2-clause BSD license.
  See the COPYING file.
- Do not use debug mode in production. Certain daemons will issue warnings
  when launched in debug mode. Some debug logging violates some of the new
  invariants in the system (see "New features"). The logging has been kept as
  it aids diagnostics and development.

New features
~~~~~~~~~~~~

- OS install script parameters now come in public, private and secret
  varieties:

  - Public parameters are like all other parameters in Ganeti.
  - Ganeti will not log private and secret parameters, *unless* it is running
    in debug mode.
  - Ganeti will not save secret parameters to configuration. Secret parameters
    must be supplied every time you install, or reinstall, an instance.
  - Attempting to override public parameters with private or secret parameters
    results in an error. Similarly, you may not use secret parameters to
    override private parameters.

- The move-instance tool can now attempt to allocate an instance by using
  opportunistic locking when an iallocator is used.
- The build system creates sample systemd unit files, available under
  doc/examples/systemd. These unit files allow systemd to natively
  manage and supervise all Ganeti processes.
- Different types of compression can be applied during instance moves, including
  user-specified ones.
- Ganeti jobs now run as separate processes. The jobs are coordinated by
  a new daemon "WConfd" that manages cluster's configuration and locks
  for individual jobs. A consequence is that more jobs can run in parallel;
  the number is run-time configurable, see "New features" entry
  of 2.11.0. To avoid luxid being overloaded with tracking running jobs, it
  backs of and only occasionally, in a sequential way, checks if jobs have
  finished and schedules new ones. In this way, luxid keeps responsive under
  high cluster load. The limit as when to start backing of is also run-time
  configurable.
- The metadata daemon is now optionally available, as part of the
  partial implementation of the OS-installs design. It allows pass
  information to OS install scripts or to instances.
  It is also possible to run Ganeti without the daemon, if desired.
- Detection of user shutdown of instances has been implemented for Xen
  as well.

New dependencies
~~~~~~~~~~~~~~~~

- The KVM CPU pinning no longer uses the affinity python package, but psutil
  instead. The package is still optional and needed only if the feature is to
  be used.

Incomplete features
~~~~~~~~~~~~~~~~~~~

The following issues are related to features which are not completely
implemented in 2.12:

- Issue 885: Network hotplugging on KVM sometimes makes an instance
  unresponsive
- Issues 708 and 602: The secret parameters are currently still written
  to disk in the job queue.
- Setting up the metadata network interface under Xen isn't fully
  implemented yet.

Known issues
~~~~~~~~~~~~

- *Wrong UDP checksums in DHCP network packets:*
  If an instance communicates with the metadata daemon and uses DHCP to
  obtain its IP address on the provided virtual network interface,
  it can happen that UDP packets have a wrong checksum, due to
  a bug in virtio. See for example https://bugs.launchpad.net/bugs/930962

  Ganeti works around this bug by disabling the UDP checksums on the way
  from a host to instances (only on the special metadata communication
  network interface) using the ethtool command. Therefore if using
  the metadata daemon the host nodes should have this tool available.
- The metadata daemon is run as root in the split-user mode, to be able
  to bind to port 80.
  This should be improved in future versions, see issue #949.

Since 2.12.0 rc2
~~~~~~~~~~~~~~~~

The following issues have been fixed:

- Fixed passing additional parameters to RecreateInstanceDisks over
  RAPI.
- Fixed the permissions of WConfd when running in the split-user mode.
  As WConfd takes over the previous master daemon to manage the
  configuration, it currently runs under the masterd user.
- Fixed the permissions of the metadata daemon  wn running in the
  split-user mode (see Known issues).
- Watcher now properly adds a reason trail entry when initiating disk
  checks.
- Fixed removing KVM parameters introduced in 2.12 when downgrading a
  cluster to 2.11: "migration_caps", "disk_aio" and "virtio_net_queues".
- Improved retrying of RPC calls that fail due to network errors.


Version 2.12.0 rc2
------------------

*(Released Mon, 22 Sep 2014)*

This was the second release candidate of the 2.12 series.
All important changes are listed in the latest 2.12 entry.

Since 2.12.0 rc1
~~~~~~~~~~~~~~~~

The following issues have been fixed:

- Watcher now checks if WConfd is running and functional.
- Watcher now properly adds reason trail entries.
- Fixed NIC options in Xen's config files.

Inherited from the 2.10 branch:

- Fixed handling of the --online option
- Add warning against hvparam changes with live migrations, which might
  lead to dangerous situations for instances.
- Only the LVs in the configured VG are checked during cluster verify.


Version 2.12.0 rc1
------------------

*(Released Wed, 20 Aug 2014)*

This was the first release candidate of the 2.12 series.
All important changes are listed in the latest 2.12 entry.

Since 2.12.0 beta1
~~~~~~~~~~~~~~~~~~

The following issues have been fixed:

- Issue 881: Handle communication errors in mcpu
- Issue 883: WConfd leaks memory for some long operations
- Issue 884: Under heavy load the IAllocator fails with a "missing
  instance" error

Inherited from the 2.10 branch:

- Improve the recognition of Xen domU states
- Automatic upgrades:
  - Create the config backup archive in a safe way
  - On upgrades, check for upgrades to resume first
  - Pause watcher during upgrade
- Allow instance disks to be added with --no-wait-for-sync


Version 2.12.0 beta1
--------------------

*(Released Mon, 21 Jul 2014)*

This was the first beta release of the 2.12 series. All important changes
are listed in the latest 2.12 entry.


Version 2.11.8
--------------

*(Released Mon, 14 Dec 2015)*

Important changes and security notes
~~~~~~~~~~~~~~~~~~~~~~~~~~~~~~~~~~~~

Security release.

CVE-2015-7944

Ganeti provides a RESTful control interface called the RAPI. Its HTTPS
implementation is vulnerable to DoS attacks via client-initiated SSL
parameter renegotiation. While the interface is not meant to be exposed
publicly, due to the fact that it binds to all interfaces, we believe
some users might be exposing it unintentionally and are vulnerable. A
DoS attack can consume resources meant for Ganeti daemons and instances
running on the master node, making both perform badly.

Fixes are not feasible due to the OpenSSL Python library not exposing
functionality needed to disable client-side renegotiation. Instead, we
offer instructions on how to control RAPI's exposure, along with info
on how RAPI can be setup alongside an HTTPS proxy in case users still
want or need to expose the RAPI interface. The instructions are
outlined in Ganeti's security document: doc/html/security.html

CVE-2015-7945

Ganeti leaks the DRBD secret through the RAPI interface. Examining job
results after an instance information job reveals the secret. With the
DRBD secret, access to the local cluster network, and ARP poisoning,
an attacker can impersonate a Ganeti node and clone the disks of a
DRBD-based instance. While an attacker with access to the cluster
network is already capable of accessing any data written as DRBD
traffic is unencrypted, having the secret expedites the process and
allows access to the entire disk.

Fixes contained in this release prevent the secret from being exposed
via the RAPI. The DRBD secret can be changed by converting an instance
to plain and back to DRBD, generating a new secret, but redundancy will
be lost until the process completes.
Since attackers with node access are capable of accessing some and
potentially all data even without the secret, we do not recommend that
the secret be changed for existing instances.

Minor changes
~~~~~~~~~~~~~

- Make htools tolerate missing "dtotal" and "dfree" on luxi
- Fix default for --default-iallocator-params
- At IAlloc backend guess state from admin state
- replace-disks: fix --ignore-ipolicy
- Fix instance multi allocation for non-DRBD disks
- Trigger renew-crypto on downgrade to 2.11
- Downgrade log-message for rereading job
- Downgrade log-level for successful requests
- Check for gnt-cluster before running gnt-cluster upgrade


Version 2.11.7
--------------

*(Released Fri, 17 Apr 2015)*

- The operation 'gnt-cluster renew-crypto --new-node-certificates' is
  now more robust against intermitten reachability errors. Nodes that
  are temporarily not reachable, are contacted with several retries.
  Nodes which are marked as offline are omitted right away.


Version 2.11.6
--------------

*(Released Mon, 22 Sep 2014)*

- Ganeti is now distributed under the 2-clause BSD license.
  See the COPYING file.
- Fix userspace access checks.
- Various documentation fixes have been added.

Inherited from the 2.10 branch:

- The --online option now works as documented.
- The watcher is paused during cluster upgrades; also, upgrade
  checks for upgrades to resume first.
- Instance disks can be added with --no-wait-for-sync.


Version 2.11.5
--------------

*(Released Thu, 7 Aug 2014)*

Inherited from the 2.10 branch:

Important security release. In 2.10.0, the
'gnt-cluster upgrade' command was introduced. Before
performing an upgrade, the configuration directory of
the cluster is backed up. Unfortunately, the archive was
written with permissions that make it possible for
non-privileged users to read the archive and thus have
access to cluster and RAPI keys. After this release,
the archive will be created with privileged access only.

We strongly advise you to restrict the permissions of
previously created archives. The archives are found in
/var/lib/ganeti*.tar (unless otherwise configured with
--localstatedir or --with-backup-dir).

If you suspect that non-privileged users have accessed
your archives already, we advise you to renew the
cluster's crypto keys using 'gnt-cluster renew-crypto'
and to reset the RAPI credentials by editing
/var/lib/ganeti/rapi_users (respectively under a
different path if configured differently with
--localstatedir).

Other changes included in this release:

- Fix handling of Xen instance states.
- Fix NIC configuration with absent NIC VLAN
- Adapt relative path expansion in PATH to new environment
- Exclude archived jobs from configuration backups
- Fix RAPI for split query setup
- Allow disk hot-remove even with chroot or SM

Inherited from the 2.9 branch:

- Make htools tolerate missing 'spfree' on luxi


Version 2.11.4
--------------

*(Released Thu, 31 Jul 2014)*

- Improved documentation of the instance shutdown behavior.

Inherited from the 2.10 branch:

- KVM: fix NIC configuration with absent NIC VLAN (Issue 893)
- Adapt relative path expansion in PATH to new environment
- Exclude archived jobs from configuration backup
- Expose early_release for ReplaceInstanceDisks
- Add backup directory for configuration backups for upgrades
- Fix BlockdevSnapshot in case of non lvm-based disk
- Improve RAPI error handling for queries in non-existing items
- Allow disk hot-remove even with chroot or SM
- Remove superflous loop in instance queries (Issue 875)

Inherited from the 2.9 branch:

- Make ganeti-cleaner switch to save working directory (Issue 880)


Version 2.11.3
--------------

*(Released Wed, 9 Jul 2014)*

- Readd nodes to their previous node group
- Remove old-style gnt-network connect

Inherited from the 2.10 branch:

- Make network_vlan an optional OpParam
- hspace: support --accept-existing-errors
- Make hspace support --independent-groups
- Add a modifier for a group's allocation policy
- Export VLAN nicparam to NIC configuration scripts
- Fix gnt-network client to accept vlan info
- Support disk hotplug with userspace access

Inherited from the 2.9 branch:

- Make htools tolerate missing "spfree" on luxi
- Move the design for query splitting to the implemented list
- Add tests for DRBD setups with empty first resource

Inherited from the 2.8 branch:

- DRBD parser: consume initial empty resource lines


Version 2.11.2
--------------

*(Released Fri, 13 Jun 2014)*

- Improvements to KVM wrt to the kvmd and instance shutdown behavior.
  WARNING: In contrast to our standard policy, this bug fix update
  introduces new parameters to the configuration. This means in
  particular that after an upgrade from 2.11.0 or 2.11.1, 'cfgupgrade'
  needs to be run, either manually or explicitly by running
  'gnt-cluster upgrade --to 2.11.2' (which requires that they
  had configured the cluster with --enable-versionfull).
  This also means, that it is not easily possible to downgrade from
  2.11.2 to 2.11.1 or 2.11.0. The only way is to go back to 2.10 and
  back.

Inherited from the 2.10 branch:

- Check for SSL encoding inconsistencies
- Check drbd helper only in VM capable nodes
- Improvements in statistics utils

Inherited from the 2.9 branch:

- check-man-warnings: use C.UTF-8 and set LC_ALL


Version 2.11.1
--------------

*(Released Wed, 14 May 2014)*

- Add design-node-security.rst to docinput
- kvm: use a dedicated QMP socket for kvmd

Inherited from the 2.10 branch:

- Set correct Ganeti version on setup commands
- Add a utility to combine shell commands
- Add design doc for performance tests
- Fix failed DRBD disk creation cleanup
- Hooking up verification for shared file storage
- Fix --shared-file-storage-dir option of gnt-cluster modify
- Clarify default setting of 'metavg'
- Fix invocation of GetCommandOutput in QA
- Clean up RunWithLocks
- Add an exception-trapping thread class
- Wait for delay to provide interruption information
- Add an expected block option to RunWithLocks
- Track if a QA test was blocked by locks
- Add a RunWithLocks QA utility function
- Add restricted migration
- Add an example for node evacuation
- Add a test for parsing version strings
- Tests for parallel job execution
- Fail in replace-disks if attaching disks fails
- Fix passing of ispecs in cluster init during QA
- Move QAThreadGroup to qa_job_utils.py
- Extract GetJobStatuses and use an unified version
- Run disk template specific tests only if possible

Inherited from the 2.9 branch:

- If Automake version > 1.11, force serial tests
- KVM: set IFF_ONE_QUEUE on created tap interfaces
- Add configure option to pass GHC flags


Version 2.11.0
--------------

*(Released Fri, 25 Apr 2014)*

Incompatible/important changes
~~~~~~~~~~~~~~~~~~~~~~~~~~~~~~

- ``gnt-node list`` no longer shows disk space information for shared file
  disk templates because it is not a node attribute. (For example, if you have
  both the file and shared file disk templates enabled, ``gnt-node list`` now
  only shows information about the file disk template.)
- The shared file disk template is now in the new 'sharedfile' storage type.
  As a result, ``gnt-node list-storage -t file`` now only shows information
  about the file disk template and you may use ``gnt-node list-storage -t
  sharedfile`` to query storage information for the shared file disk template.
- Over luxi, syntactially incorrect queries are now rejected as a whole;
  before, a 'SumbmitManyJobs' request was partially executed, if the outer
  structure of the request was syntactically correct. As the luxi protocol
  is internal (external applications are expected to use RAPI), the impact
  of this incompatible change should be limited.
- Queries for nodes, instances, groups, backups and networks are now
  exclusively done via the luxi daemon. Legacy python code was removed,
  as well as the --enable-split-queries configuration option.
- Orphan volumes errors are demoted to warnings and no longer affect the exit
  code of ``gnt-cluster verify``.
- RPC security got enhanced by using different client SSL certificates
  for each node. In this context 'gnt-cluster renew-crypto' got a new
  option '--renew-node-certificates', which renews the client
  certificates of all nodes. After a cluster upgrade from pre-2.11, run
  this to create client certificates and activate this feature.

New features
~~~~~~~~~~~~

- Instance moves, backups and imports can now use compression to transfer the
  instance data.
- Node groups can be configured to use an SSH port different than the
  default 22.
- Added experimental support for Gluster distributed file storage as the
  ``gluster`` disk template under the new ``sharedfile`` storage type through
  automatic management of per-node FUSE mount points. You can configure the
  mount point location at ``gnt-cluster init`` time by using the new
  ``--gluster-storage-dir`` switch.
- Job scheduling is now handled by luxid, and the maximal number of jobs running
  in parallel is a run-time parameter of the cluster.
- A new tool for planning dynamic power management, called ``hsqueeze``, has
  been added. It suggests nodes to power up or down and corresponding instance
  moves.

New dependencies
~~~~~~~~~~~~~~~~

The following new dependencies have been added:

For Haskell:

- ``zlib`` library (http://hackage.haskell.org/package/base64-bytestring)

- ``base64-bytestring`` library (http://hackage.haskell.org/package/zlib),
  at least version 1.0.0.0

- ``lifted-base`` library (http://hackage.haskell.org/package/lifted-base)

- ``lens`` library (http://hackage.haskell.org/package/lens)

Since 2.11.0 rc1
~~~~~~~~~~~~~~~~

- Fix Xen instance state

Inherited from the 2.10 branch:

- Fix conflict between virtio + spice or soundhw
- Fix bitarray ops wrt PCI slots
- Allow releases scheduled 5 days in advance
- Make watcher submit queries low priority
- Fix specification of TIDiskParams
- Add unittests for instance modify parameter renaming
- Add renaming of instance custom params
- Add RAPI symmetry tests for groups
- Extend RAPI symmetry tests with RAPI-only aliases
- Add test for group custom parameter renaming
- Add renaming of group custom ndparams, ipolicy, diskparams
- Add the RAPI symmetry test for nodes
- Add aliases for nodes
- Allow choice of HTTP method for modification
- Add cluster RAPI symmetry test
- Fix failing cluster query test
- Add aliases for cluster parameters
- Add support for value aliases to RAPI
- Provide tests for GET/PUT symmetry
- Sort imports
- Also consider filter fields for deciding if using live data
- Document the python-fdsend dependency
- Verify configuration version number before parsing
- KVM: use running HVPs to calc blockdev options
- KVM: reserve a PCI slot for the SCSI controller
- Check for LVM-based verification results only when enabled
- Fix "existing" typos
- Fix output of gnt-instance info after migration
- Warn in UPGRADE about not tar'ing exported insts
- Fix non-running test and remove custom_nicparams rename
- Account for NODE_RES lock in opportunistic locking
- Fix request flooding of noded during disk sync

Inherited from the 2.9 branch:

- Make watcher submit queries low priority
- Fix failing gnt-node list-drbd command
- Update installation guide wrt to DRBD version
- Fix list-drbd QA test
- Add messages about skipped QA disk template tests
- Allow QA asserts to produce more messages
- Set exclusion tags correctly in requested instance
- Export extractExTags and updateExclTags
- Document spindles in the hbal man page
- Sample logrotate conf breaks permissions with split users
- Fix 'gnt-cluster' and 'gnt-node list-storage' outputs

Inherited from the 2.8 branch:

- Add reason parameter to RAPI client functions
- Include qa/patch in Makefile
- Handle empty patches better
- Move message formatting functions to separate file
- Add optional ordering of QA patch files
- Allow multiple QA patches
- Refactor current patching code


Version 2.11.0 rc1
------------------

*(Released Thu, 20 Mar 2014)*

This was the first RC release of the 2.11 series. Since 2.11.0 beta1:

- Convert int to float when checking config. consistency
- Rename compression option in gnt-backup export

Inherited from the 2.9 branch:

- Fix error introduced during merge
- gnt-cluster copyfile: accept relative paths

Inherited from the 2.8 branch:

- Improve RAPI detection of the watcher
- Add patching QA configuration files on buildbots
- Enable a timeout for instance shutdown
- Allow KVM commands to have a timeout
- Allow xen commands to have a timeout
- Fix wrong docstring


Version 2.11.0 beta1
--------------------

*(Released Wed, 5 Mar 2014)*

This was the first beta release of the 2.11 series. All important changes
are listed in the latest 2.11 entry.


Version 2.10.8
--------------

*(Released Fri, 11 Dec 2015)*

Important changes and security notes
~~~~~~~~~~~~~~~~~~~~~~~~~~~~~~~~~~~~

Security release.

CVE-2015-7944

Ganeti provides a RESTful control interface called the RAPI. Its HTTPS
implementation is vulnerable to DoS attacks via client-initiated SSL
parameter renegotiation. While the interface is not meant to be exposed
publicly, due to the fact that it binds to all interfaces, we believe
some users might be exposing it unintentionally and are vulnerable. A
DoS attack can consume resources meant for Ganeti daemons and instances
running on the master node, making both perform badly.

Fixes are not feasible due to the OpenSSL Python library not exposing
functionality needed to disable client-side renegotiation. Instead, we
offer instructions on how to control RAPI's exposure, along with info
on how RAPI can be setup alongside an HTTPS proxy in case users still
want or need to expose the RAPI interface. The instructions are
outlined in Ganeti's security document: doc/html/security.html

CVE-2015-7945

Ganeti leaks the DRBD secret through the RAPI interface. Examining job
results after an instance information job reveals the secret. With the
DRBD secret, access to the local cluster network, and ARP poisoning,
an attacker can impersonate a Ganeti node and clone the disks of a
DRBD-based instance. While an attacker with access to the cluster
network is already capable of accessing any data written as DRBD
traffic is unencrypted, having the secret expedites the process and
allows access to the entire disk.

Fixes contained in this release prevent the secret from being exposed
via the RAPI. The DRBD secret can be changed by converting an instance
to plain and back to DRBD, generating a new secret, but redundancy will
be lost until the process completes.
Since attackers with node access are capable of accessing some and
potentially all data even without the secret, we do not recommend that
the secret be changed for existing instances.

Minor changes
~~~~~~~~~~~~~

- Make htools tolerate missing "dtotal" and "dfree" on luxi
- At IAlloc backend guess state from admin state
- replace-disks: fix --ignore-ipolicy
- Fix instance multi allocation for non-DRBD disks
- Check for gnt-cluster before running gnt-cluster upgrade
- Work around a Python os.minor bug
- Add IP-related checks after master-failover
- Pass correct backend params in move-instance
- Allow plain/DRBD conversions regardless of lack of disks
- Fix MonD collector thunk leak
- Stop MonD when removing a node from a cluster
- Finalize backup only if successful
- Fix file descriptor leak in Confd Client
- Auto-upgrade hv_state_static and disk_state_static
- Do not hardcode the Python path in CLI tools
- Use the Python interpreter from ENV
- ganeti.daemon: fix daemon mode with GnuTLS >= 3.3 (Issues 961, 964)
- Ganeti.Daemon: always install SIGHUP handler (Issue 755)
- Fix DRBD version check for non VM capable nodes
- Fix handling of the --online option
- Add warning against hvparam changes with live migrations
- Only verify LVs in configured VG during cluster verify
- Fix network info in case of multi NIC instances
- On upgrades, check for upgrades to resume first
- Pause watcher during upgrade
- Allow instance disks to be added with --no-wait-for-sync


Version 2.10.7
--------------

*(Released Thu, 7 Aug 2014)*

Important security release. In 2.10.0, the
'gnt-cluster upgrade' command was introduced. Before
performing an upgrade, the configuration directory of
the cluster is backed up. Unfortunately, the archive was
written with permissions that make it possible for
non-privileged users to read the archive and thus have
access to cluster and RAPI keys. After this release,
the archive will be created with privileged access only.

We strongly advise you to restrict the permissions of
previously created archives. The archives are found in
/var/lib/ganeti*.tar (unless otherwise configured with
--localstatedir or --with-backup-dir).

If you suspect that non-privileged users have accessed
your archives already, we advise you to renew the
cluster's crypto keys using 'gnt-cluster renew-crypto'
and to reset the RAPI credentials by editing
/var/lib/ganeti/rapi_users (respectively under a
different path if configured differently with
--localstatedir).

Other changes included in this release:

- Fix handling of Xen instance states.
- Fix NIC configuration with absent NIC VLAN
- Adapt relative path expansion in PATH to new environment
- Exclude archived jobs from configuration backups
- Fix RAPI for split query setup
- Allow disk hot-remove even with chroot or SM

Inherited from the 2.9 branch:

- Make htools tolerate missing 'spfree' on luxi


Version 2.10.6
--------------

*(Released Mon, 30 Jun 2014)*

- Make Ganeti tolerant towards differnt openssl library
  version on different nodes (issue 853).
- Allow hspace to make useful predictions in multi-group
  clusters with one group overfull (isse 861).
- Various gnt-network related fixes.
- Fix disk hotplug with userspace access.
- Various documentation errors fixed.


Version 2.10.5
--------------

*(Released Mon, 2 Jun 2014)*

- Two new options have been added to gnt-group evacuate.
  The 'sequential' option forces all the evacuation steps to
  be carried out sequentially, thus avoiding congestion on a
  slow link between node groups. The 'force-failover' option
  disallows migrations and forces failovers to be used instead.
  In this way evacuation to a group with vastly differnet
  hypervisor is possible.
- In tiered allocation, when looking for ways on how to shrink
  an instance, the canoncial path is tried first, i.e., in each
  step reduce on the resource most placements are blocked on. Only
  if no smaller fitting instance can be found shrinking a single
  resource till fit is tried.
- For finding the placement of an instance, the duplicate computations
  in the computation of the various cluster scores are computed only
  once. This significantly improves the performance of hspace for DRBD
  on large clusters; for other clusters, a slight performance decrease
  might occur. Moreover, due to the changed order, floating point
  number inaccuracies accumulate differently, thus resulting in different
  cluster scores. It has been verified that the effect of these different
  roundings is less than 1e-12.
- network queries fixed with respect to instances
- relax too strict prerequisite in LUClusterSetParams for DRBD helpers
- VArious improvements to QA and build-time tests


Version 2.10.4
--------------

*(Released Thu, 15 May 2014)*

- Support restricted migration in hbal
- Fix for the --shared-file-storage-dir of gnt-cluster modify (issue 811)
- Fail in replace-disks if attaching disks fails (issue 814)
- Set IFF_ONE_QUEUE on created tap interfaces for KVM
- Small fixes and enhancements in the build system
- Various documentation fixes (e.g. issue 810)


Version 2.10.3
--------------

*(Released Wed, 16 Apr 2014)*

- Fix filtering of pending jobs with -o id (issue 778)
- Make RAPI API calls more symmetric (issue 770)
- Make parsing of old cluster configuration more robust (issue 783)
- Fix wrong output of gnt-instance info after migrations
- Fix reserved PCI slots for KVM hotplugging
- Use runtime hypervisor parameters to calculate bockdevice options for KVM
- Fix high node daemon load during disk sync if the sync is paused manually
  (issue 792)
- Improve opportunistic locking during instance creation (issue 791)

Inherited from the 2.9 branch:

- Make watcher submit queries low priority (issue 772)
- Add reason parameter to RAPI client functions (issue 776)
- Fix failing gnt-node list-drbd command (issue 777)
- Properly display fake job locks in gnt-debug.
- small fixes in documentation


Version 2.10.2
--------------

*(Released Mon, 24 Mar 2014)*

- Fix conflict between virtio + spice or soundhw (issue 757)
- accept relative paths in gnt-cluster copyfile (issue 754)
- Introduce shutdown timeout for 'xm shutdown' command
- Improve RAPI detection of the watcher (issue 752)


Version 2.10.1
--------------

*(Released Wed, 5 Mar 2014)*

- Fix incorrect invocation of hooks on offline nodes (issue 742)
- Fix incorrect exit code of gnt-cluster verify in certain circumstances
  (issue 744)

Inherited from the 2.9 branch:

- Fix overflow problem in hbal that caused it to break when waiting for
  jobs for more than 10 minutes (issue 717)
- Make hbal properly handle non-LVM storage
- Properly export and import NIC parameters, and do so in a backwards
  compatible way (issue 716)
- Fix net-common script in case of routed mode (issue 728)
- Improve documentation (issues 724, 730)


Version 2.10.0
--------------

*(Released Thu, 20 Feb 2014)*

Incompatible/important changes
~~~~~~~~~~~~~~~~~~~~~~~~~~~~~~

- Adding disks with 'gnt-instance modify' now waits for the disks to sync per
  default. Specify --no-wait-for-sync to override this behavior.
- The Ganeti python code now adheres to a private-module layout. In particular,
  the module 'ganeti' is no longer in the python search path.
- On instance allocation, the iallocator now considers non-LVM storage
  properly. In particular, actual file storage space information is used
  when allocating space for a file/sharedfile instance.
- When disabling disk templates cluster-wide, the cluster now first
  checks whether there are instances still using those templates.
- 'gnt-node list-storage' now also reports storage information about
  file-based storage types.
- In case of non drbd instances, export \*_SECONDARY environment variables
  as empty strings (and not "None") during 'instance-migrate' related hooks.

New features
~~~~~~~~~~~~

- KVM hypervisors can now access RBD storage directly without having to
  go through a block device.
- A new command 'gnt-cluster upgrade' was added that automates the upgrade
  procedure between two Ganeti versions that are both 2.10 or higher.
- The move-instance command can now change disk templates when moving
  instances, and does not require any node placement options to be
  specified if the destination cluster has a default iallocator.
- Users can now change the soundhw and cpuid settings for XEN hypervisors.
- Hail and hbal now have the (optional) capability of accessing average CPU
  load information through the monitoring deamon, and to use it to dynamically
  adapt the allocation of instances.
- Hotplug support. Introduce new option '--hotplug' to ``gnt-instance modify``
  so that disk and NIC modifications take effect without the need of actual
  reboot. There are a couple of constrains currently for this feature:

   - only KVM hypervisor (versions >= 1.0) supports it,
   - one can not (yet) hotplug a disk using userspace access mode for RBD
   - in case of a downgrade instances should suffer a reboot in order to
     be migratable (due to core change of runtime files)
   - ``python-fdsend`` is required for NIC hotplugging.

Misc changes
~~~~~~~~~~~~

- A new test framework for logical units was introduced and the test
  coverage for logical units was improved significantly.
- Opcodes are entirely generated from Haskell using the tool 'hs2py' and
  the module 'src/Ganeti/OpCodes.hs'.
- Constants are also generated from Haskell using the tool
  'hs2py-constants' and the module 'src/Ganeti/Constants.hs', with the
  exception of socket related constants, which require changing the
  cluster configuration file, and HVS related constants, because they
  are part of a port of instance queries to Haskell.  As a result, these
  changes will be part of the next release of Ganeti.

New dependencies
~~~~~~~~~~~~~~~~

The following new dependencies have been added/updated.

Python

- The version requirements for ``python-mock`` have increased to at least
  version 1.0.1. It is still used for testing only.
- ``python-fdsend`` (https://gitorious.org/python-fdsend) is optional
  but required for KVM NIC hotplugging to work.

Since 2.10.0 rc3
~~~~~~~~~~~~~~~~

- Fix integer overflow problem in hbal


Version 2.10.0 rc3
------------------

*(Released Wed, 12 Feb 2014)*

This was the third RC release of the 2.10 series. Since 2.10.0 rc2:

- Improved hotplug robustness
- Start Ganeti daemons after ensure-dirs during upgrade
- Documentation improvements

Inherited from the 2.9 branch:

- Fix the RAPI instances-multi-alloc call
- assign unique filenames to file-based disks
- gracefully handle degraded non-diskless instances with 0 disks (issue 697)
- noded now runs with its specified group, which is the default group,
  defaulting to root (issue 707)
- make using UUIDs to identify nodes in gnt-node consistently possible
  (issue 703)


Version 2.10.0 rc2
------------------

*(Released Fri, 31 Jan 2014)*

This was the second RC release of the 2.10 series. Since 2.10.0 rc1:

- Documentation improvements
- Run drbdsetup syncer only on network attach
- Include target node in hooks nodes for migration
- Fix configure dirs
- Support post-upgrade hooks during cluster upgrades

Inherited from the 2.9 branch:

- Ensure that all the hypervisors exist in the config file (Issue 640)
- Correctly recognise the role as master node (Issue 687)
- configure: allow detection of Sphinx 1.2+ (Issue 502)
- gnt-instance now honors the KVM path correctly (Issue 691)

Inherited from the 2.8 branch:

- Change the list separator for the usb_devices parameter from comma to space.
  Commas could not work because they are already the hypervisor option
  separator (Issue 649)
- Add support for blktap2 file-driver (Issue 638)
- Add network tag definitions to the haskell codebase (Issue 641)
- Fix RAPI network tag handling
- Add the network tags to the tags searched by gnt-cluster search-tags
- Fix caching bug preventing jobs from being cancelled
- Start-master/stop-master was always failing if ConfD was disabled. (Issue 685)


Version 2.10.0 rc1
------------------

*(Released Tue, 17 Dec 2013)*

This was the first RC release of the 2.10 series. Since 2.10.0 beta1:

- All known issues in 2.10.0 beta1 have been resolved (see changes from
  the 2.8 branch).
- Improve handling of KVM runtime files from earlier Ganeti versions
- Documentation fixes

Inherited from the 2.9 branch:

- use custom KVM path if set for version checking
- SingleNotifyPipeCondition: don't share pollers

Inherited from the 2.8 branch:

- Fixed Luxi daemon socket permissions after master-failover
- Improve IP version detection code directly checking for colons rather than
  passing the family from the cluster object
- Fix NODE/NODE_RES locking in LUInstanceCreate by not acquiring NODE_RES locks
  opportunistically anymore (Issue 622)
- Allow link local IPv6 gateways (Issue 624)
- Fix error printing (Issue 616)
- Fix a bug in InstanceSetParams concerning names: in case no name is passed in
  disk modifications, keep the old one. If name=none then set disk name to
  None.
- Update build_chroot script to work with the latest hackage packages
- Add a packet number limit to "fping" in master-ip-setup (Issue 630)
- Fix evacuation out of drained node (Issue 615)
- Add default file_driver if missing (Issue 571)
- Fix job error message after unclean master shutdown (Issue 618)
- Lock group(s) when creating instances (Issue 621)
- SetDiskID() before accepting an instance (Issue 633)
- Allow the ext template disks to receive arbitrary parameters, both at creation
  time and while being modified
- Xen handle domain shutdown (future proofing cherry-pick)
- Refactor reading live data in htools (future proofing cherry-pick)


Version 2.10.0 beta1
--------------------

*(Released Wed, 27 Nov 2013)*

This was the first beta release of the 2.10 series. All important changes
are listed in the latest 2.10 entry.

Known issues
~~~~~~~~~~~~

The following issues are known to be present in the beta and will be fixed
before rc1.

- Issue 477: Wrong permissions for confd LUXI socket
- Issue 621: Instance related opcodes do not aquire network/group locks
- Issue 622: Assertion Error: Node locks differ from node resource locks
- Issue 623: IPv6 Masterd <-> Luxid communication error


Version 2.9.7
-------------

*(Released Fri, 11 Dec 2015)*

Important changes and security notes
~~~~~~~~~~~~~~~~~~~~~~~~~~~~~~~~~~~~

Security release.

CVE-2015-7944

Ganeti provides a RESTful control interface called the RAPI. Its HTTPS
implementation is vulnerable to DoS attacks via client-initiated SSL
parameter renegotiation. While the interface is not meant to be exposed
publicly, due to the fact that it binds to all interfaces, we believe
some users might be exposing it unintentionally and are vulnerable. A
DoS attack can consume resources meant for Ganeti daemons and instances
running on the master node, making both perform badly.

Fixes are not feasible due to the OpenSSL Python library not exposing
functionality needed to disable client-side renegotiation. Instead, we
offer instructions on how to control RAPI's exposure, along with info
on how RAPI can be setup alongside an HTTPS proxy in case users still
want or need to expose the RAPI interface. The instructions are
outlined in Ganeti's security document: doc/html/security.html

CVE-2015-7945

Ganeti leaks the DRBD secret through the RAPI interface. Examining job
results after an instance information job reveals the secret. With the
DRBD secret, access to the local cluster network, and ARP poisoning,
an attacker can impersonate a Ganeti node and clone the disks of a
DRBD-based instance. While an attacker with access to the cluster
network is already capable of accessing any data written as DRBD
traffic is unencrypted, having the secret expedites the process and
allows access to the entire disk.

Fixes contained in this release prevent the secret from being exposed
via the RAPI. The DRBD secret can be changed by converting an instance
to plain and back to DRBD, generating a new secret, but redundancy will
be lost until the process completes.
Since attackers with node access are capable of accessing some and
potentially all data even without the secret, we do not recommend that
the secret be changed for existing instances.

Minor changes
~~~~~~~~~~~~~

- gnt-instance replace-disks no longer crashes when --ignore-policy is
  passed to it
- Stop MonD when removing a node from a cluster
- Fix file descriptor leak in Confd client
- Always install SIGHUP handler for Haskell daemons (Issue 755)
- Make ganeti-cleaner switch to a safe working directory (Issue 880)
- Make htools tolerate missing "spfree" on Luxi
- DRBD parser: consume initial empty resource lines (Issue 869)
- KVM: set IFF_ONE_QUEUE on created tap interfaces
- Set exclusion tags correctly in requested instance


Version 2.9.6
-------------

*(Released Mon, 7 Apr 2014)*

- Improve RAPI detection of the watcher (Issue 752)
- gnt-cluster copyfile: accept relative paths (Issue 754)
- Make watcher submit queries low priority (Issue 772)
- Add reason parameter to RAPI client functions (Issue 776)
- Fix failing gnt-node list-drbd command (Issue 777)
- Properly display fake job locks in gnt-debug.
- Enable timeout for instance shutdown
- small fixes in documentation


Version 2.9.5
-------------

*(Released Tue, 25 Feb 2014)*

- Fix overflow problem in hbal that caused it to break when waiting for
  jobs for more than 10 minutes (issue 717)
- Make hbal properly handle non-LVM storage
- Properly export and import NIC parameters, and do so in a backwards
  compatible way (issue 716)
- Fix net-common script in case of routed mode (issue 728)
- Improve documentation (issues 724, 730)


Version 2.9.4
-------------

*(Released Mon, 10 Feb 2014)*

- Fix the RAPI instances-multi-alloc call
- assign unique filenames to file-based disks
- gracefully handle degraded non-diskless instances with 0 disks (issue 697)
- noded now runs with its specified group, which is the default group,
  defaulting to root (issue 707)
- make using UUIDs to identify nodes in gnt-node consistently possible
  (issue 703)


Version 2.9.3
-------------

*(Released Mon, 27 Jan 2014)*

- Ensure that all the hypervisors exist in the config file (Issue 640)
- Correctly recognise the role as master node (Issue 687)
- configure: allow detection of Sphinx 1.2+ (Issue 502)
- gnt-instance now honors the KVM path correctly (Issue 691)

Inherited from the 2.8 branch:

- Change the list separator for the usb_devices parameter from comma to space.
  Commas could not work because they are already the hypervisor option
  separator (Issue 649)
- Add support for blktap2 file-driver (Issue 638)
- Add network tag definitions to the haskell codebase (Issue 641)
- Fix RAPI network tag handling
- Add the network tags to the tags searched by gnt-cluster search-tags
- Fix caching bug preventing jobs from being cancelled
- Start-master/stop-master was always failing if ConfD was disabled. (Issue 685)


Version 2.9.2
-------------

*(Released Fri, 13 Dec 2013)*

- use custom KVM path if set for version checking
- SingleNotifyPipeCondition: don't share pollers

Inherited from the 2.8 branch:

- Fixed Luxi daemon socket permissions after master-failover
- Improve IP version detection code directly checking for colons rather than
  passing the family from the cluster object
- Fix NODE/NODE_RES locking in LUInstanceCreate by not acquiring NODE_RES locks
  opportunistically anymore (Issue 622)
- Allow link local IPv6 gateways (Issue 624)
- Fix error printing (Issue 616)
- Fix a bug in InstanceSetParams concerning names: in case no name is passed in
  disk modifications, keep the old one. If name=none then set disk name to
  None.
- Update build_chroot script to work with the latest hackage packages
- Add a packet number limit to "fping" in master-ip-setup (Issue 630)
- Fix evacuation out of drained node (Issue 615)
- Add default file_driver if missing (Issue 571)
- Fix job error message after unclean master shutdown (Issue 618)
- Lock group(s) when creating instances (Issue 621)
- SetDiskID() before accepting an instance (Issue 633)
- Allow the ext template disks to receive arbitrary parameters, both at creation
  time and while being modified
- Xen handle domain shutdown (future proofing cherry-pick)
- Refactor reading live data in htools (future proofing cherry-pick)


Version 2.9.1
-------------

*(Released Wed, 13 Nov 2013)*

- fix bug, that kept nodes offline when readding
- when verifying DRBD versions, ignore unavailable nodes
- fix bug that made the console unavailable on kvm in split-user
  setup (issue 608)
- DRBD: ensure peers are UpToDate for dual-primary (inherited 2.8.2)


Version 2.9.0
-------------

*(Released Tue, 5 Nov 2013)*

Incompatible/important changes
~~~~~~~~~~~~~~~~~~~~~~~~~~~~~~

- hroller now also plans for capacity to move non-redundant instances off
  any node to be rebooted; the old behavior of completely ignoring any
  non-redundant instances can be restored by adding the --ignore-non-redundant
  option.
- The cluster option '--no-lvm-storage' was removed in favor of the new option
  '--enabled-disk-templates'.
- On instance creation, disk templates no longer need to be specified
  with '-t'. The default disk template will be taken from the list of
  enabled disk templates.
- The monitoring daemon is now running as root, in order to be able to collect
  information only available to root (such as the state of Xen instances).
- The ConfD client is now IPv6 compatible.
- File and shared file storage is no longer dis/enabled at configure time,
  but using the option '--enabled-disk-templates' at cluster initialization and
  modification.
- The default directories for file and shared file storage are not anymore
  specified at configure time, but taken from the cluster's configuration.
  They can be set at cluster initialization and modification with
  '--file-storage-dir' and '--shared-file-storage-dir'.
- Cluster verification now includes stricter checks regarding the
  default file and shared file storage directories. It now checks that
  the directories are explicitely allowed in the 'file-storage-paths' file and
  that the directories exist on all nodes.
- The list of allowed disk templates in the instance policy and the list
  of cluster-wide enabled disk templates is now checked for consistency
  on cluster or group modification. On cluster initialization, the ipolicy
  disk templates are ensured to be a subset of the cluster-wide enabled
  disk templates.

New features
~~~~~~~~~~~~

- DRBD 8.4 support. Depending on the installed DRBD version, Ganeti now uses
  the correct command syntax. It is possible to use different DRBD versions
  on different nodes as long as they are compatible to each other. This
  enables rolling upgrades of DRBD with no downtime. As permanent operation
  of different DRBD versions within a node group is discouraged,
  ``gnt-cluster verify`` will emit a warning if it detects such a situation.
- New "inst-status-xen" data collector for the monitoring daemon, providing
  information about the state of the xen instances on the nodes.
- New "lv" data collector for the monitoring daemon, collecting data about the
  logical volumes on the nodes, and pairing them with the name of the instances
  they belong to.
- New "diskstats" data collector, collecting the data from /proc/diskstats and
  presenting them over the monitoring daemon interface.
- The ConfD client is now IPv6 compatible.

New dependencies
~~~~~~~~~~~~~~~~
The following new dependencies have been added.

Python

- ``python-mock`` (http://www.voidspace.org.uk/python/mock/) is now a required
  for the unit tests (and only used for testing).

Haskell

- ``hslogger`` (http://software.complete.org/hslogger) is now always
  required, even if confd is not enabled.

Since 2.9.0 rc3
~~~~~~~~~~~~~~~

- Correctly start/stop luxid during gnt-cluster master-failover (inherited
  from stable-2.8)
- Improved error messsages (inherited from stable-2.8)


Version 2.9.0 rc3
-----------------

*(Released Tue, 15 Oct 2013)*

The third release candidate in the 2.9 series. Since 2.9.0 rc2:

- in implicit configuration upgrade, match ipolicy with enabled disk templates
- improved harep documentation (inherited from stable-2.8)


Version 2.9.0 rc2
-----------------

*(Released Wed, 9 Oct 2013)*

The second release candidate in the 2.9 series. Since 2.9.0 rc1:

- Fix bug in cfgupgrade that led to failure when upgrading from 2.8 with
  at least one DRBD instance.
- Fix bug in cfgupgrade that led to an invalid 2.8 configuration after
  downgrading.


Version 2.9.0 rc1
-----------------

*(Released Tue, 1 Oct 2013)*

The first release candidate in the 2.9 series. Since 2.9.0 beta1:

- various bug fixes
- update of the documentation, in particular installation instructions
- merging of LD_* constants into DT_* constants
- python style changes to be compatible with newer versions of pylint


Version 2.9.0 beta1
-------------------

*(Released Thu, 29 Aug 2013)*

This was the first beta release of the 2.9 series. All important changes
are listed in the latest 2.9 entry.


Version 2.8.4
-------------

*(Released Thu, 23 Jan 2014)*

- Change the list separator for the usb_devices parameter from comma to space.
  Commas could not work because they are already the hypervisor option
  separator (Issue 649)
- Add support for blktap2 file-driver (Issue 638)
- Add network tag definitions to the haskell codebase (Issue 641)
- Fix RAPI network tag handling
- Add the network tags to the tags searched by gnt-cluster search-tags
- Fix caching bug preventing jobs from being cancelled
- Start-master/stop-master was always failing if ConfD was disabled. (Issue 685)


Version 2.8.3
-------------

*(Released Thu, 12 Dec 2013)*

- Fixed Luxi daemon socket permissions after master-failover
- Improve IP version detection code directly checking for colons rather than
  passing the family from the cluster object
- Fix NODE/NODE_RES locking in LUInstanceCreate by not acquiring NODE_RES locks
  opportunistically anymore (Issue 622)
- Allow link local IPv6 gateways (Issue 624)
- Fix error printing (Issue 616)
- Fix a bug in InstanceSetParams concerning names: in case no name is passed in
  disk modifications, keep the old one. If name=none then set disk name to
  None.
- Update build_chroot script to work with the latest hackage packages
- Add a packet number limit to "fping" in master-ip-setup (Issue 630)
- Fix evacuation out of drained node (Issue 615)
- Add default file_driver if missing (Issue 571)
- Fix job error message after unclean master shutdown (Issue 618)
- Lock group(s) when creating instances (Issue 621)
- SetDiskID() before accepting an instance (Issue 633)
- Allow the ext template disks to receive arbitrary parameters, both at creation
  time and while being modified
- Xen handle domain shutdown (future proofing cherry-pick)
- Refactor reading live data in htools (future proofing cherry-pick)


Version 2.8.2
-------------

*(Released Thu, 07 Nov 2013)*

- DRBD: ensure peers are UpToDate for dual-primary
- Improve error message for replace-disks
- More dependency checks at configure time
- Placate warnings on ganeti.outils_unittest.py


Version 2.8.1
-------------

*(Released Thu, 17 Oct 2013)*

- Correctly start/stop luxid during gnt-cluster master-failover
- Don't attempt IPv6 ssh in case of IPv4 cluster (Issue 595)
- Fix path for the job queue serial file
- Improved harep man page
- Minor documentation improvements


Version 2.8.0
-------------

*(Released Mon, 30 Sep 2013)*

Incompatible/important changes
~~~~~~~~~~~~~~~~~~~~~~~~~~~~~~

- Instance policy can contain multiple instance specs, as described in
  the “Constrained instance sizes” section of :doc:`Partitioned Ganeti
  <design-partitioned>`. As a consequence, it's not possible to partially change
  or override instance specs. Bounding specs (min and max) can be specified as a
  whole using the new option ``--ipolicy-bounds-specs``, while standard
  specs use the new option ``--ipolicy-std-specs``.
- The output of the info command of gnt-cluster, gnt-group, gnt-node,
  gnt-instance is a valid YAML object.
- hail now honors network restrictions when allocating nodes. This led to an
  update of the IAllocator protocol. See the IAllocator documentation for
  details.
- confd now only answers static configuration request over the network. luxid
  was extracted, listens on the local LUXI socket and responds to live queries.
  This allows finer grained permissions if using separate users.

New features
~~~~~~~~~~~~

- The :doc:`Remote API <rapi>` daemon now supports a command line flag
  to always require authentication, ``--require-authentication``. It can
  be specified in ``$sysconfdir/default/ganeti``.
- A new cluster attribute 'enabled_disk_templates' is introduced. It will
  be used to manage the disk templates to be used by instances in the cluster.
  Initially, it will be set to a list that includes plain, drbd, if they were
  enabled by specifying a volume group name, and file and sharedfile, if those
  were enabled at configure time. Additionally, it will include all disk
  templates that are currently used by instances. The order of disk templates
  will be based on Ganeti's history of supporting them. In the future, the
  first entry of the list will be used as a default disk template on instance
  creation.
- ``cfgupgrade`` now supports a ``--downgrade`` option to bring the
  configuration back to the previous stable version.
- Disk templates in group ipolicy can be restored to the default value.
- Initial support for diskless instances and virtual clusters in QA.
- More QA and unit tests for instance policies.
- Every opcode now contains a reason trail (visible through ``gnt-job info``)
  describing why the opcode itself was executed.
- The monitoring daemon is now available. It allows users to query the cluster
  for obtaining information about the status of the system. The daemon is only
  responsible for providing the information over the network: the actual data
  gathering is performed by data collectors (currently, only the DRBD status
  collector is available).
- In order to help developers work on Ganeti, a new script
  (``devel/build_chroot``) is provided, for building a chroot that contains all
  the required development libraries and tools for compiling Ganeti on a Debian
  Squeeze system.
- A new tool, ``harep``, for performing self-repair and recreation of instances
  in Ganeti has been added.
- Split queries are enabled for tags, network, exports, cluster info, groups,
  jobs, nodes.
- New command ``show-ispecs-cmd`` for ``gnt-cluster`` and ``gnt-group``.
  It prints the command line to set the current policies, to ease
  changing them.
- Add the ``vnet_hdr`` HV parameter for KVM, to control whether the tap
  devices for KVM virtio-net interfaces will get created with VNET_HDR
  (IFF_VNET_HDR) support. If set to false, it disables offloading on the
  virtio-net interfaces, which prevents host kernel tainting and log
  flooding, when dealing with broken or malicious virtio-net drivers.
  It's set to true by default.
- Instance failover now supports a ``--cleanup`` parameter for fixing previous
  failures.
- Support 'viridian' parameter in Xen HVM
- Support DSA SSH keys in bootstrap
- To simplify the work of packaging frameworks that want to add the needed users
  and groups in a split-user setup themselves, at build time three files in
  ``doc/users`` will be generated. The ``groups`` files contains, one per line,
  the groups to be generated, the ``users`` file contains, one per line, the
  users to be generated, optionally followed by their primary group, where
  important. The ``groupmemberships`` file contains, one per line, additional
  user-group membership relations that need to be established. The syntax of
  these files will remain stable in all future versions.


New dependencies
~~~~~~~~~~~~~~~~
The following new dependencies have been added:

For Haskell:
- The ``curl`` library is not optional anymore for compiling the Haskell code.
- ``snap-server`` library (if monitoring is enabled).

For Python:
- The minimum Python version needed to run Ganeti is now 2.6.
- ``yaml`` library (only for running the QA).

Since 2.8.0 rc3
~~~~~~~~~~~~~~~
- Perform proper cleanup on termination of Haskell daemons
- Fix corner-case in handling of remaining retry time


Version 2.8.0 rc3
-----------------

*(Released Tue, 17 Sep 2013)*

- To simplify the work of packaging frameworks that want to add the needed users
  and groups in a split-user setup themselves, at build time three files in
  ``doc/users`` will be generated. The ``groups`` files contains, one per line,
  the groups to be generated, the ``users`` file contains, one per line, the
  users to be generated, optionally followed by their primary group, where
  important. The ``groupmemberships`` file contains, one per line, additional
  user-group membership relations that need to be established. The syntax of
  these files will remain stable in all future versions.
- Add a default to file-driver when unspecified over RAPI (Issue 571)
- Mark the DSA host pubkey as optional, and remove it during config downgrade
  (Issue 560)
- Some documentation fixes


Version 2.8.0 rc2
-----------------

*(Released Tue, 27 Aug 2013)*

The second release candidate of the 2.8 series. Since 2.8.0. rc1:

- Support 'viridian' parameter in Xen HVM (Issue 233)
- Include VCS version in ``gnt-cluster version``
- Support DSA SSH keys in bootstrap (Issue 338)
- Fix batch creation of instances
- Use FQDN to check master node status (Issue 551)
- Make the DRBD collector more failure-resilient


Version 2.8.0 rc1
-----------------

*(Released Fri, 2 Aug 2013)*

The first release candidate of the 2.8 series. Since 2.8.0 beta1:

- Fix upgrading/downgrading from 2.7
- Increase maximum RAPI message size
- Documentation updates
- Split ``confd`` between ``luxid`` and ``confd``
- Merge 2.7 series up to the 2.7.1 release
- Allow the ``modify_etc_hosts`` option to be changed
- Add better debugging for ``luxid`` queries
- Expose bulk parameter for GetJobs in RAPI client
- Expose missing ``network`` fields in RAPI
- Add some ``cluster verify`` tests
- Some unittest fixes
- Fix a malfunction in ``hspace``'s tiered allocation
- Fix query compatibility between haskell and python implementations
- Add the ``vnet_hdr`` HV parameter for KVM
- Add ``--cleanup`` to instance failover
- Change the connected groups format in ``gnt-network info`` output; it
  was previously displayed as a raw list by mistake. (Merged from 2.7)


Version 2.8.0 beta1
-------------------

*(Released Mon, 24 Jun 2013)*

This was the first beta release of the 2.8 series. All important changes
are listed in the latest 2.8 entry.


Version 2.7.2
-------------

*(Released Thu, 26 Sep 2013)*

- Change the connected groups format in ``gnt-network info`` output; it
  was previously displayed as a raw list by mistake
- Check disk template in right dict when copying
- Support multi-instance allocs without iallocator
- Fix some errors in the documentation
- Fix formatting of tuple in an error message


Version 2.7.1
-------------

*(Released Thu, 25 Jul 2013)*

- Add logrotate functionality in daemon-util
- Add logrotate example file
- Add missing fields to network queries over rapi
- Fix network object timestamps
- Add support for querying network timestamps
- Fix a typo in the example crontab
- Fix a documentation typo


Version 2.7.0
-------------

*(Released Thu, 04 Jul 2013)*

Incompatible/important changes
~~~~~~~~~~~~~~~~~~~~~~~~~~~~~~

- Instance policies for disk size were documented to be on a per-disk
  basis, but hail applied them to the sum of all disks. This has been
  fixed.
- ``hbal`` will now exit with status 0 if, during job execution over
  LUXI, early exit has been requested and all jobs are successful;
  before, exit status 1 was used, which cannot be differentiated from
  "job error" case
- Compatibility with newer versions of rbd has been fixed
- ``gnt-instance batch-create`` has been changed to use the bulk create
  opcode from Ganeti. This lead to incompatible changes in the format of
  the JSON file. It's now not a custom dict anymore but a dict
  compatible with the ``OpInstanceCreate`` opcode.
- Parent directories for file storage need to be listed in
  ``$sysconfdir/ganeti/file-storage-paths`` now. ``cfgupgrade`` will
  write the file automatically based on old configuration values, but it
  can not distribute it across all nodes and the file contents should be
  verified. Use ``gnt-cluster copyfile
  $sysconfdir/ganeti/file-storage-paths`` once the cluster has been
  upgraded. The reason for requiring this list of paths now is that
  before it would have been possible to inject new paths via RPC,
  allowing files to be created in arbitrary locations. The RPC protocol
  is protected using SSL/X.509 certificates, but as a design principle
  Ganeti does not permit arbitrary paths to be passed.
- The parsing of the variants file for OSes (see
  :manpage:`ganeti-os-interface(7)`) has been slightly changed: now empty
  lines and comment lines (starting with ``#``) are ignored for better
  readability.
- The ``setup-ssh`` tool added in Ganeti 2.2 has been replaced and is no
  longer available. ``gnt-node add`` now invokes a new tool on the
  destination node, named ``prepare-node-join``, to configure the SSH
  daemon. Paramiko is no longer necessary to configure nodes' SSH
  daemons via ``gnt-node add``.
- Draining (``gnt-cluster queue drain``) and un-draining the job queue
  (``gnt-cluster queue undrain``) now affects all nodes in a cluster and
  the flag is not reset after a master failover.
- Python 2.4 has *not* been tested with this release. Using 2.6 or above
  is recommended. 2.6 will be mandatory from the 2.8 series.


New features
~~~~~~~~~~~~

- New network management functionality to support automatic allocation
  of IP addresses and managing of network parameters. See
  :manpage:`gnt-network(8)` for more details.
- New external storage backend, to allow managing arbitrary storage
  systems external to the cluster. See
  :manpage:`ganeti-extstorage-interface(7)`.
- New ``exclusive-storage`` node parameter added, restricted to
  nodegroup level. When it's set to true, physical disks are assigned in
  an exclusive fashion to instances, as documented in :doc:`Partitioned
  Ganeti <design-partitioned>`.  Currently, only instances using the
  ``plain`` disk template are supported.
- The KVM hypervisor has been updated with many new hypervisor
  parameters, including a generic one for passing arbitrary command line
  values. See a complete list in :manpage:`gnt-instance(8)`. It is now
  compatible up to qemu 1.4.
- A new tool, called ``mon-collector``, is the stand-alone executor of
  the data collectors for a monitoring system. As of this version, it
  just includes the DRBD data collector, that can be executed by calling
  ``mon-collector`` using the ``drbd`` parameter. See
  :manpage:`mon-collector(7)`.
- A new user option, :pyeval:`rapi.RAPI_ACCESS_READ`, has been added
  for RAPI users. It allows granting permissions to query for
  information to a specific user without giving
  :pyeval:`rapi.RAPI_ACCESS_WRITE` permissions.
- A new tool named ``node-cleanup`` has been added. It cleans remains of
  a cluster from a machine by stopping all daemons, removing
  certificates and ssconf files. Unless the ``--no-backup`` option is
  given, copies of the certificates are made.
- Instance creations now support the use of opportunistic locking,
  potentially speeding up the (parallel) creation of multiple instances.
  This feature is currently only available via the :doc:`RAPI
  <rapi>` interface and when an instance allocator is used. If the
  ``opportunistic_locking`` parameter is set the opcode will try to
  acquire as many locks as possible, but will not wait for any locks
  held by other opcodes. If not enough resources can be found to
  allocate the instance, the temporary error code
  :pyeval:`errors.ECODE_TEMP_NORES` is returned. The operation can be
  retried thereafter, with or without opportunistic locking.
- New experimental linux-ha resource scripts.
- Restricted-commands support: ganeti can now be asked (via command line
  or rapi) to perform commands on a node. These are passed via ganeti
  RPC rather than ssh. This functionality is restricted to commands
  specified on the ``$sysconfdir/ganeti/restricted-commands`` for security
  reasons. The file is not copied automatically.


Misc changes
~~~~~~~~~~~~

- Diskless instances are now externally mirrored (Issue 237). This for
  now has only been tested in conjunction with explicit target nodes for
  migration/failover.
- Queries not needing locks or RPC access to the node can now be
  performed by the confd daemon, making them independent from jobs, and
  thus faster to execute. This is selectable at configure time.
- The functionality for allocating multiple instances at once has been
  overhauled and is now also available through :doc:`RAPI <rapi>`.

There are no significant changes from version 2.7.0~rc3.


Version 2.7.0 rc3
-----------------

*(Released Tue, 25 Jun 2013)*

- Fix permissions on the confd query socket (Issue 477)
- Fix permissions on the job archive dir (Issue 498)
- Fix handling of an internal exception in replace-disks (Issue 472)
- Fix gnt-node info handling of shortened names (Issue 497)
- Fix gnt-instance grow-disk when wiping is enabled
- Documentation improvements, and support for newer pandoc
- Fix hspace honoring ipolicy for disks (Issue 484)
- Improve handling of the ``kvm_extra`` HV parameter


Version 2.7.0 rc2
-----------------

*(Released Fri, 24 May 2013)*

- ``devel/upload`` now works when ``/var/run`` on the target nodes is a
  symlink.
- Disks added through ``gnt-instance modify`` or created through
  ``gnt-instance recreate-disks`` are wiped, if the
  ``prealloc_wipe_disks`` flag is set.
- If wiping newly created disks fails, the disks are removed. Also,
  partial failures in creating disks through ``gnt-instance modify``
  triggers a cleanup of the partially-created disks.
- Removing the master IP address doesn't fail if the address has been
  already removed.
- Fix ownership of the OS log dir
- Workaround missing SO_PEERCRED constant (Issue 191)


Version 2.7.0 rc1
-----------------

*(Released Fri, 3 May 2013)*

This was the first release candidate of the 2.7 series. Since beta3:

- Fix kvm compatibility with qemu 1.4 (Issue 389)
- Documentation updates (admin guide, upgrade notes, install
  instructions) (Issue 372)
- Fix gnt-group list nodes and instances count (Issue 436)
- Fix compilation without non-mandatory libraries (Issue 441)
- Fix xen-hvm hypervisor forcing nics to type 'ioemu' (Issue 247)
- Make confd logging more verbose at INFO level (Issue 435)
- Improve "networks" documentation in :manpage:`gnt-instance(8)`
- Fix failure path for instance storage type conversion (Issue 229)
- Update htools text backend documentation
- Improve the renew-crypto section of :manpage:`gnt-cluster(8)`
- Disable inter-cluster instance move for file-based instances, because
  it is dependant on instance export, which is not supported for
  file-based instances. (Issue 414)
- Fix gnt-job crashes on non-ascii characters (Issue 427)
- Fix volume group checks on non-vm-capable nodes (Issue 432)


Version 2.7.0 beta3
-------------------

*(Released Mon, 22 Apr 2013)*

This was the third beta release of the 2.7 series. Since beta2:

- Fix hail to verify disk instance policies on a per-disk basis (Issue 418).
- Fix data loss on wrong usage of ``gnt-instance move``
- Properly export errors in confd-based job queries
- Add ``users-setup`` tool
- Fix iallocator protocol to report 0 as a disk size for diskless
  instances. This avoids hail breaking when a diskless instance is
  present.
- Fix job queue directory permission problem that made confd job queries
  fail. This requires running an ``ensure-dirs --full-run`` on upgrade
  for access to archived jobs (Issue 406).
- Limit the sizes of networks supported by ``gnt-network`` to something
  between a ``/16`` and a ``/30`` to prevent memory bloat and crashes.
- Fix bugs in instance disk template conversion
- Fix GHC 7 compatibility
- Fix ``burnin`` install path (Issue 426).
- Allow very small disk grows (Issue 347).
- Fix a ``ganeti-noded`` memory bloat introduced in 2.5, by making sure
  that noded doesn't import masterd code (Issue 419).
- Make sure the default metavg at cluster init is the same as the vg, if
  unspecified (Issue 358).
- Fix cleanup of partially created disks (part of Issue 416)


Version 2.7.0 beta2
-------------------

*(Released Tue, 2 Apr 2013)*

This was the second beta release of the 2.7 series. Since beta1:

- Networks no longer have a "type" slot, since this information was
  unused in Ganeti: instead of it tags should be used.
- The rapi client now has a ``target_node`` option to MigrateInstance.
- Fix early exit return code for hbal (Issue 386).
- Fix ``gnt-instance migrate/failover -n`` (Issue 396).
- Fix ``rbd showmapped`` output parsing (Issue 312).
- Networks are now referenced indexed by UUID, rather than name. This
  will require running cfgupgrade, from 2.7.0beta1, if networks are in
  use.
- The OS environment now includes network information.
- Deleting of a network is now disallowed if any instance nic is using
  it, to prevent dangling references.
- External storage is now documented in man pages.
- The exclusive_storage flag can now only be set at nodegroup level.
- Hbal can now submit an explicit priority with its jobs.
- Many network related locking fixes.
- Bump up the required pylint version to 0.25.1.
- Fix the ``no_remember`` option in RAPI client.
- Many ipolicy related tests, qa, and fixes.
- Many documentation improvements and fixes.
- Fix building with ``--disable-file-storage``.
- Fix ``-q`` option in htools, which was broken if passed more than
  once.
- Some haskell/python interaction improvements and fixes.
- Fix iallocator in case of missing LVM storage.
- Fix confd config load in case of ``--no-lvm-storage``.
- The confd/query functionality is now mentioned in the security
  documentation.


Version 2.7.0 beta1
-------------------

*(Released Wed, 6 Feb 2013)*

This was the first beta release of the 2.7 series. All important changes
are listed in the latest 2.7 entry.


Version 2.6.2
-------------

*(Released Fri, 21 Dec 2012)*

Important behaviour change: hbal won't rebalance anymore instances which
have the ``auto_balance`` attribute set to false. This was the intention
all along, but until now it only skipped those from the N+1 memory
reservation (DRBD-specific).

A significant number of bug fixes in this release:

- Fixed disk adoption interaction with ipolicy checks.
- Fixed networking issues when instances are started, stopped or
  migrated, by forcing the tap device's MAC prefix to "fe" (issue 217).
- Fixed the warning in cluster verify for shared storage instances not
  being redundant.
- Fixed removal of storage directory on shared file storage (issue 262).
- Fixed validation of LVM volume group name in OpClusterSetParams
  (``gnt-cluster modify``) (issue 285).
- Fixed runtime memory increases (``gnt-instance modify -m``).
- Fixed live migration under Xen's ``xl`` mode.
- Fixed ``gnt-instance console`` with ``xl``.
- Fixed building with newer Haskell compiler/libraries.
- Fixed PID file writing in Haskell daemons (confd); this prevents
  restart issues if confd was launched manually (outside of
  ``daemon-util``) while another copy of it was running
- Fixed a type error when doing live migrations with KVM (issue 297) and
  the error messages for failing migrations have been improved.
- Fixed opcode validation for the out-of-band commands (``gnt-node
  power``).
- Fixed a type error when unsetting OS hypervisor parameters (issue
  311); now it's possible to unset all OS-specific hypervisor
  parameters.
- Fixed the ``dry-run`` mode for many operations: verification of
  results was over-zealous but didn't take into account the ``dry-run``
  operation, resulting in "wrong" failures.
- Fixed bash completion in ``gnt-job list`` when the job queue has
  hundreds of entries; especially with older ``bash`` versions, this
  results in significant CPU usage.

And lastly, a few other improvements have been made:

- Added option to force master-failover without voting (issue 282).
- Clarified error message on lock conflict (issue 287).
- Logging of newly submitted jobs has been improved (issue 290).
- Hostname checks have been made uniform between instance rename and
  create (issue 291).
- The ``--submit`` option is now supported by ``gnt-debug delay``.
- Shutting down the master daemon by sending SIGTERM now stops it from
  processing jobs waiting for locks; instead, those jobs will be started
  once again after the master daemon is started the next time (issue
  296).
- Support for Xen's ``xl`` program has been improved (besides the fixes
  above).
- Reduced logging noise in the Haskell confd daemon (only show one log
  entry for each config reload, instead of two).
- Several man page updates and typo fixes.


Version 2.6.1
-------------

*(Released Fri, 12 Oct 2012)*

A small bugfix release. Among the bugs fixed:

- Fixed double use of ``PRIORITY_OPT`` in ``gnt-node migrate``, that
  made the command unusable.
- Commands that issue many jobs don't fail anymore just because some jobs
  take so long that other jobs are archived.
- Failures during ``gnt-instance reinstall`` are reflected by the exit
  status.
- Issue 190 fixed. Check for DRBD in cluster verify is enabled only when
  DRBD is enabled.
- When ``always_failover`` is set, ``--allow-failover`` is not required
  in migrate commands anymore.
- ``bash_completion`` works even if extglob is disabled.
- Fixed bug with locks that made failover for RDB-based instances fail.
- Fixed bug in non-mirrored instance allocation that made Ganeti choose
  a random node instead of one based on the allocator metric.
- Support for newer versions of pylint and pep8.
- Hail doesn't fail anymore when trying to add an instance of type
  ``file``, ``sharedfile`` or ``rbd``.
- Added new Makefile target to rebuild the whole distribution, so that
  all files are included.


Version 2.6.0
-------------

*(Released Fri, 27 Jul 2012)*


.. attention:: The ``LUXI`` protocol has been made more consistent
   regarding its handling of command arguments. This, however, leads to
   incompatibility issues with previous versions. Please ensure that you
   restart Ganeti daemons soon after the upgrade, otherwise most
   ``LUXI`` calls (job submission, setting/resetting the drain flag,
   pausing/resuming the watcher, cancelling and archiving jobs, querying
   the cluster configuration) will fail.


New features
~~~~~~~~~~~~

Instance run status
+++++++++++++++++++

The current ``admin_up`` field, which used to denote whether an instance
should be running or not, has been removed. Instead, ``admin_state`` is
introduced, with 3 possible values -- ``up``, ``down`` and ``offline``.

The rational behind this is that an instance being “down” can have
different meanings:

- it could be down during a reboot
- it could be temporarily be down for a reinstall
- or it could be down because it is deprecated and kept just for its
  disk

The previous Boolean state was making it difficult to do capacity
calculations: should Ganeti reserve memory for a down instance? Now, the
tri-state field makes it clear:

- in ``up`` and ``down`` state, all resources are reserved for the
  instance, and it can be at any time brought up if it is down
- in ``offline`` state, only disk space is reserved for it, but not
  memory or CPUs

The field can have an extra use: since the transition between ``up`` and
``down`` and vice-versus is done via ``gnt-instance start/stop``, but
transition between ``offline`` and ``down`` is done via ``gnt-instance
modify``, it is possible to given different rights to users. For
example, owners of an instance could be allowed to start/stop it, but
not transition it out of the offline state.

Instance policies and specs
+++++++++++++++++++++++++++

In previous Ganeti versions, an instance creation request was not
limited on the minimum size and on the maximum size just by the cluster
resources. As such, any policy could be implemented only in third-party
clients (RAPI clients, or shell wrappers over ``gnt-*``
tools). Furthermore, calculating cluster capacity via ``hspace`` again
required external input with regards to instance sizes.

In order to improve these workflows and to allow for example better
per-node group differentiation, we introduced instance specs, which
allow declaring:

- minimum instance disk size, disk count, memory size, cpu count
- maximum values for the above metrics
- and “standard” values (used in ``hspace`` to calculate the standard
  sized instances)

The minimum/maximum values can be also customised at node-group level,
for example allowing more powerful hardware to support bigger instance
memory sizes.

Beside the instance specs, there are a few other settings belonging to
the instance policy framework. It is possible now to customise, per
cluster and node-group:

- the list of allowed disk templates
- the maximum ratio of VCPUs per PCPUs (to control CPU oversubscription)
- the maximum ratio of instance to spindles (see below for more
  information) for local storage

All these together should allow all tools that talk to Ganeti to know
what are the ranges of allowed values for instances and the
over-subscription that is allowed.

For the VCPU/PCPU ratio, we already have the VCPU configuration from the
instance configuration, and the physical CPU configuration from the
node. For the spindle ratios however, we didn't track before these
values, so new parameters have been added:

- a new node parameter ``spindle_count``, defaults to 1, customisable at
  node group or node level
- at new backend parameter (for instances), ``spindle_use`` defaults to 1

Note that spindles in this context doesn't need to mean actual
mechanical hard-drives; it's just a relative number for both the node
I/O capacity and instance I/O consumption.

Instance migration behaviour
++++++++++++++++++++++++++++

While live-migration is in general desirable over failover, it is
possible that for some workloads it is actually worse, due to the
variable time of the “suspend” phase during live migration.

To allow the tools to work consistently over such instances (without
having to hard-code instance names), a new backend parameter
``always_failover`` has been added to control the migration/failover
behaviour. When set to True, all migration requests for an instance will
instead fall-back to failover.

Instance memory ballooning
++++++++++++++++++++++++++

Initial support for memory ballooning has been added. The memory for an
instance is no longer fixed (backend parameter ``memory``), but instead
can vary between minimum and maximum values (backend parameters
``minmem`` and ``maxmem``). Currently we only change an instance's
memory when:

- live migrating or failing over and instance and the target node
  doesn't have enough memory
- user requests changing the memory via ``gnt-instance modify
  --runtime-memory``

Instance CPU pinning
++++++++++++++++++++

In order to control the use of specific CPUs by instance, support for
controlling CPU pinning has been added for the Xen, HVM and LXC
hypervisors. This is controlled by a new hypervisor parameter
``cpu_mask``; details about possible values for this are in the
:manpage:`gnt-instance(8)`. Note that use of the most specific (precise
VCPU-to-CPU mapping) form will work well only when all nodes in your
cluster have the same amount of CPUs.

Disk parameters
+++++++++++++++

Another area in which Ganeti was not customisable were the parameters
used for storage configuration, e.g. how many stripes to use for LVM,
DRBD resync configuration, etc.

To improve this area, we've added disks parameters, which are
customisable at cluster and node group level, and which allow to
specify various parameters for disks (DRBD has the most parameters
currently), for example:

- DRBD resync algorithm and parameters (e.g. speed)
- the default VG for meta-data volumes for DRBD
- number of stripes for LVM (plain disk template)
- the RBD pool

These parameters can be modified via ``gnt-cluster modify -D …`` and
``gnt-group modify -D …``, and are used at either instance creation (in
case of LVM stripes, for example) or at disk “activation” time
(e.g. resync speed).

Rados block device support
++++++++++++++++++++++++++

A Rados (http://ceph.com/wiki/Rbd) storage backend has been added,
denoted by the ``rbd`` disk template type. This is considered
experimental, feedback is welcome. For details on configuring it, see
the :doc:`install` document and the :manpage:`gnt-cluster(8)` man page.

Master IP setup
+++++++++++++++

The existing master IP functionality works well only in simple setups (a
single network shared by all nodes); however, if nodes belong to
different networks, then the ``/32`` setup and lack of routing
information is not enough.

To allow the master IP to function well in more complex cases, the
system was reworked as follows:

- a master IP netmask setting has been added
- the master IP activation/turn-down code was moved from the node daemon
  to a separate script
- whether to run the Ganeti-supplied master IP script or a user-supplied
  on is a ``gnt-cluster init`` setting

Details about the location of the standard and custom setup scripts are
in the man page :manpage:`gnt-cluster(8)`; for information about the
setup script protocol, look at the Ganeti-supplied script.

SPICE support
+++++++++++++

The `SPICE <http://www.linux-kvm.org/page/SPICE>`_ support has been
improved.

It is now possible to use TLS-protected connections, and when renewing
or changing the cluster certificates (via ``gnt-cluster renew-crypto``,
it is now possible to specify spice or spice CA certificates. Also, it
is possible to configure a password for SPICE sessions via the
hypervisor parameter ``spice_password_file``.

There are also new parameters to control the compression and streaming
options (e.g. ``spice_image_compression``, ``spice_streaming_video``,
etc.). For details, see the man page :manpage:`gnt-instance(8)` and look
for the spice parameters.

Lastly, it is now possible to see the SPICE connection information via
``gnt-instance console``.

OVF converter
+++++++++++++

A new tool (``tools/ovfconverter``) has been added that supports
conversion between Ganeti and the `Open Virtualization Format
<http://en.wikipedia.org/wiki/Open_Virtualization_Format>`_ (both to and
from).

This relies on the ``qemu-img`` tool to convert the disk formats, so the
actual compatibility with other virtualization solutions depends on it.

Confd daemon changes
++++++++++++++++++++

The configuration query daemon (``ganeti-confd``) is now optional, and
has been rewritten in Haskell; whether to use the daemon at all, use the
Python (default) or the Haskell version is selectable at configure time
via the ``--enable-confd`` parameter, which can take one of the
``haskell``, ``python`` or ``no`` values. If not used, disabling the
daemon will result in a smaller footprint; for larger systems, we
welcome feedback on the Haskell version which might become the default
in future versions.

If you want to use ``gnt-node list-drbd`` you need to have the Haskell
daemon running. The Python version doesn't implement the new call.


User interface changes
~~~~~~~~~~~~~~~~~~~~~~

We have replaced the ``--disks`` option of ``gnt-instance
replace-disks`` with a more flexible ``--disk`` option, which allows
adding and removing disks at arbitrary indices (Issue 188). Furthermore,
disk size and mode can be changed upon recreation (via ``gnt-instance
recreate-disks``, which accepts the same ``--disk`` option).

As many people are used to a ``show`` command, we have added that as an
alias to ``info`` on all ``gnt-*`` commands.

The ``gnt-instance grow-disk`` command has a new mode in which it can
accept the target size of the disk, instead of the delta; this can be
more safe since two runs in absolute mode will be idempotent, and
sometimes it's also easier to specify the desired size directly.

Also the handling of instances with regard to offline secondaries has
been improved. Instance operations should not fail because one of it's
secondary nodes is offline, even though it's safe to proceed.

A new command ``list-drbd`` has been added to the ``gnt-node`` script to
support debugging of DRBD issues on nodes. It provides a mapping of DRBD
minors to instance name.

API changes
~~~~~~~~~~~

RAPI coverage has improved, with (for example) new resources for
recreate-disks, node power-cycle, etc.

Compatibility
~~~~~~~~~~~~~

There is partial support for ``xl`` in the Xen hypervisor; feedback is
welcome.

Python 2.7 is better supported, and after Ganeti 2.6 we will investigate
whether to still support Python 2.4 or move to Python 2.6 as minimum
required version.

Support for Fedora has been slightly improved; the provided example
init.d script should work better on it and the INSTALL file should
document the needed dependencies.

Internal changes
~~~~~~~~~~~~~~~~

The deprecated ``QueryLocks`` LUXI request has been removed. Use
``Query(what=QR_LOCK, ...)`` instead.

The LUXI requests :pyeval:`luxi.REQ_QUERY_JOBS`,
:pyeval:`luxi.REQ_QUERY_INSTANCES`, :pyeval:`luxi.REQ_QUERY_NODES`,
:pyeval:`luxi.REQ_QUERY_GROUPS`, :pyeval:`luxi.REQ_QUERY_EXPORTS` and
:pyeval:`luxi.REQ_QUERY_TAGS` are deprecated and will be removed in a
future version. :pyeval:`luxi.REQ_QUERY` should be used instead.

RAPI client: ``CertificateError`` now derives from
``GanetiApiError``. This should make it more easy to handle Ganeti
errors.

Deprecation warnings due to PyCrypto/paramiko import in
``tools/setup-ssh`` have been silenced, as usually they are safe; please
make sure to run an up-to-date paramiko version, if you use this tool.

The QA scripts now depend on Python 2.5 or above (the main code base
still works with Python 2.4).

The configuration file (``config.data``) is now written without
indentation for performance reasons; if you want to edit it, it can be
re-formatted via ``tools/fmtjson``.

A number of bugs has been fixed in the cluster merge tool.

``x509`` certification verification (used in import-export) has been
changed to allow the same clock skew as permitted by the cluster
verification. This will remove some rare but hard to diagnose errors in
import-export.


Version 2.6.0 rc4
-----------------

*(Released Thu, 19 Jul 2012)*

Very few changes from rc4 to the final release, only bugfixes:

- integrated fixes from release 2.5.2 (fix general boot flag for KVM
  instance, fix CDROM booting for KVM instances)
- fixed node group modification of node parameters
- fixed issue in LUClusterVerifyGroup with multi-group clusters
- fixed generation of bash completion to ensure a stable ordering
- fixed a few typos


Version 2.6.0 rc3
-----------------

*(Released Fri, 13 Jul 2012)*

Third release candidate for 2.6. The following changes were done from
rc3 to rc4:

- Fixed ``UpgradeConfig`` w.r.t. to disk parameters on disk objects.
- Fixed an inconsistency in the LUXI protocol with the provided
  arguments (NOT backwards compatible)
- Fixed a bug with node groups ipolicy where ``min`` was greater than
  the cluster ``std`` value
- Implemented a new ``gnt-node list-drbd`` call to list DRBD minors for
  easier instance debugging on nodes (requires ``hconfd`` to work)


Version 2.6.0 rc2
-----------------

*(Released Tue, 03 Jul 2012)*

Second release candidate for 2.6. The following changes were done from
rc2 to rc3:

- Fixed ``gnt-cluster verify`` regarding ``master-ip-script`` on non
  master candidates
- Fixed a RAPI regression on missing beparams/memory
- Fixed redistribution of files on offline nodes
- Added possibility to run activate-disks even though secondaries are
  offline. With this change it relaxes also the strictness on some other
  commands which use activate disks internally:
  * ``gnt-instance start|reboot|rename|backup|export``
- Made it possible to remove safely an instance if its secondaries are
  offline
- Made it possible to reinstall even though secondaries are offline


Version 2.6.0 rc1
-----------------

*(Released Mon, 25 Jun 2012)*

First release candidate for 2.6. The following changes were done from
rc1 to rc2:

- Fixed bugs with disk parameters and ``rbd`` templates as well as
  ``instance_os_add``
- Made ``gnt-instance modify`` more consistent regarding new NIC/Disk
  behaviour. It supports now the modify operation
- ``hcheck`` implemented to analyze cluster health and possibility of
  improving health by rebalance
- ``hbal`` has been improved in dealing with split instances


Version 2.6.0 beta2
-------------------

*(Released Mon, 11 Jun 2012)*

Second beta release of 2.6. The following changes were done from beta2
to rc1:

- Fixed ``daemon-util`` with non-root user models
- Fixed creation of plain instances with ``--no-wait-for-sync``
- Fix wrong iv_names when running ``cfgupgrade``
- Export more information in RAPI group queries
- Fixed bug when changing instance network interfaces
- Extended burnin to do NIC changes
- query: Added ``<``, ``>``, ``<=``, ``>=`` comparison operators
- Changed default for DRBD barriers
- Fixed DRBD error reporting for syncer rate
- Verify the options on disk parameters

And of course various fixes to documentation and improved unittests and
QA.


Version 2.6.0 beta1
-------------------

*(Released Wed, 23 May 2012)*

First beta release of 2.6. The following changes were done from beta1 to
beta2:

- integrated patch for distributions without ``start-stop-daemon``
- adapted example init.d script to work on Fedora
- fixed log handling in Haskell daemons
- adapted checks in the watcher for pycurl linked against libnss
- add partial support for ``xl`` instead of ``xm`` for Xen
- fixed a type issue in cluster verification
- fixed ssconf handling in the Haskell code (was breaking confd in IPv6
  clusters)

Plus integrated fixes from the 2.5 branch:

- fixed ``kvm-ifup`` to use ``/bin/bash``
- fixed parallel build failures
- KVM live migration when using a custom keymap


Version 2.5.2
-------------

*(Released Tue, 24 Jul 2012)*

A small bugfix release, with no new features:

- fixed bash-isms in kvm-ifup, for compatibility with systems which use a
  different default shell (e.g. Debian, Ubuntu)
- fixed KVM startup and live migration with a custom keymap (fixes Issue
  243 and Debian bug #650664)
- fixed compatibility with KVM versions that don't support multiple boot
  devices (fixes Issue 230 and Debian bug #624256)

Additionally, a few fixes were done to the build system (fixed parallel
build failures) and to the unittests (fixed race condition in test for
FileID functions, and the default enable/disable mode for QA test is now
customisable).


Version 2.5.1
-------------

*(Released Fri, 11 May 2012)*

A small bugfix release.

The main issues solved are on the topic of compatibility with newer LVM
releases:

- fixed parsing of ``lv_attr`` field
- adapted to new ``vgreduce --removemissing`` behaviour where sometimes
  the ``--force`` flag is needed

Also on the topic of compatibility, ``tools/lvmstrap`` has been changed
to accept kernel 3.x too (was hardcoded to 2.6.*).

A regression present in 2.5.0 that broke handling (in the gnt-* scripts)
of hook results and that also made display of other errors suboptimal
was fixed; the code behaves now like 2.4 and earlier.

Another change in 2.5, the cleanup of the OS scripts environment, is too
aggressive: it removed even the ``PATH`` variable, which requires the OS
scripts to *always* need to export it. Since this is a bit too strict,
we now export a minimal PATH, the same that we export for hooks.

The fix for issue 201 (Preserve bridge MTU in KVM ifup script) was
integrated into this release.

Finally, a few other miscellaneous changes were done (no new features,
just small improvements):

- Fix ``gnt-group --help`` display
- Fix hardcoded Xen kernel path
- Fix grow-disk handling of invalid units
- Update synopsis for ``gnt-cluster repair-disk-sizes``
- Accept both PUT and POST in noded (makes future upgrade to 2.6 easier)


Version 2.5.0
-------------

*(Released Thu, 12 Apr 2012)*

Incompatible/important changes and bugfixes
~~~~~~~~~~~~~~~~~~~~~~~~~~~~~~~~~~~~~~~~~~~

- The default of the ``/2/instances/[instance_name]/rename`` RAPI
  resource's ``ip_check`` parameter changed from ``True`` to ``False``
  to match the underlying LUXI interface.
- The ``/2/nodes/[node_name]/evacuate`` RAPI resource was changed to use
  body parameters, see :doc:`RAPI documentation <rapi>`. The server does
  not maintain backwards-compatibility as the underlying operation
  changed in an incompatible way. The RAPI client can talk to old
  servers, but it needs to be told so as the return value changed.
- When creating file-based instances via RAPI, the ``file_driver``
  parameter no longer defaults to ``loop`` and must be specified.
- The deprecated ``bridge`` NIC parameter is no longer supported. Use
  ``link`` instead.
- Support for the undocumented and deprecated RAPI instance creation
  request format version 0 has been dropped. Use version 1, supported
  since Ganeti 2.1.3 and :doc:`documented <rapi>`, instead.
- Pyparsing 1.4.6 or above is required, see :doc:`installation
  documentation <install>`.
- The "cluster-verify" hooks are now executed per group by the
  ``OP_CLUSTER_VERIFY_GROUP`` opcode. This maintains the same behavior
  if you just run ``gnt-cluster verify``, which generates one opcode per
  group.
- The environment as passed to the OS scripts is cleared, and thus no
  environment variables defined in the node daemon's environment will be
  inherited by the scripts.
- The :doc:`iallocator <iallocator>` mode ``multi-evacuate`` has been
  deprecated.
- :doc:`New iallocator modes <design-multi-reloc>` have been added to
  support operations involving multiple node groups.
- Offline nodes are ignored when failing over an instance.
- Support for KVM version 1.0, which changed the version reporting format
  from 3 to 2 digits.
- TCP/IP ports used by DRBD disks are returned to a pool upon instance
  removal.
- ``Makefile`` is now compatible with Automake 1.11.2
- Includes all bugfixes made in the 2.4 series

New features
~~~~~~~~~~~~

- The ganeti-htools project has been merged into the ganeti-core source
  tree and will be built as part of Ganeti (see :doc:`install-quick`).
- Implemented support for :doc:`shared storage <design-shared-storage>`.
- Add support for disks larger than 2 TB in ``lvmstrap`` by supporting
  GPT-style partition tables (requires `parted
  <http://www.gnu.org/s/parted/>`_).
- Added support for floppy drive and 2nd CD-ROM drive in KVM hypervisor.
- Allowed adding tags on instance creation.
- Export instance tags to hooks (``INSTANCE_TAGS``, see :doc:`hooks`)
- Allow instances to be started in a paused state, enabling the user to
  see the complete console output on boot using the console.
- Added new hypervisor flag to control default reboot behaviour
  (``reboot_behavior``).
- Added support for KVM keymaps (hypervisor parameter ``keymap``).
- Improved out-of-band management support:

  - Added ``gnt-node health`` command reporting the health status of
    nodes.
  - Added ``gnt-node power`` command to manage power status of nodes.
  - Added command for emergency power-off (EPO), ``gnt-cluster epo``.

- Instance migration can fall back to failover if instance is not
  running.
- Filters can be used when listing nodes, instances, groups and locks;
  see :manpage:`ganeti(7)` manpage.
- Added post-execution status as variables to :doc:`hooks <hooks>`
  environment.
- Instance tags are exported/imported together with the instance.
- When given an explicit job ID, ``gnt-job info`` will work for archived
  jobs.
- Jobs can define dependencies on other jobs (not yet supported via
  RAPI or command line, but used by internal commands and usable via
  LUXI).

  - Lock monitor (``gnt-debug locks``) shows jobs waiting for
    dependencies.

- Instance failover is now available as a RAPI resource
  (``/2/instances/[instance_name]/failover``).
- ``gnt-instance info`` defaults to static information if primary node
  is offline.
- Opcodes have a new ``comment`` attribute.
- Added basic SPICE support to KVM hypervisor.
- ``tools/ganeti-listrunner`` allows passing of arguments to executable.

Node group improvements
~~~~~~~~~~~~~~~~~~~~~~~

- ``gnt-cluster verify`` has been modified to check groups separately,
  thereby improving performance.
- Node group support has been added to ``gnt-cluster verify-disks``,
  which now operates per node group.
- Watcher has been changed to work better with node groups.

  - One process and state file per node group.
  - Slow watcher in one group doesn't block other group's watcher.

- Added new command, ``gnt-group evacuate``, to move all instances in a
  node group to other groups.
- Added ``gnt-instance change-group`` to move an instance to another
  node group.
- ``gnt-cluster command`` and ``gnt-cluster copyfile`` now support
  per-group operations.
- Node groups can be tagged.
- Some operations switch from an exclusive to a shared lock as soon as
  possible.
- Instance's primary and secondary nodes' groups are now available as
  query fields (``pnode.group``, ``pnode.group.uuid``, ``snodes.group``
  and ``snodes.group.uuid``).

Misc
~~~~

- Numerous updates to documentation and manpages.

  - :doc:`RAPI <rapi>` documentation now has detailed parameter
    descriptions.
  - Some opcode/job results are now also documented, see :doc:`RAPI
    <rapi>`.

- A lockset's internal lock is now also visible in lock monitor.
- Log messages from job queue workers now contain information about the
  opcode they're processing.
- ``gnt-instance console`` no longer requires the instance lock.
- A short delay when waiting for job changes reduces the number of LUXI
  requests significantly.
- DRBD metadata volumes are overwritten with zeros during disk creation.
- Out-of-band commands no longer acquire the cluster lock in exclusive
  mode.
- ``devel/upload`` now uses correct permissions for directories.


Version 2.5.0 rc6
-----------------

*(Released Fri, 23 Mar 2012)*

This was the sixth release candidate of the 2.5 series.


Version 2.5.0 rc5
-----------------

*(Released Mon, 9 Jan 2012)*

This was the fifth release candidate of the 2.5 series.


Version 2.5.0 rc4
-----------------

*(Released Thu, 27 Oct 2011)*

This was the fourth release candidate of the 2.5 series.


Version 2.5.0 rc3
-----------------

*(Released Wed, 26 Oct 2011)*

This was the third release candidate of the 2.5 series.


Version 2.5.0 rc2
-----------------

*(Released Tue, 18 Oct 2011)*

This was the second release candidate of the 2.5 series.


Version 2.5.0 rc1
-----------------

*(Released Tue, 4 Oct 2011)*

This was the first release candidate of the 2.5 series.


Version 2.5.0 beta3
-------------------

*(Released Wed, 31 Aug 2011)*

This was the third beta release of the 2.5 series.


Version 2.5.0 beta2
-------------------

*(Released Mon, 22 Aug 2011)*

This was the second beta release of the 2.5 series.


Version 2.5.0 beta1
-------------------

*(Released Fri, 12 Aug 2011)*

This was the first beta release of the 2.5 series.


Version 2.4.5
-------------

*(Released Thu, 27 Oct 2011)*

- Fixed bug when parsing command line parameter values ending in
  backslash
- Fixed assertion error after unclean master shutdown
- Disable HTTP client pool for RPC, significantly reducing memory usage
  of master daemon
- Fixed queue archive creation with wrong permissions


Version 2.4.4
-------------

*(Released Tue, 23 Aug 2011)*

Small bug-fixes:

- Fixed documentation for importing with ``--src-dir`` option
- Fixed a bug in ``ensure-dirs`` with queue/archive permissions
- Fixed a parsing issue with DRBD 8.3.11 in the Linux kernel


Version 2.4.3
-------------

*(Released Fri, 5 Aug 2011)*

Many bug-fixes and a few small features:

- Fixed argument order in ``ReserveLV`` and ``ReserveMAC`` which caused
  issues when you tried to add an instance with two MAC addresses in one
  request
- KVM: fixed per-instance stored UID value
- KVM: configure bridged NICs at migration start
- KVM: Fix a bug where instance will not start with never KVM versions
  (>= 0.14)
- Added OS search path to ``gnt-cluster info``
- Fixed an issue with ``file_storage_dir`` where you were forced to
  provide an absolute path, but the documentation states it is a
  relative path, the documentation was right
- Added a new parameter to instance stop/start called ``--no-remember``
  that will make the state change to not be remembered
- Implemented ``no_remember`` at RAPI level
- Improved the documentation
- Node evacuation: don't call IAllocator if node is already empty
- Fixed bug in DRBD8 replace disks on current nodes
- Fixed bug in recreate-disks for DRBD instances
- Moved assertion checking locks in ``gnt-instance replace-disks``
  causing it to abort with not owning the right locks for some situation
- Job queue: Fixed potential race condition when cancelling queued jobs
- Fixed off-by-one bug in job serial generation
- ``gnt-node volumes``: Fix instance names
- Fixed aliases in bash completion
- Fixed a bug in reopening log files after being sent a SIGHUP
- Added a flag to burnin to allow specifying VCPU count
- Bugfixes to non-root Ganeti configuration


Version 2.4.2
-------------

*(Released Thu, 12 May 2011)*

Many bug-fixes and a few new small features:

- Fixed a bug related to log opening failures
- Fixed a bug in instance listing with orphan instances
- Fixed a bug which prevented resetting the cluster-level node parameter
  ``oob_program`` to the default
- Many fixes related to the ``cluster-merge`` tool
- Fixed a race condition in the lock monitor, which caused failures
  during (at least) creation of many instances in parallel
- Improved output for gnt-job info
- Removed the quiet flag on some ssh calls which prevented debugging
  failures
- Improved the N+1 failure messages in cluster verify by actually
  showing the memory values (needed and available)
- Increased lock attempt timeouts so that when executing long operations
  (e.g. DRBD replace-disks) other jobs do not enter 'blocking acquire'
  too early and thus prevent the use of the 'fair' mechanism
- Changed instance query data (``gnt-instance info``) to not acquire
  locks unless needed, thus allowing its use on locked instance if only
  static information is asked for
- Improved behaviour with filesystems that do not support rename on an
  opened file
- Fixed the behaviour of ``prealloc_wipe_disks`` cluster parameter which
  kept locks on all nodes during the wipe, which is unneeded
- Fixed ``gnt-watcher`` handling of errors during hooks execution
- Fixed bug in ``prealloc_wipe_disks`` with small disk sizes (less than
  10GiB) which caused the wipe to fail right at the end in some cases
- Fixed master IP activation when doing master failover with no-voting
- Fixed bug in ``gnt-node add --readd`` which allowed the re-adding of
  the master node itself
- Fixed potential data-loss in under disk full conditions, where Ganeti
  wouldn't check correctly the return code and would consider
  partially-written files 'correct'
- Fixed bug related to multiple VGs and DRBD disk replacing
- Added new disk parameter ``metavg`` that allows placement of the meta
  device for DRBD in a different volume group
- Fixed error handling in the node daemon when the system libc doesn't
  have major number 6 (i.e. if ``libc.so.6`` is not the actual libc)
- Fixed lock release during replace-disks, which kept cluster-wide locks
  when doing disk replaces with an iallocator script
- Added check for missing bridges in cluster verify
- Handle EPIPE errors while writing to the terminal better, so that
  piping the output to e.g. ``less`` doesn't cause a backtrace
- Fixed rare case where a ^C during Luxi calls could have been
  interpreted as server errors, instead of simply terminating
- Fixed a race condition in LUGroupAssignNodes (``gnt-group
  assign-nodes``)
- Added a few more parameters to the KVM hypervisor, allowing a second
  CDROM, custom disk type for CDROMs and a floppy image
- Removed redundant message in instance rename when the name is given
  already as a FQDN
- Added option to ``gnt-instance recreate-disks`` to allow creating the
  disks on new nodes, allowing recreation when the original instance
  nodes are completely gone
- Added option when converting disk templates to DRBD to skip waiting
  for the resync, in order to make the instance available sooner
- Added two new variables to the OS scripts environment (containing the
  instance's nodes)
- Made the root_path and optional parameter for the xen-pvm hypervisor,
  to allow use of ``pvgrub`` as bootloader
- Changed the instance memory modifications to only check out-of-memory
  conditions on memory increases, and turned the secondary node warnings
  into errors (they can still be overridden via ``--force``)
- Fixed the handling of a corner case when the Python installation gets
  corrupted (e.g. a bad disk) while ganeti-noded is running and we try
  to execute a command that doesn't exist
- Fixed a bug in ``gnt-instance move`` (LUInstanceMove) when the primary
  node of the instance returned failures during instance shutdown; this
  adds the option ``--ignore-consistency`` to gnt-instance move

And as usual, various improvements to the error messages, documentation
and man pages.


Version 2.4.1
-------------

*(Released Wed, 09 Mar 2011)*

Emergency bug-fix release. ``tools/cfgupgrade`` was broken and overwrote
the RAPI users file if run twice (even with ``--dry-run``).

The release fixes that bug (nothing else changed).


Version 2.4.0
-------------

*(Released Mon, 07 Mar 2011)*

Final 2.4.0 release. Just a few small fixes:

- Fixed RAPI node evacuate
- Fixed the kvm-ifup script
- Fixed internal error handling for special job cases
- Updated man page to specify the escaping feature for options


Version 2.4.0 rc3
-----------------

*(Released Mon, 28 Feb 2011)*

A critical fix for the ``prealloc_wipe_disks`` feature: it is possible
that this feature wiped the disks of the wrong instance, leading to loss
of data.

Other changes:

- Fixed title of query field containing instance name
- Expanded the glossary in the documentation
- Fixed one unittest (internal issue)


Version 2.4.0 rc2
-----------------

*(Released Mon, 21 Feb 2011)*

A number of bug fixes plus just a couple functionality changes.

On the user-visible side, the ``gnt-* list`` command output has changed
with respect to "special" field states. The current rc1 style of display
can be re-enabled by passing a new ``--verbose`` (``-v``) flag, but in
the default output mode special fields states are displayed as follows:

- Offline resource: ``*``
- Unavailable/not applicable: ``-``
- Data missing (RPC failure): ``?``
- Unknown field: ``??``

Another user-visible change is the addition of ``--force-join`` to
``gnt-node add``.

As for bug fixes:

- ``tools/cluster-merge`` has seen many fixes and is now enabled again
- Fixed regression in RAPI/instance reinstall where all parameters were
  required (instead of optional)
- Fixed ``gnt-cluster repair-disk-sizes``, was broken since Ganeti 2.2
- Fixed iallocator usage (offline nodes were not considered offline)
- Fixed ``gnt-node list`` with respect to non-vm_capable nodes
- Fixed hypervisor and OS parameter validation with respect to
  non-vm_capable nodes
- Fixed ``gnt-cluster verify`` with respect to offline nodes (mostly
  cosmetic)
- Fixed ``tools/listrunner`` with respect to agent-based usage


Version 2.4.0 rc1
-----------------

*(Released Fri,  4 Feb 2011)*

Many changes and fixes since the beta1 release. While there were some
internal changes, the code has been mostly stabilised for the RC
release.

Note: the dumb allocator was removed in this release, as it was not kept
up-to-date with the IAllocator protocol changes. It is recommended to
use the ``hail`` command from the ganeti-htools package.

Note: the 2.4 and up versions of Ganeti are not compatible with the
0.2.x branch of ganeti-htools. You need to upgrade to
ganeti-htools-0.3.0 (or later).

Regressions fixed from 2.3
~~~~~~~~~~~~~~~~~~~~~~~~~~

- Fixed the ``gnt-cluster verify-disks`` command
- Made ``gnt-cluster verify-disks`` work in parallel (as opposed to
  serially on nodes)
- Fixed disk adoption breakage
- Fixed wrong headers in instance listing for field aliases

Other bugs fixed
~~~~~~~~~~~~~~~~

- Fixed corner case in KVM handling of NICs
- Fixed many cases of wrong handling of non-vm_capable nodes
- Fixed a bug where a missing instance symlink was not possible to
  recreate with any ``gnt-*`` command (now ``gnt-instance
  activate-disks`` does it)
- Fixed the volume group name as reported by ``gnt-cluster
  verify-disks``
- Increased timeouts for the import-export code, hopefully leading to
  fewer aborts due network or instance timeouts
- Fixed bug in ``gnt-node list-storage``
- Fixed bug where not all daemons were started on cluster
  initialisation, but only at the first watcher run
- Fixed many bugs in the OOB implementation
- Fixed watcher behaviour in presence of instances with offline
  secondaries
- Fixed instance list output for instances running on the wrong node
- a few fixes to the cluster-merge tool, but it still cannot merge
  multi-node groups (currently it is not recommended to use this tool)


Improvements
~~~~~~~~~~~~

- Improved network configuration for the KVM hypervisor
- Added e1000 as a supported NIC for Xen-HVM
- Improved the lvmstrap tool to also be able to use partitions, as
  opposed to full disks
- Improved speed of disk wiping (the cluster parameter
  ``prealloc_wipe_disks``, so that it has a low impact on the total time
  of instance creations
- Added documentation for the OS parameters
- Changed ``gnt-instance deactivate-disks`` so that it can work if the
  hypervisor is not responding
- Added display of blacklisted and hidden OS information in
  ``gnt-cluster info``
- Extended ``gnt-cluster verify`` to also validate hypervisor, backend,
  NIC and node parameters, which might create problems with currently
  invalid (but undetected) configuration files, but prevents validation
  failures when unrelated parameters are modified
- Changed cluster initialisation to wait for the master daemon to become
  available
- Expanded the RAPI interface:

  - Added config redistribution resource
  - Added activation/deactivation of instance disks
  - Added export of console information

- Implemented log file reopening on SIGHUP, which allows using
  logrotate(8) for the Ganeti log files
- Added a basic OOB helper script as an example


Version 2.4.0 beta1
-------------------

*(Released Fri, 14 Jan 2011)*

User-visible
~~~~~~~~~~~~

- Fixed timezone issues when formatting timestamps
- Added support for node groups, available via ``gnt-group`` and other
  commands
- Added out-of-band framework and management, see :doc:`design
  document <design-oob>`
- Removed support for roman numbers from ``gnt-node list`` and
  ``gnt-instance list``.
- Allowed modification of master network interface via ``gnt-cluster
  modify --master-netdev``
- Accept offline secondaries while shutting down instance disks
- Added ``blockdev_prefix`` parameter to Xen PVM and HVM hypervisors
- Added support for multiple LVM volume groups
- Avoid sorting nodes for ``gnt-node list`` if specific nodes are
  requested
- Added commands to list available fields:

  - ``gnt-node list-fields``
  - ``gnt-group list-fields``
  - ``gnt-instance list-fields``

- Updated documentation and man pages

Integration
~~~~~~~~~~~

- Moved ``rapi_users`` file into separate directory, now named
  ``.../ganeti/rapi/users``, ``cfgupgrade`` moves the file and creates a
  symlink
- Added new tool for running commands on many machines,
  ``tools/ganeti-listrunner``
- Implemented more verbose result in ``OpInstanceConsole`` opcode, also
  improving the ``gnt-instance console`` output
- Allowed customisation of disk index separator at ``configure`` time
- Export node group allocation policy to :doc:`iallocator <iallocator>`
- Added support for non-partitioned md disks in ``lvmstrap``
- Added script to gracefully power off KVM instances
- Split ``utils`` module into smaller parts
- Changed query operations to return more detailed information, e.g.
  whether an information is unavailable due to an offline node. To use
  this new functionality, the LUXI call ``Query`` must be used. Field
  information is now stored by the master daemon and can be retrieved
  using ``QueryFields``. Instances, nodes and groups can also be queried
  using the new opcodes ``OpQuery`` and ``OpQueryFields`` (not yet
  exposed via RAPI). The following commands make use of this
  infrastructure change:

  - ``gnt-group list``
  - ``gnt-group list-fields``
  - ``gnt-node list``
  - ``gnt-node list-fields``
  - ``gnt-instance list``
  - ``gnt-instance list-fields``
  - ``gnt-debug locks``

Remote API
~~~~~~~~~~

- New RAPI resources (see :doc:`rapi`):

  - ``/2/modify``
  - ``/2/groups``
  - ``/2/groups/[group_name]``
  - ``/2/groups/[group_name]/assign-nodes``
  - ``/2/groups/[group_name]/modify``
  - ``/2/groups/[group_name]/rename``
  - ``/2/instances/[instance_name]/disk/[disk_index]/grow``

- RAPI changes:

  - Implemented ``no_install`` for instance creation
  - Implemented OS parameters for instance reinstallation, allowing
    use of special settings on reinstallation (e.g. for preserving data)

Misc
~~~~

- Added IPv6 support in import/export
- Pause DRBD synchronization while wiping disks on instance creation
- Updated unittests and QA scripts
- Improved network parameters passed to KVM
- Converted man pages from docbook to reStructuredText


Version 2.3.1
-------------

*(Released Mon, 20 Dec 2010)*

Released version 2.3.1~rc1 without any changes.


Version 2.3.1 rc1
-----------------

*(Released Wed, 1 Dec 2010)*

- impexpd: Disable OpenSSL compression in socat if possible (backport
  from master, commit e90739d625b, see :doc:`installation guide
  <install-quick>` for details)
- Changed unittest coverage report to exclude test scripts
- Added script to check version format


Version 2.3.0
-------------

*(Released Wed, 1 Dec 2010)*

Released version 2.3.0~rc1 without any changes.


Version 2.3.0 rc1
-----------------

*(Released Fri, 19 Nov 2010)*

A number of bugfixes and documentation updates:

- Update ganeti-os-interface documentation
- Fixed a bug related to duplicate MACs or similar items which should be
  unique
- Fix breakage in OS state modify
- Reinstall instance: disallow offline secondaries (fixes bug related to
  OS changing but reinstall failing)
- plus all the other fixes between 2.2.1 and 2.2.2


Version 2.3.0 rc0
-----------------

*(Released Tue, 2 Nov 2010)*

- Fixed clearing of the default iallocator using ``gnt-cluster modify``
- Fixed master failover race with watcher
- Fixed a bug in ``gnt-node modify`` which could lead to an inconsistent
  configuration
- Accept previously stopped instance for export with instance removal
- Simplify and extend the environment variables for instance OS scripts
- Added new node flags, ``master_capable`` and ``vm_capable``
- Added optional instance disk wiping prior during allocation. This is a
  cluster-wide option and can be set/modified using
  ``gnt-cluster {init,modify} --prealloc-wipe-disks``.
- Added IPv6 support, see :doc:`design document <design-2.3>` and
  :doc:`install-quick`
- Added a new watcher option (``--ignore-pause``)
- Added option to ignore offline node on instance start/stop
  (``--ignore-offline``)
- Allow overriding OS parameters with ``gnt-instance reinstall``
- Added ability to change node's secondary IP address using ``gnt-node
  modify``
- Implemented privilege separation for all daemons except
  ``ganeti-noded``, see ``configure`` options
- Complain if an instance's disk is marked faulty in ``gnt-cluster
  verify``
- Implemented job priorities (see ``ganeti(7)`` manpage)
- Ignore failures while shutting down instances during failover from
  offline node
- Exit daemon's bootstrap process only once daemon is ready
- Export more information via ``LUInstanceQuery``/remote API
- Improved documentation, QA and unittests
- RAPI daemon now watches ``rapi_users`` all the time and doesn't need a
  restart if the file was created or changed
- Added LUXI protocol version sent with each request and response,
  allowing detection of server/client mismatches
- Moved the Python scripts among gnt-* and ganeti-* into modules
- Moved all code related to setting up SSH to an external script,
  ``setup-ssh``
- Infrastructure changes for node group support in future versions


Version 2.2.2
-------------

*(Released Fri, 19 Nov 2010)*

A few small bugs fixed, and some improvements to the build system:

- Fix documentation regarding conversion to drbd
- Fix validation of parameters in cluster modify (``gnt-cluster modify
  -B``)
- Fix error handling in node modify with multiple changes
- Allow remote imports without checked names


Version 2.2.1
-------------

*(Released Tue, 19 Oct 2010)*

- Disable SSL session ID cache in RPC client


Version 2.2.1 rc1
-----------------

*(Released Thu, 14 Oct 2010)*

- Fix interaction between Curl/GnuTLS and the Python's HTTP server
  (thanks Apollon Oikonomopoulos!), finally allowing the use of Curl
  with GnuTLS
- Fix problems with interaction between Curl and Python's HTTP server,
  resulting in increased speed in many RPC calls
- Improve our release script to prevent breakage with older aclocal and
  Python 2.6


Version 2.2.1 rc0
-----------------

*(Released Thu, 7 Oct 2010)*

- Fixed issue 125, replace hardcoded "xenvg" in ``gnt-cluster`` with
  value retrieved from master
- Added support for blacklisted or hidden OS definitions
- Added simple lock monitor (accessible via (``gnt-debug locks``)
- Added support for -mem-path in KVM hypervisor abstraction layer
- Allow overriding instance parameters in tool for inter-cluster
  instance moves (``tools/move-instance``)
- Improved opcode summaries (e.g. in ``gnt-job list``)
- Improve consistency of OS listing by sorting it
- Documentation updates


Version 2.2.0.1
---------------

*(Released Fri, 8 Oct 2010)*

- Rebuild with a newer autotools version, to fix python 2.6 compatibility


Version 2.2.0
-------------

*(Released Mon, 4 Oct 2010)*

- Fixed regression in ``gnt-instance rename``


Version 2.2.0 rc2
-----------------

*(Released Wed, 22 Sep 2010)*

- Fixed OS_VARIANT variable for OS scripts
- Fixed cluster tag operations via RAPI
- Made ``setup-ssh`` exit with non-zero code if an error occurred
- Disabled RAPI CA checks in watcher


Version 2.2.0 rc1
-----------------

*(Released Mon, 23 Aug 2010)*

- Support DRBD versions of the format "a.b.c.d"
- Updated manpages
- Re-introduce support for usage from multiple threads in RAPI client
- Instance renames and modify via RAPI
- Work around race condition between processing and archival in job
  queue
- Mark opcodes following failed one as failed, too
- Job field ``lock_status`` was removed due to difficulties making it
  work with the changed job queue in Ganeti 2.2; a better way to monitor
  locks is expected for a later 2.2.x release
- Fixed dry-run behaviour with many commands
- Support ``ssh-agent`` again when adding nodes
- Many additional bugfixes


Version 2.2.0 rc0
-----------------

*(Released Fri, 30 Jul 2010)*

Important change: the internal RPC mechanism between Ganeti nodes has
changed from using a home-grown http library (based on the Python base
libraries) to use the PycURL library. This requires that PycURL is
installed on nodes. Please note that on Debian/Ubuntu, PycURL is linked
against GnuTLS by default. cURL's support for GnuTLS had known issues
before cURL 7.21.0 and we recommend using the latest cURL release or
linking against OpenSSL. Most other distributions already link PycURL
and cURL against OpenSSL. The command::

  python -c 'import pycurl; print pycurl.version'

can be used to determine the libraries PycURL and cURL are linked
against.

Other significant changes:

- Rewrote much of the internals of the job queue, in order to achieve
  better parallelism; this decouples job query operations from the job
  processing, and it should allow much nicer behaviour of the master
  daemon under load, and it also has uncovered some long-standing bugs
  related to the job serialisation (now fixed)
- Added a default iallocator setting to the cluster parameters,
  eliminating the need to always pass nodes or an iallocator for
  operations that require selection of new node(s)
- Added experimental support for the LXC virtualization method
- Added support for OS parameters, which allows the installation of
  instances to pass parameter to OS scripts in order to customise the
  instance
- Added a hypervisor parameter controlling the migration type (live or
  non-live), since hypervisors have various levels of reliability; this
  has renamed the 'live' parameter to 'mode'
- Added a cluster parameter ``reserved_lvs`` that denotes reserved
  logical volumes, meaning that cluster verify will ignore them and not
  flag their presence as errors
- The watcher will now reset the error count for failed instances after
  8 hours, thus allowing self-healing if the problem that caused the
  instances to be down/fail to start has cleared in the meantime
- Added a cluster parameter ``drbd_usermode_helper`` that makes Ganeti
  check for, and warn, if the drbd module parameter ``usermode_helper``
  is not consistent with the cluster-wide setting; this is needed to
  make diagnose easier of failed drbd creations
- Started adding base IPv6 support, but this is not yet
  enabled/available for use
- Rename operations (cluster, instance) will now return the new name,
  which is especially useful if a short name was passed in
- Added support for instance migration in RAPI
- Added a tool to pre-configure nodes for the SSH setup, before joining
  them to the cluster; this will allow in the future a simplified model
  for node joining (but not yet fully enabled in 2.2); this needs the
  paramiko python library
- Fixed handling of name-resolving errors
- Fixed consistency of job results on the error path
- Fixed master-failover race condition when executed multiple times in
  sequence
- Fixed many bugs related to the job queue (mostly introduced during the
  2.2 development cycle, so not all are impacting 2.1)
- Fixed instance migration with missing disk symlinks
- Fixed handling of unknown jobs in ``gnt-job archive``
- And many other small fixes/improvements

Internal changes:

- Enhanced both the unittest and the QA coverage
- Switched the opcode validation to a generic model, and extended the
  validation to all opcode parameters
- Changed more parts of the code that write shell scripts to use the
  same class for this
- Switched the master daemon to use the asyncore library for the Luxi
  server endpoint


Version 2.2.0 beta0
-------------------

*(Released Thu, 17 Jun 2010)*

- Added tool (``move-instance``) and infrastructure to move instances
  between separate clusters (see :doc:`separate documentation
  <move-instance>` and :doc:`design document <design-2.2>`)
- Added per-request RPC timeout
- RAPI now requires a Content-Type header for requests with a body (e.g.
  ``PUT`` or ``POST``) which must be set to ``application/json`` (see
  :rfc:`2616` (HTTP/1.1), section 7.2.1)
- ``ganeti-watcher`` attempts to restart ``ganeti-rapi`` if RAPI is not
  reachable
- Implemented initial support for running Ganeti daemons as separate
  users, see configure-time flags ``--with-user-prefix`` and
  ``--with-group-prefix`` (only ``ganeti-rapi`` is supported at this
  time)
- Instances can be removed after export (``gnt-backup export
  --remove-instance``)
- Self-signed certificates generated by Ganeti now use a 2048 bit RSA
  key (instead of 1024 bit)
- Added new cluster configuration file for cluster domain secret
- Import/export now use SSL instead of SSH
- Added support for showing estimated time when exporting an instance,
  see the ``ganeti-os-interface(7)`` manpage and look for
  ``EXP_SIZE_FD``


Version 2.1.8
-------------

*(Released Tue, 16 Nov 2010)*

Some more bugfixes. Unless critical bugs occur, this will be the last
2.1 release:

- Fix case of MAC special-values
- Fix mac checker regex
- backend: Fix typo causing "out of range" error
- Add missing --units in gnt-instance list man page


Version 2.1.7
-------------

*(Released Tue, 24 Aug 2010)*

Bugfixes only:
  - Don't ignore secondary node silently on non-mirrored disk templates
    (issue 113)
  - Fix --master-netdev arg name in gnt-cluster(8) (issue 114)
  - Fix usb_mouse parameter breaking with vnc_console (issue 109)
  - Properly document the usb_mouse parameter
  - Fix path in ganeti-rapi(8) (issue 116)
  - Adjust error message when the ganeti user's .ssh directory is
    missing
  - Add same-node-check when changing the disk template to drbd


Version 2.1.6
-------------

*(Released Fri, 16 Jul 2010)*

Bugfixes only:
  - Add an option to only select some reboot types during qa/burnin.
    (on some hypervisors consequent reboots are not supported)
  - Fix infrequent race condition in master failover. Sometimes the old
    master ip address would be still detected as up for a short time
    after it was removed, causing failover to fail.
  - Decrease mlockall warnings when the ctypes module is missing. On
    Python 2.4 we support running even if no ctypes module is installed,
    but we were too verbose about this issue.
  - Fix building on old distributions, on which man doesn't have a
    --warnings option.
  - Fix RAPI not to ignore the MAC address on instance creation
  - Implement the old instance creation format in the RAPI client.


Version 2.1.5
-------------

*(Released Thu, 01 Jul 2010)*

A small bugfix release:
  - Fix disk adoption: broken by strict --disk option checking in 2.1.4
  - Fix batch-create: broken in the whole 2.1 series due to a lookup on
    a non-existing option
  - Fix instance create: the --force-variant option was ignored
  - Improve pylint 0.21 compatibility and warnings with Python 2.6
  - Fix modify node storage with non-FQDN arguments
  - Fix RAPI client to authenticate under Python 2.6 when used
    for more than 5 requests needing authentication
  - Fix gnt-instance modify -t (storage) giving a wrong error message
    when converting a non-shutdown drbd instance to plain


Version 2.1.4
-------------

*(Released Fri, 18 Jun 2010)*

A small bugfix release:

  - Fix live migration of KVM instances started with older Ganeti
    versions which had fewer hypervisor parameters
  - Fix gnt-instance grow-disk on down instances
  - Fix an error-reporting bug during instance migration
  - Better checking of the ``--net`` and ``--disk`` values, to avoid
    silently ignoring broken ones
  - Fix an RPC error reporting bug affecting, for example, RAPI client
    users
  - Fix bug triggered by different API version os-es on different nodes
  - Fix a bug in instance startup with custom hvparams: OS level
    parameters would fail to be applied.
  - Fix the RAPI client under Python 2.6 (but more work is needed to
    make it work completely well with OpenSSL)
  - Fix handling of errors when resolving names from DNS


Version 2.1.3
-------------

*(Released Thu, 3 Jun 2010)*

A medium sized development cycle. Some new features, and some
fixes/small improvements/cleanups.

Significant features
~~~~~~~~~~~~~~~~~~~~

The node deamon now tries to mlock itself into memory, unless the
``--no-mlock`` flag is passed. It also doesn't fail if it can't write
its logs, and falls back to console logging. This allows emergency
features such as ``gnt-node powercycle`` to work even in the event of a
broken node disk (tested offlining the disk hosting the node's
filesystem and dropping its memory caches; don't try this at home)

KVM: add vhost-net acceleration support. It can be tested with a new
enough version of the kernel and of qemu-kvm.

KVM: Add instance chrooting feature. If you use privilege dropping for
your VMs you can also now force them to chroot to an empty directory,
before starting the emulated guest.

KVM: Add maximum migration bandwith and maximum downtime tweaking
support (requires a new-enough version of qemu-kvm).

Cluster verify will now warn if the master node doesn't have the master
ip configured on it.

Add a new (incompatible) instance creation request format to RAPI which
supports all parameters (previously only a subset was supported, and it
wasn't possible to extend the old format to accomodate all the new
features. The old format is still supported, and a client can check for
this feature, before using it, by checking for its presence in the
``features`` RAPI resource.

Now with ancient latin support. Try it passing the ``--roman`` option to
``gnt-instance info``, ``gnt-cluster info`` or ``gnt-node list``
(requires the python-roman module to be installed, in order to work).

Other changes
~~~~~~~~~~~~~

As usual many internal code refactorings, documentation updates, and
such. Among others:

  - Lots of improvements and cleanups to the experimental Remote API
    (RAPI) client library.
  - A new unit test suite for the core daemon libraries.
  - A fix to creating missing directories makes sure the umask is not
    applied anymore. This enforces the same directory permissions
    everywhere.
  - Better handling terminating daemons with ctrl+c (used when running
    them in debugging mode).
  - Fix a race condition in live migrating a KVM instance, when stat()
    on the old proc status file returned EINVAL, which is an unexpected
    value.
  - Fixed manpage checking with newer man and utf-8 charachters. But now
    you need the en_US.UTF-8 locale enabled to build Ganeti from git.


Version 2.1.2.1
---------------

*(Released Fri, 7 May 2010)*

Fix a bug which prevented untagged KVM instances from starting.


Version 2.1.2
-------------

*(Released Fri, 7 May 2010)*

Another release with a long development cycle, during which many
different features were added.

Significant features
~~~~~~~~~~~~~~~~~~~~

The KVM hypervisor now can run the individual instances as non-root, to
reduce the impact of a VM being hijacked due to bugs in the
hypervisor. It is possible to run all instances as a single (non-root)
user, to manually specify a user for each instance, or to dynamically
allocate a user out of a cluster-wide pool to each instance, with the
guarantee that no two instances will run under the same user ID on any
given node.

An experimental RAPI client library, that can be used standalone
(without the other Ganeti libraries), is provided in the source tree as
``lib/rapi/client.py``. Note this client might change its interface in
the future, as we iterate on its capabilities.

A new command, ``gnt-cluster renew-crypto`` has been added to easily
replace the cluster's certificates and crypto keys. This might help in
case they have been compromised, or have simply expired.

A new disk option for instance creation has been added that allows one
to "adopt" currently existing logical volumes, with data
preservation. This should allow easier migration to Ganeti from
unmanaged (or managed via other software) instances.

Another disk improvement is the possibility to convert between redundant
(DRBD) and plain (LVM) disk configuration for an instance. This should
allow better scalability (starting with one node and growing the
cluster, or shrinking a two-node cluster to one node).

A new feature that could help with automated node failovers has been
implemented: if a node sees itself as offline (by querying the master
candidates), it will try to shutdown (hard) all instances and any active
DRBD devices. This reduces the risk of duplicate instances if an
external script automatically failovers the instances on such nodes. To
enable this, the cluster parameter ``maintain_node_health`` should be
enabled; in the future this option (per the name) will enable other
automatic maintenance features.

Instance export/import now will reuse the original instance
specifications for all parameters; that means exporting an instance,
deleting it and the importing it back should give an almost identical
instance. Note that the default import behaviour has changed from
before, where it created only one NIC; now it recreates the original
number of NICs.

Cluster verify has added a few new checks: SSL certificates validity,
/etc/hosts consistency across the cluster, etc.

Other changes
~~~~~~~~~~~~~

As usual, many internal changes were done, documentation fixes,
etc. Among others:

- Fixed cluster initialization with disabled cluster storage (regression
  introduced in 2.1.1)
- File-based storage supports growing the disks
- Fixed behaviour of node role changes
- Fixed cluster verify for some corner cases, plus a general rewrite of
  cluster verify to allow future extension with more checks
- Fixed log spamming by watcher and node daemon (regression introduced
  in 2.1.1)
- Fixed possible validation issues when changing the list of enabled
  hypervisors
- Fixed cleanup of /etc/hosts during node removal
- Fixed RAPI response for invalid methods
- Fixed bug with hashed passwords in ``ganeti-rapi`` daemon
- Multiple small improvements to the KVM hypervisor (VNC usage, booting
  from ide disks, etc.)
- Allow OS changes without re-installation (to record a changed OS
  outside of Ganeti, or to allow OS renames)
- Allow instance creation without OS installation (useful for example if
  the OS will be installed manually, or restored from a backup not in
  Ganeti format)
- Implemented option to make cluster ``copyfile`` use the replication
  network
- Added list of enabled hypervisors to ssconf (possibly useful for
  external scripts)
- Added a new tool (``tools/cfgupgrade12``) that allows upgrading from
  1.2 clusters
- A partial form of node re-IP is possible via node readd, which now
  allows changed node primary IP
- Command line utilities now show an informational message if the job is
  waiting for a lock
- The logs of the master daemon now show the PID/UID/GID of the
  connected client


Version 2.1.1
-------------

*(Released Fri, 12 Mar 2010)*

During the 2.1.0 long release candidate cycle, a lot of improvements and
changes have accumulated with were released later as 2.1.1.

Major changes
~~~~~~~~~~~~~

The node evacuate command (``gnt-node evacuate``) was significantly
rewritten, and as such the IAllocator protocol was changed - a new
request type has been added. This unfortunate change during a stable
series is designed to improve performance of node evacuations; on
clusters with more than about five nodes and which are well-balanced,
evacuation should proceed in parallel for all instances of the node
being evacuated. As such, any existing IAllocator scripts need to be
updated, otherwise the above command will fail due to the unknown
request. The provided "dumb" allocator has not been updated; but the
ganeti-htools package supports the new protocol since version 0.2.4.

Another important change is increased validation of node and instance
names. This might create problems in special cases, if invalid host
names are being used.

Also, a new layer of hypervisor parameters has been added, that sits at
OS level between the cluster defaults and the instance ones. This allows
customisation of virtualization parameters depending on the installed
OS. For example instances with OS 'X' may have a different KVM kernel
(or any other parameter) than the cluster defaults. This is intended to
help managing a multiple OSes on the same cluster, without manual
modification of each instance's parameters.

A tool for merging clusters, ``cluster-merge``, has been added in the
tools sub-directory.

Bug fixes
~~~~~~~~~

- Improved the int/float conversions that should make the code more
  robust in face of errors from the node daemons
- Fixed the remove node code in case of internal configuration errors
- Fixed the node daemon behaviour in face of inconsistent queue
  directory (e.g. read-only file-system where we can't open the files
  read-write, etc.)
- Fixed the behaviour of gnt-node modify for master candidate demotion;
  now it either aborts cleanly or, if given the new "auto_promote"
  parameter, will automatically promote other nodes as needed
- Fixed compatibility with (unreleased yet) Python 2.6.5 that would
  completely prevent Ganeti from working
- Fixed bug for instance export when not all disks were successfully
  exported
- Fixed behaviour of node add when the new node is slow in starting up
  the node daemon
- Fixed handling of signals in the LUXI client, which should improve
  behaviour of command-line scripts
- Added checks for invalid node/instance names in the configuration (now
  flagged during cluster verify)
- Fixed watcher behaviour for disk activation errors
- Fixed two potentially endless loops in http library, which led to the
  RAPI daemon hanging and consuming 100% CPU in some cases
- Fixed bug in RAPI daemon related to hashed passwords
- Fixed bug for unintended qemu-level bridging of multi-NIC KVM
  instances
- Enhanced compatibility with non-Debian OSes, but not using absolute
  path in some commands and allowing customisation of the ssh
  configuration directory
- Fixed possible future issue with new Python versions by abiding to the
  proper use of ``__slots__`` attribute on classes
- Added checks that should prevent directory traversal attacks
- Many documentation fixes based on feedback from users

New features
~~~~~~~~~~~~

- Added an "early_release" more for instance replace disks and node
  evacuate, where we release locks earlier and thus allow higher
  parallelism within the cluster
- Added watcher hooks, intended to allow the watcher to restart other
  daemons (e.g. from the ganeti-nbma project), but they can be used of
  course for any other purpose
- Added a compile-time disable for DRBD barriers, to increase
  performance if the administrator trusts the power supply or the
  storage system to not lose writes
- Added the option of using syslog for logging instead of, or in
  addition to, Ganeti's own log files
- Removed boot restriction for paravirtual NICs for KVM, recent versions
  can indeed boot from a paravirtual NIC
- Added a generic debug level for many operations; while this is not
  used widely yet, it allows one to pass the debug value all the way to
  the OS scripts
- Enhanced the hooks environment for instance moves (failovers,
  migrations) where the primary/secondary nodes changed during the
  operation, by adding {NEW,OLD}_{PRIMARY,SECONDARY} vars
- Enhanced data validations for many user-supplied values; one important
  item is the restrictions imposed on instance and node names, which
  might reject some (invalid) host names
- Add a configure-time option to disable file-based storage, if it's not
  needed; this allows greater security separation between the master
  node and the other nodes from the point of view of the inter-node RPC
  protocol
- Added user notification in interactive tools if job is waiting in the
  job queue or trying to acquire locks
- Added log messages when a job is waiting for locks
- Added filtering by node tags in instance operations which admit
  multiple instances (start, stop, reboot, reinstall)
- Added a new tool for cluster mergers, ``cluster-merge``
- Parameters from command line which are of the form ``a=b,c=d`` can now
  use backslash escapes to pass in values which contain commas,
  e.g. ``a=b\\c,d=e`` where the 'a' parameter would get the value
  ``b,c``
- For KVM, the instance name is the first parameter passed to KVM, so
  that it's more visible in the process list


Version 2.1.0
-------------

*(Released Tue, 2 Mar 2010)*

Ganeti 2.1 brings many improvements with it. Major changes:

- Added infrastructure to ease automated disk repairs
- Added new daemon to export configuration data in a cheaper way than
  using the remote API
- Instance NICs can now be routed instead of being associated with a
  networking bridge
- Improved job locking logic to reduce impact of jobs acquiring multiple
  locks waiting for other long-running jobs

In-depth implementation details can be found in the Ganeti 2.1 design
document.

Details
~~~~~~~

- Added chroot hypervisor
- Added more options to xen-hvm hypervisor (``kernel_path`` and
  ``device_model``)
- Added more options to xen-pvm hypervisor (``use_bootloader``,
  ``bootloader_path`` and ``bootloader_args``)
- Added the ``use_localtime`` option for the xen-hvm and kvm
  hypervisors, and the default value for this has changed to false (in
  2.0 xen-hvm always enabled it)
- Added luxi call to submit multiple jobs in one go
- Added cluster initialization option to not modify ``/etc/hosts``
  file on nodes
- Added network interface parameters
- Added dry run mode to some LUs
- Added RAPI resources:

  - ``/2/instances/[instance_name]/info``
  - ``/2/instances/[instance_name]/replace-disks``
  - ``/2/nodes/[node_name]/evacuate``
  - ``/2/nodes/[node_name]/migrate``
  - ``/2/nodes/[node_name]/role``
  - ``/2/nodes/[node_name]/storage``
  - ``/2/nodes/[node_name]/storage/modify``
  - ``/2/nodes/[node_name]/storage/repair``

- Added OpCodes to evacuate or migrate all instances on a node
- Added new command to list storage elements on nodes (``gnt-node
  list-storage``) and modify them (``gnt-node modify-storage``)
- Added new ssconf files with master candidate IP address
  (``ssconf_master_candidates_ips``), node primary IP address
  (``ssconf_node_primary_ips``) and node secondary IP address
  (``ssconf_node_secondary_ips``)
- Added ``ganeti-confd`` and a client library to query the Ganeti
  configuration via UDP
- Added ability to run hooks after cluster initialization and before
  cluster destruction
- Added automatic mode for disk replace (``gnt-instance replace-disks
  --auto``)
- Added ``gnt-instance recreate-disks`` to re-create (empty) disks
  after catastrophic data-loss
- Added ``gnt-node repair-storage`` command to repair damaged LVM volume
  groups
- Added ``gnt-instance move`` command to move instances
- Added ``gnt-cluster watcher`` command to control watcher
- Added ``gnt-node powercycle`` command to powercycle nodes
- Added new job status field ``lock_status``
- Added parseable error codes to cluster verification (``gnt-cluster
  verify --error-codes``) and made output less verbose (use
  ``--verbose`` to restore previous behaviour)
- Added UUIDs to the main config entities (cluster, nodes, instances)
- Added support for OS variants
- Added support for hashed passwords in the Ganeti remote API users file
  (``rapi_users``)
- Added option to specify maximum timeout on instance shutdown
- Added ``--no-ssh-init`` option to ``gnt-cluster init``
- Added new helper script to start and stop Ganeti daemons
  (``daemon-util``), with the intent to reduce the work necessary to
  adjust Ganeti for non-Debian distributions and to start/stop daemons
  from one place
- Added more unittests
- Fixed critical bug in ganeti-masterd startup
- Removed the configure-time ``kvm-migration-port`` parameter, this is
  now customisable at the cluster level for both the KVM and Xen
  hypervisors using the new ``migration_port`` parameter
- Pass ``INSTANCE_REINSTALL`` variable to OS installation script when
  reinstalling an instance
- Allowed ``@`` in tag names
- Migrated to Sphinx (http://sphinx.pocoo.org/) for documentation
- Many documentation updates
- Distribute hypervisor files on ``gnt-cluster redist-conf``
- ``gnt-instance reinstall`` can now reinstall multiple instances
- Updated many command line parameters
- Introduced new OS API version 15
- No longer support a default hypervisor
- Treat virtual LVs as inexistent
- Improved job locking logic to reduce lock contention
- Match instance and node names case insensitively
- Reimplemented bash completion script to be more complete
- Improved burnin


Version 2.0.6
-------------

*(Released Thu, 4 Feb 2010)*

- Fix cleaner behaviour on nodes not in a cluster (Debian bug 568105)
- Fix a string formatting bug
- Improve safety of the code in some error paths
- Improve data validation in the master of values returned from nodes


Version 2.0.5
-------------

*(Released Thu, 17 Dec 2009)*

- Fix security issue due to missing validation of iallocator names; this
  allows local and remote execution of arbitrary executables
- Fix failure of gnt-node list during instance removal
- Ship the RAPI documentation in the archive


Version 2.0.4
-------------

*(Released Wed, 30 Sep 2009)*

- Fixed many wrong messages
- Fixed a few bugs related to the locking library
- Fixed MAC checking at instance creation time
- Fixed a DRBD parsing bug related to gaps in /proc/drbd
- Fixed a few issues related to signal handling in both daemons and
  scripts
- Fixed the example startup script provided
- Fixed insserv dependencies in the example startup script (patch from
  Debian)
- Fixed handling of drained nodes in the iallocator framework
- Fixed handling of KERNEL_PATH parameter for xen-hvm (Debian bug
  #528618)
- Fixed error related to invalid job IDs in job polling
- Fixed job/opcode persistence on unclean master shutdown
- Fixed handling of partial job processing after unclean master
  shutdown
- Fixed error reporting from LUs, previously all errors were converted
  into execution errors
- Fixed error reporting from burnin
- Decreased significantly the memory usage of the job queue
- Optimised slightly multi-job submission
- Optimised slightly opcode loading
- Backported the multi-job submit framework from the development
  branch; multi-instance start and stop should be faster
- Added script to clean archived jobs after 21 days; this will reduce
  the size of the queue directory
- Added some extra checks in disk size tracking
- Added an example ethers hook script
- Added a cluster parameter that prevents Ganeti from modifying of
  /etc/hosts
- Added more node information to RAPI responses
- Added a ``gnt-job watch`` command that allows following the ouput of a
  job
- Added a bind-address option to ganeti-rapi
- Added more checks to the configuration verify
- Enhanced the burnin script such that some operations can be retried
  automatically
- Converted instance reinstall to multi-instance model


Version 2.0.3
-------------

*(Released Fri, 7 Aug 2009)*

- Added ``--ignore-size`` to the ``gnt-instance activate-disks`` command
  to allow using the pre-2.0.2 behaviour in activation, if any existing
  instances have mismatched disk sizes in the configuration
- Added ``gnt-cluster repair-disk-sizes`` command to check and update
  any configuration mismatches for disk sizes
- Added ``gnt-master cluste-failover --no-voting`` to allow master
  failover to work on two-node clusters
- Fixed the ``--net`` option of ``gnt-backup import``, which was
  unusable
- Fixed detection of OS script errors in ``gnt-backup export``
- Fixed exit code of ``gnt-backup export``


Version 2.0.2
-------------

*(Released Fri, 17 Jul 2009)*

- Added experimental support for stripped logical volumes; this should
  enhance performance but comes with a higher complexity in the block
  device handling; stripping is only enabled when passing
  ``--with-lvm-stripecount=N`` to ``configure``, but codepaths are
  affected even in the non-stripped mode
- Improved resiliency against transient failures at the end of DRBD
  resyncs, and in general of DRBD resync checks
- Fixed a couple of issues with exports and snapshot errors
- Fixed a couple of issues in instance listing
- Added display of the disk size in ``gnt-instance info``
- Fixed checking for valid OSes in instance creation
- Fixed handling of the "vcpus" parameter in instance listing and in
  general of invalid parameters
- Fixed http server library, and thus RAPI, to handle invalid
  username/password combinations correctly; this means that now they
  report unauthorized for queries too, not only for modifications,
  allowing earlier detect of configuration problems
- Added a new "role" node list field, equivalent to the master/master
  candidate/drained/offline flags combinations
- Fixed cluster modify and changes of candidate pool size
- Fixed cluster verify error messages for wrong files on regular nodes
- Fixed a couple of issues with node demotion from master candidate role
- Fixed node readd issues
- Added non-interactive mode for ``ganeti-masterd --no-voting`` startup
- Added a new ``--no-voting`` option for masterfailover to fix failover
  on two-nodes clusters when the former master node is unreachable
- Added instance reinstall over RAPI


Version 2.0.1
-------------

*(Released Tue, 16 Jun 2009)*

- added ``-H``/``-B`` startup parameters to ``gnt-instance``, which will
  allow re-adding the start in single-user option (regression from 1.2)
- the watcher writes the instance status to a file, to allow monitoring
  to report the instance status (from the master) based on cached
  results of the watcher's queries; while this can get stale if the
  watcher is being locked due to other work on the cluster, this is
  still an improvement
- the watcher now also restarts the node daemon and the rapi daemon if
  they died
- fixed the watcher to handle full and drained queue cases
- hooks export more instance data in the environment, which helps if
  hook scripts need to take action based on the instance's properties
  (no longer need to query back into ganeti)
- instance failovers when the instance is stopped do not check for free
  RAM, so that failing over a stopped instance is possible in low memory
  situations
- rapi uses queries for tags instead of jobs (for less job traffic), and
  for cluster tags it won't talk to masterd at all but read them from
  ssconf
- a couple of error handling fixes in RAPI
- drbd handling: improved the error handling of inconsistent disks after
  resync to reduce the frequency of "there are some degraded disks for
  this instance" messages
- fixed a bug in live migration when DRBD doesn't want to reconnect (the
  error handling path called a wrong function name)


Version 2.0.0
-------------

*(Released Wed, 27 May 2009)*

- no changes from rc5


Version 2.0 rc5
---------------

*(Released Wed, 20 May 2009)*

- fix a couple of bugs (validation, argument checks)
- fix ``gnt-cluster getmaster`` on non-master nodes (regression)
- some small improvements to RAPI and IAllocator
- make watcher automatically start the master daemon if down


Version 2.0 rc4
---------------

*(Released Mon, 27 Apr 2009)*

- change the OS list to not require locks; this helps with big clusters
- fix ``gnt-cluster verify`` and ``gnt-cluster verify-disks`` when the
  volume group is broken
- ``gnt-instance info``, without any arguments, doesn't run for all
  instances anymore; either pass ``--all`` or pass the desired
  instances; this helps against mistakes on big clusters where listing
  the information for all instances takes a long time
- miscellaneous doc and man pages fixes


Version 2.0 rc3
---------------

*(Released Wed, 8 Apr 2009)*

- Change the internal locking model of some ``gnt-node`` commands, in
  order to reduce contention (and blocking of master daemon) when
  batching many creation/reinstall jobs
- Fixes to Xen soft reboot
- No longer build documentation at build time, instead distribute it in
  the archive, in order to reduce the need for the whole docbook/rst
  toolchains


Version 2.0 rc2
---------------

*(Released Fri, 27 Mar 2009)*

- Now the cfgupgrade scripts works and can upgrade 1.2.7 clusters to 2.0
- Fix watcher startup sequence, improves the behaviour of busy clusters
- Some other fixes in ``gnt-cluster verify``, ``gnt-instance
  replace-disks``, ``gnt-instance add``, ``gnt-cluster queue``, KVM VNC
  bind address and other places
- Some documentation fixes and updates


Version 2.0 rc1
---------------

*(Released Mon, 2 Mar 2009)*

- More documentation updates, now all docs should be more-or-less
  up-to-date
- A couple of small fixes (mixed hypervisor clusters, offline nodes,
  etc.)
- Added a customizable HV_KERNEL_ARGS hypervisor parameter (for Xen PVM
  and KVM)
- Fix an issue related to $libdir/run/ganeti and cluster creation


Version 2.0 beta2
-----------------

*(Released Thu, 19 Feb 2009)*

- Xen PVM and KVM have switched the default value for the instance root
  disk to the first partition on the first drive, instead of the whole
  drive; this means that the OS installation scripts must be changed
  accordingly
- Man pages have been updated
- RAPI has been switched by default to HTTPS, and the exported functions
  should all work correctly
- RAPI v1 has been removed
- Many improvements to the KVM hypervisor
- Block device errors are now better reported
- Many other bugfixes and small improvements


Version 2.0 beta1
-----------------

*(Released Mon, 26 Jan 2009)*

- Version 2 is a general rewrite of the code and therefore the
  differences are too many to list, see the design document for 2.0 in
  the ``doc/`` subdirectory for more details
- In this beta version there is not yet a migration path from 1.2 (there
  will be one in the final 2.0 release)
- A few significant changes are:

  - all commands are executed by a daemon (``ganeti-masterd``) and the
    various ``gnt-*`` commands are just front-ends to it
  - all the commands are entered into, and executed from a job queue,
    see the ``gnt-job(8)`` manpage
  - the RAPI daemon supports read-write operations, secured by basic
    HTTP authentication on top of HTTPS
  - DRBD version 0.7 support has been removed, DRBD 8 is the only
    supported version (when migrating from Ganeti 1.2 to 2.0, you need
    to migrate to DRBD 8 first while still running Ganeti 1.2)
  - DRBD devices are using statically allocated minor numbers, which
    will be assigned to existing instances during the migration process
  - there is support for both Xen PVM and Xen HVM instances running on
    the same cluster
  - KVM virtualization is supported too
  - file-based storage has been implemented, which means that it is
    possible to run the cluster without LVM and DRBD storage, for
    example using a shared filesystem exported from shared storage (and
    still have live migration)


Version 1.2.7
-------------

*(Released Tue, 13 Jan 2009)*

- Change the default reboot type in ``gnt-instance reboot`` to "hard"
- Reuse the old instance mac address by default on instance import, if
  the instance name is the same.
- Handle situations in which the node info rpc returns incomplete
  results (issue 46)
- Add checks for tcp/udp ports collisions in ``gnt-cluster verify``
- Improved version of batcher:

  - state file support
  - instance mac address support
  - support for HVM clusters/instances

- Add an option to show the number of cpu sockets and nodes in
  ``gnt-node list``
- Support OSes that handle more than one version of the OS api (but do
  not change the current API in any other way)
- Fix ``gnt-node migrate``
- ``gnt-debug`` man page
- Fixes various more typos and small issues
- Increase disk resync maximum speed to 60MB/s (from 30MB/s)


Version 1.2.6
-------------

*(Released Wed, 24 Sep 2008)*

- new ``--hvm-nic-type`` and ``--hvm-disk-type`` flags to control the
  type of disk exported to fully virtualized instances.
- provide access to the serial console of HVM instances
- instance auto_balance flag, set by default. If turned off it will
  avoid warnings on cluster verify if there is not enough memory to fail
  over an instance. in the future it will prevent automatically failing
  it over when we will support that.
- batcher tool for instance creation, see ``tools/README.batcher``
- ``gnt-instance reinstall --select-os`` to interactively select a new
  operating system when reinstalling an instance.
- when changing the memory amount on instance modify a check has been
  added that the instance will be able to start. also warnings are
  emitted if the instance will not be able to fail over, if auto_balance
  is true.
- documentation fixes
- sync fields between ``gnt-instance list/modify/add/import``
- fix a race condition in drbd when the sync speed was set after giving
  the device a remote peer.


Version 1.2.5
-------------

*(Released Tue, 22 Jul 2008)*

- note: the allowed size and number of tags per object were reduced
- fix a bug in ``gnt-cluster verify`` with inconsistent volume groups
- fixed twisted 8.x compatibility
- fixed ``gnt-instance replace-disks`` with iallocator
- add TCP keepalives on twisted connections to detect restarted nodes
- disk increase support, see ``gnt-instance grow-disk``
- implement bulk node/instance query for RAPI
- add tags in node/instance listing (optional)
- experimental migration (and live migration) support, read the man page
  for ``gnt-instance migrate``
- the ``ganeti-watcher`` logs are now timestamped, and the watcher also
  has some small improvements in handling its state file


Version 1.2.4
-------------

*(Released Fri, 13 Jun 2008)*

- Experimental readonly, REST-based remote API implementation;
  automatically started on master node, TCP port 5080, if enabled by
  ``--enable-rapi`` parameter to configure script.
- Instance allocator support. Add and import instance accept a
  ``--iallocator`` parameter, and call that instance allocator to decide
  which node to use for the instance. The iallocator document describes
  what's expected from an allocator script.
- ``gnt-cluster verify`` N+1 memory redundancy checks: Unless passed the
  ``--no-nplus1-mem`` option ``gnt-cluster verify`` now checks that if a
  node is lost there is still enough memory to fail over the instances
  that reside on it.
- ``gnt-cluster verify`` hooks: it is now possible to add post-hooks to
  ``gnt-cluster verify``, to check for site-specific compliance. All the
  hooks will run, and their output, if any, will be displayed. Any
  failing hook will make the verification return an error value.
- ``gnt-cluster verify`` now checks that its peers are reachable on the
  primary and secondary interfaces
- ``gnt-node add`` now supports the ``--readd`` option, to readd a node
  that is still declared as part of the cluster and has failed.
- ``gnt-* list`` commands now accept a new ``-o +field`` way of
  specifying output fields, that just adds the chosen fields to the
  default ones.
- ``gnt-backup`` now has a new ``remove`` command to delete an existing
  export from the filesystem.
- New per-instance parameters hvm_acpi, hvm_pae and hvm_cdrom_image_path
  have been added. Using them you can enable/disable acpi and pae
  support, and specify a path for a cd image to be exported to the
  instance. These parameters as the name suggest only work on HVM
  clusters.
- When upgrading an HVM cluster to Ganeti 1.2.4, the values for ACPI and
  PAE support will be set to the previously hardcoded values, but the
  (previously hardcoded) path to the CDROM ISO image will be unset and
  if required, needs to be set manually with ``gnt-instance modify``
  after the upgrade.
- The address to which an instance's VNC console is bound is now
  selectable per-instance, rather than being cluster wide. Of course
  this only applies to instances controlled via VNC, so currently just
  applies to HVM clusters.


Version 1.2.3
-------------

*(Released Mon, 18 Feb 2008)*

- more tweaks to the disk activation code (especially helpful for DRBD)
- change the default ``gnt-instance list`` output format, now there is
  one combined status field (see the manpage for the exact values this
  field will have)
- some more fixes for the mac export to hooks change
- make Ganeti not break with DRBD 8.2.x (which changed the version
  format in ``/proc/drbd``) (issue 24)
- add an upgrade tool from "remote_raid1" disk template to "drbd" disk
  template, allowing migration from DRBD0.7+MD to DRBD8


Version 1.2.2
-------------

*(Released Wed, 30 Jan 2008)*

- fix ``gnt-instance modify`` breakage introduced in 1.2.1 with the HVM
  support (issue 23)
- add command aliases infrastructure and a few aliases
- allow listing of VCPUs in the ``gnt-instance list`` and improve the
  man pages and the ``--help`` option of ``gnt-node
  list``/``gnt-instance list``
- fix ``gnt-backup list`` with down nodes (issue 21)
- change the tools location (move from $pkgdatadir to $pkglibdir/tools)
- fix the dist archive and add a check for including svn/git files in
  the future
- some developer-related changes: improve the burnin and the QA suite,
  add an upload script for testing during development


Version 1.2.1
-------------

*(Released Wed, 16 Jan 2008)*

- experimental HVM support, read the install document, section
  "Initializing the cluster"
- allow for the PVM hypervisor per-instance kernel and initrd paths
- add a new command ``gnt-cluster verify-disks`` which uses a new
  algorithm to improve the reconnection of the DRBD pairs if the device
  on the secondary node has gone away
- make logical volume code auto-activate LVs at disk activation time
- slightly improve the speed of activating disks
- allow specification of the MAC address at instance creation time, and
  changing it later via ``gnt-instance modify``
- fix handling of external commands that generate lots of output on
  stderr
- update documentation with regard to minimum version of DRBD8 supported


Version 1.2.0
-------------

*(Released Tue, 4 Dec 2007)*

- Log the ``xm create`` output to the node daemon log on failure (to
  help diagnosing the error)
- In debug mode, log all external commands output if failed to the logs
- Change parsing of lvm commands to ignore stderr


Version 1.2 beta3
-----------------

*(Released Wed, 28 Nov 2007)*

- Another round of updates to the DRBD 8 code to deal with more failures
  in the replace secondary node operation
- Some more logging of failures in disk operations (lvm, drbd)
- A few documentation updates
- QA updates


Version 1.2 beta2
-----------------

*(Released Tue, 13 Nov 2007)*

- Change configuration file format from Python's Pickle to JSON.
  Upgrading is possible using the cfgupgrade utility.
- Add support for DRBD 8.0 (new disk template ``drbd``) which allows for
  faster replace disks and is more stable (DRBD 8 has many improvements
  compared to DRBD 0.7)
- Added command line tags support (see man pages for ``gnt-instance``,
  ``gnt-node``, ``gnt-cluster``)
- Added instance rename support
- Added multi-instance startup/shutdown
- Added cluster rename support
- Added ``gnt-node evacuate`` to simplify some node operations
- Added instance reboot operation that can speedup reboot as compared to
  stop and start
- Soften the requirement that hostnames are in FQDN format
- The ``ganeti-watcher`` now activates drbd pairs after secondary node
  reboots
- Removed dependency on debian's patched fping that uses the
  non-standard ``-S`` option
- Now the OS definitions are searched for in multiple, configurable
  paths (easier for distros to package)
- Some changes to the hooks infrastructure (especially the new
  post-configuration update hook)
- Other small bugfixes

.. vim: set textwidth=72 syntax=rst :
.. Local Variables:
.. mode: rst
.. fill-column: 72
.. End:<|MERGE_RESOLUTION|>--- conflicted
+++ resolved
@@ -2,7 +2,6 @@
 ====
 
 
-<<<<<<< HEAD
 Version 2.14.1
 --------------
 
@@ -149,7 +148,8 @@
 
 This was the first beta release of the 2.14 series. All important changes
 are listed in the latest 2.14 entry.
-=======
+
+
 Version 2.13.3
 --------------
 
@@ -223,7 +223,6 @@
 - Fix instance multi allocation for non-DRBD disks
 - Redistribute master key on downgrade
 - Allow more failover options when using the --no-disk-moves flag
->>>>>>> de784913
 
 
 Version 2.13.2
