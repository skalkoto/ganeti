News
====


<<<<<<< HEAD
Version 2.15.1
--------------

*(Released Mon, 7 Sep 2015)*

New features
~~~~~~~~~~~~

- The ext template now allows userspace-only disks to be used

Bugfixes
~~~~~~~~

- Fixed the silently broken 'gnt-instance replace-disks --ignore-ipolicy'
  command.
- User shutdown reporting can now be disabled on Xen using the
  '--user-shutdown' flag.
- Remove falsely reported communication NIC error messages on instance start.
- Fix 'gnt-node migrate' behavior when no instances are present on a node.
- Fix the multi-allocation functionality for non-DRBD instances.


Version 2.15.0
--------------

*(Released Wed, 29 Jul 2015)*

Incompatible/important changes
~~~~~~~~~~~~~~~~~~~~~~~~~~~~~~

- In order to improve allocation efficiency when using DRBD, the cluster
  metric now takes the total reserved memory into account. A consequence
  of this change is that the best possible cluster metric is no longer 0.
  htools(1) interprets minimal cluster scores to be offsets of the theoretical
  lower bound, so only users interpreting the cluster score directly should
  be affected.
- This release contains a fix for the problem that different encodings in
  SSL certificates can break RPC communication (issue 1094). The fix makes
  it necessary to rerun 'gnt-cluster renew-crypto --new-node-certificates'
  after the cluster is fully upgraded to 2.14.1

New features
~~~~~~~~~~~~

- On dedicated clusters, hail will now favour allocations filling up
  nodes efficiently over balanced allocations.

New dependencies
~~~~~~~~~~~~~~~~

- The indirect dependency on Haskell package 'case-insensitive' is now
  explicit.


Version 2.15.0 rc1
------------------

*(Released Wed, 17 Jun 2015)*

This was the first release candidate in the 2.15 series. All important
changes are listed in the latest 2.15 entry.

Known issues:
~~~~~~~~~~~~~

- Issue 1094: differences in encodings in SSL certificates due to
  different OpenSSL versions can result in rendering a cluster
  uncommunicative after a master-failover.


Version 2.15.0 beta1
--------------------

*(Released Thu, 30 Apr 2015)*

This was the second beta release in the 2.15 series. All important changes
are listed in the latest 2.15 entry.
=======
Version 2.14.2
--------------

*(Released Tue, 15 Dec 2015)*

Important changes and security notes
~~~~~~~~~~~~~~~~~~~~~~~~~~~~~~~~~~~~

Security release.

CVE-2015-7944

Ganeti provides a RESTful control interface called the RAPI. Its HTTPS
implementation is vulnerable to DoS attacks via client-initiated SSL
parameter renegotiation. While the interface is not meant to be exposed
publicly, due to the fact that it binds to all interfaces, we believe
some users might be exposing it unintentionally and are vulnerable. A
DoS attack can consume resources meant for Ganeti daemons and instances
running on the master node, making both perform badly.

Fixes are not feasible due to the OpenSSL Python library not exposing
functionality needed to disable client-side renegotiation. Instead, we
offer instructions on how to control RAPI's exposure, along with info
on how RAPI can be setup alongside an HTTPS proxy in case users still
want or need to expose the RAPI interface. The instructions are
outlined in Ganeti's security document: doc/html/security.html

CVE-2015-7945

Ganeti leaks the DRBD secret through the RAPI interface. Examining job
results after an instance information job reveals the secret. With the
DRBD secret, access to the local cluster network, and ARP poisoning,
an attacker can impersonate a Ganeti node and clone the disks of a
DRBD-based instance. While an attacker with access to the cluster
network is already capable of accessing any data written as DRBD
traffic is unencrypted, having the secret expedites the process and
allows access to the entire disk.

Fixes contained in this release prevent the secret from being exposed
via the RAPI. The DRBD secret can be changed by converting an instance
to plain and back to DRBD, generating a new secret, but redundancy will
be lost until the process completes.
Since attackers with node access are capable of accessing some and
potentially all data even without the secret, we do not recommend that
the secret be changed for existing instances.

Minor changes
~~~~~~~~~~~~~

- Allow disk attachment to diskless instances
- Calculate correct affected nodes set in InstanceChangeGroup
  (Issue 1144)
- Do not retry all requests after connection timeouts to prevent
  repeated job submission
- Fix reason trails of expanding opcodes
- Make lockConfig call retryable
- Extend timeout for gnt-cluster renew-crypto
- Return the correct error code in the post-upgrade script
- Make OpenSSL refrain from DH altogether
- Fix faulty iallocator type check
- Improve cfgupgrade output in case of errors
- Fix upgrades of instances with missing creation time
- Make htools tolerate missing "dtotal" and "dfree" on luxi
- Fix default for --default-iallocator-params
- Renew-crypto: stop daemons on master node first
- Don't warn about broken SSH setup of offline nodes (Issue 1131)
- At IAlloc backend guess state from admin state
- Set node tags in iallocator htools backend
- Only search for Python-2 interpreters
- Handle Xen 4.3 states better
- Improve xl socat migrations
- replace-disks: fix --ignore-ipolicy
- Fix disabling of user shutdown reporting
- Allow userspace-only disk templates
- Fix instance failover in case of DTS_EXT_MIRROR
- Fix operations on empty nodes by accepting allocation of 0 jobs
- Fix instance multi allocation for non-DRBD disks
- Redistribute master key on downgrade
- Allow more failover options when using the --no-disk-moves flag
>>>>>>> 87146ae7


Version 2.14.1
--------------

*(Released Fri, 10 Jul 2015)*

Incompatible/important changes
~~~~~~~~~~~~~~~~~~~~~~~~~~~~~~

- The SSH security changes reduced the number of nodes which can SSH into
  other nodes. Unfortunately enough, the Ganeti implementation of migration
  for the xl stack of Xen required SSH to be able to migrate the instance,
  leading to a situation where full movement of an instance around the cluster
  was not possible. This version fixes the issue by using socat to transfer
  instance data. While socat is less secure than SSH, it is about as secure as
  xm migrations, and occurs over the secondary network if present. As a
  consequence of this change, Xen instance migrations using xl cannot occur
  between nodes running 2.14.0 and 2.14.1.
- This release contains a fix for the problem that different encodings in
  SSL certificates can break RPC communication (issue 1094). The fix makes
  it necessary to rerun 'gnt-cluster renew-crypto --new-node-certificates'
  after the cluster is fully upgraded to 2.14.1

Other Changes
~~~~~~~~~~~~~

- The ``htools`` now properly work also on shared-storage clusters.
- Instance moves now work properly also for the plain disk template.
- Filter-evaluation for run-time data filter was fixed (issue 1100).
- Various improvements to the documentation have been added.


Version 2.14.0
--------------

*(Released Tue, 2 Jun 2015)*

New features
~~~~~~~~~~~~

- The build system now enforces external Haskell dependencies to lie in
  a supported range as declared by our new ganeti.cabal file.
- Basic support for instance reservations has been added. Instance addition
  supports a --forthcoming option telling Ganeti to only reserve the resources
  but not create the actual instance. The instance can later be created with
  by passing the --commit option to the instance addition command.
- Node tags starting with htools:nlocation: now have a special meaning to htools(1).
  They control between which nodes migration is possible, e.g., during hypervisor
  upgrades. See hbal(1) for details.
- The node-allocation lock as been removed for good, thus speeding up parallel
  instance allocation and creation.
- The external storage interface has been extended by optional ``open``
  and ``close`` scripts.

New dependencies
~~~~~~~~~~~~~~~~

- Building the Haskell part of Ganeti now requires Cabal and cabal-install.

Known issues
~~~~~~~~~~~~

- Under certain conditions instance doesn't get unpaused after live
  migration (issue #1050)

Since 2.14.0 rc1
~~~~~~~~~~~~~~~~

- The call to the IAllocator in 'gnt-node evacuate' has been fixed.
- In opportunistic locking, only ask for those node resource locks where
  the node lock is held.
- Lock requests are repeatable now; this avoids failure of a job in a
  race condition with a signal sent to the job.
- Various improvements to the QA.


Version 2.14.0 rc2
------------------

*(Released Tue, 19 May 2015)*

This was the second release candidate in the 2.14 series. All important
changes are listed in the 2.14.0 entry.

Since 2.14.0 rc1
~~~~~~~~~~~~~~~~

- private parameters are now properly exported to instance create scripts
- unnecessary config unlocks and upgrades have been removed, improving
  performance, in particular of cluster verification
- some rarely occuring file-descriptor leaks have been fixed
- The checks for orphan and lost volumes have been fixed to also work
  correctly when multiple volume groups are used.


Version 2.14.0 rc1
------------------

*(Released Wed, 29 Apr 2015)*

This was the first release candidate in the 2.14 series. All important
changes are listed in the latest 2.14 entry.

Since 2.14.0 beta2
~~~~~~~~~~~~~~~~~~

The following issue has been fixed:

- A race condition where a badly timed kill of WConfD could lead to
  an incorrect configuration.

Fixes inherited from the 2.12 branch:

- Upgrade from old versions (2.5 and 2.6) was failing (issues 1070, 1019).
- gnt-network info outputs wrong external reservations (issue 1068)
- Refuse to demote master from master capability (issue 1023)

Fixes inherited from the 2.13 branch:

- bugs related to ssh-key handling of master candidate (issues 1045, 1046, 1047)


Version 2.14.0 beta2
--------------------

*(Released Thu, 26 Mar 2015)*

This was the second beta release in the 2.14 series. All important changes
are listed in the latest 2.14 entry.

Since 2.14.0 beta1
~~~~~~~~~~~~~~~~~~

The following issues have been fixed:

- Issue 1018: Cluster init (and possibly other jobs) occasionally fail to start

The extension of the external storage interface was not present in 2.14.0 beta1.


Version 2.14.0 beta1
--------------------

*(Released Fri, 13 Feb 2015)*

This was the first beta release of the 2.14 series. All important changes
are listed in the latest 2.14 entry.


Version 2.13.3
--------------

*(Released Mon, 14 Dec 2015)*

Important changes and security notes
~~~~~~~~~~~~~~~~~~~~~~~~~~~~~~~~~~~~

Security release.

CVE-2015-7944

Ganeti provides a RESTful control interface called the RAPI. Its HTTPS
implementation is vulnerable to DoS attacks via client-initiated SSL
parameter renegotiation. While the interface is not meant to be exposed
publicly, due to the fact that it binds to all interfaces, we believe
some users might be exposing it unintentionally and are vulnerable. A
DoS attack can consume resources meant for Ganeti daemons and instances
running on the master node, making both perform badly.

Fixes are not feasible due to the OpenSSL Python library not exposing
functionality needed to disable client-side renegotiation. Instead, we
offer instructions on how to control RAPI's exposure, along with info
on how RAPI can be setup alongside an HTTPS proxy in case users still
want or need to expose the RAPI interface. The instructions are
outlined in Ganeti's security document: doc/html/security.html

CVE-2015-7945

Ganeti leaks the DRBD secret through the RAPI interface. Examining job
results after an instance information job reveals the secret. With the
DRBD secret, access to the local cluster network, and ARP poisoning,
an attacker can impersonate a Ganeti node and clone the disks of a
DRBD-based instance. While an attacker with access to the cluster
network is already capable of accessing any data written as DRBD
traffic is unencrypted, having the secret expedites the process and
allows access to the entire disk.

Fixes contained in this release prevent the secret from being exposed
via the RAPI. The DRBD secret can be changed by converting an instance
to plain and back to DRBD, generating a new secret, but redundancy will
be lost until the process completes.
Since attackers with node access are capable of accessing some and
potentially all data even without the secret, we do not recommend that
the secret be changed for existing instances.

Minor changes
~~~~~~~~~~~~~

- Calculate correct affected nodes set in InstanceChangeGroup
  (Issue 1144)
- Do not retry all requests after connection timeouts to prevent
  repeated job submission
- Fix reason trails of expanding opcodes
- Make lockConfig call retryable
- Extend timeout for gnt-cluster renew-crypto
- Return the correct error code in the post-upgrade script
- Make OpenSSL refrain from DH altogether
- Fix upgrades of instances with missing creation time
- Make htools tolerate missing "dtotal" and "dfree" on luxi
- Fix default for --default-iallocator-params
- Renew-crypto: stop daemons on master node first
- Don't warn about broken SSH setup of offline nodes (Issue 1131)
- At IAlloc backend guess state from admin state
- Only search for Python-2 interpreters
- Handle Xen 4.3 states better
- Improve xl socat migrations
- replace-disks: fix --ignore-ipolicy
- Fix disabling of user shutdown reporting
- Fix operations on empty nodes by accepting allocation of 0 jobs
- Fix instance multi allocation for non-DRBD disks
- Redistribute master key on downgrade
- Allow more failover options when using the --no-disk-moves flag


Version 2.13.2
--------------

*(Released Mon, 13 Jul 2015)*

Incompatible/important changes
~~~~~~~~~~~~~~~~~~~~~~~~~~~~~~

- This release contains a fix for the problem that different encodings in
  SSL certificates can break RPC communication (issue 1094). The fix makes
  it necessary to rerun 'gnt-cluster renew-crypto --new-node-certificates'
  after the cluster is fully upgraded to 2.13.2

Other fixes and known issues
~~~~~~~~~~~~~~~~~~~~~~~~~~~~

Inherited from 2.12:

- Fixed Issue #1115: Race between starting WConfD and updating the config
- Fixed Issue #1114: Binding RAPI to a specific IP makes the watcher
  restart the RAPI
- Fixed Issue #1100: Filter-evaluation for run-time data filter
- Better handling of the "crashed" Xen state
- The watcher can be instructed to skip disk verification
- Reduce amount of logging on successful requests
- Prevent multiple communication NICs being created for instances
- The ``htools`` now properly work also on shared-storage clusters
- Instance moves now work properly also for the plain disk template
- Various improvements to the documentation have been added

Known issues:
- Issue #1104: gnt-backup: dh key too small


Version 2.13.1
--------------

*(Released Tue, 16 Jun 2015)*

Incompatible/important changes
~~~~~~~~~~~~~~~~~~~~~~~~~~~~~~

- The SSH security changes reduced the number of nodes which can SSH into
  other nodes. Unfortunately enough, the Ganeti implementation of migration
  for the xl stack of Xen required SSH to be able to migrate the instance,
  leading to a situation where full movement of an instance around the cluster
  was not possible. This version fixes the issue by using socat to transfer
  instance data. While socat is less secure than SSH, it is about as secure as
  xm migrations, and occurs over the secondary network if present. As a
  consequence of this change, Xen instance migrations using xl cannot occur
  between nodes running 2.13.0 and 2.13.1.

Other fixes and known issues
~~~~~~~~~~~~~~~~~~~~~~~~~~~~

Inherited from 2.12:

- Fixed Issue #1082: RAPI is unresponsive after master-failover
- Fixed Issue #1083: Cluster verify reports existing instance disks on
  non-default VGs as missing
- Fixed Issue #1101: Modifying the storage directory for the shared-file disk
  template doesn't work
- Fixed a possible file descriptor leak when forking jobs
- Fixed missing private parameters in the environment for OS scripts
- Fixed a performance regression when handling configuration
  (only upgrade it if it changes)
- Adapt for compilation with GHC7.8 (compiles with warnings;
  cherrypicked from 2.14)

Known issues:
- Issue #1094: Mismatch in SSL encodings breaks RPC communication
- Issue #1104: Export fails: key is too small


Version 2.13.0
--------------

*(Released Tue, 28 Apr 2015)*

Incompatible/important changes
~~~~~~~~~~~~~~~~~~~~~~~~~~~~~~

- Ganeti now internally retries the instance creation opcode if opportunistic
  locking did not acquire nodes with enough free resources. The internal retry
  will not use opportunistic locking. In particular, instance creation, even
  if opportunistic locking is set, will never fail with ECODE_TEMP_NORES.
- The handling of SSH security had undergone a significant change. From
  this version on, each node has an individual SSH key pair instead of
  sharing one with all nodes of the cluster. From now on, we also
  restrict SSH access to master candidates. This means that only master
  candidates can ssh into other cluster nodes and all
  non-master-candidates cannot. Refer to the UPGRADE notes
  for further instructions on the creation and distribution of the keys.
- Ganeti now checks hypervisor version compatibility before trying an instance
  migration. It errors out if the versions are not compatible. Add the option
  --ignore-hvversions to restore the old behavior of only warning.
- Node tags starting with htools:migration: or htools:allowmigration: now have
  a special meaning to htools(1). See hbal(1) for details.
- The LXC hypervisor code has been repaired and improved. Instances cannot be
  migrated and cannot have more than one disk, but should otherwise work as with
  other hypervisors. OS script changes should not be necessary. LXC version
  1.0.0 or higher required.

New features
~~~~~~~~~~~~

- A new job filter rules system allows to define iptables-like rules for the
  job scheduler, making it easier to (soft-)drain the job queue, perform
  maintenance, and rate-limit selected job types. See gnt-filter(8) for
  details.
- Ganeti jobs can now be ad-hoc rate limited via the reason trail.
  For a set of jobs queued with "--reason=rate-limit:n:label", the job
  scheduler ensures that not more than n will be scheduled to run at the same
  time. See ganeti(7), section "Options", for details.
- The monitoring daemon has now variable sleep times for the data
  collectors. This currently means that the granularity of cpu-avg-load
  can be configured.
- The 'gnt-cluster verify' command now has the option
  '--verify-ssh-clutter', which verifies whether Ganeti (accidentally)
  cluttered up the 'authorized_keys' file.
- Instance disks can now be converted from one disk template to another for many
  different template combinations. When available, more efficient conversions
  will be used, otherwise the disks are simply copied over.

New dependencies
~~~~~~~~~~~~~~~~

- The monitoring daemon uses the PSQueue library. Be sure to install it
  if you use Mond.
- The formerly optional regex-pcre is now an unconditional dependency because
  the new job filter rules have regular expressions as a core feature.

Since 2.13.0 rc1
~~~~~~~~~~~~~~~~~~

The following issues have been fixed:

- Bugs related to ssh-key handling of master candidates (issues 1045,
  1046, 1047)

Fixes inherited from the 2.12 branch:

- Upgrade from old versions (2.5 and 2.6) was failing (issues 1070, 1019).
- gnt-network info outputs wrong external reservations (issue 1068)
- Refuse to demote master from master capability (issue 1023)


Version 2.13.0 rc1
------------------

*(Released Wed, 25 Mar 2015)*

This was the first release candidate of the 2.13 series.
All important changes are listed in the latest 2.13 entry.

Since 2.13.0 beta1
~~~~~~~~~~~~~~~~~~

The following issues have been fixed:

- Issue 1018: Cluster init (and possibly other jobs) occasionally fail to start


Version 2.13.0 beta1
--------------------

*(Released Wed, 14 Jan 2015)*

This was the first beta release of the 2.13 series. All important changes
are listed in the latest 2.13 entry.


Version 2.12.6
--------------

*(Released Mon, 14 Dec 2015)*

Important changes and security notes
~~~~~~~~~~~~~~~~~~~~~~~~~~~~~~~~~~~~

Security release.

CVE-2015-7944

Ganeti provides a RESTful control interface called the RAPI. Its HTTPS
implementation is vulnerable to DoS attacks via client-initiated SSL
parameter renegotiation. While the interface is not meant to be exposed
publicly, due to the fact that it binds to all interfaces, we believe
some users might be exposing it unintentionally and are vulnerable. A
DoS attack can consume resources meant for Ganeti daemons and instances
running on the master node, making both perform badly.

Fixes are not feasible due to the OpenSSL Python library not exposing
functionality needed to disable client-side renegotiation. Instead, we
offer instructions on how to control RAPI's exposure, along with info
on how RAPI can be setup alongside an HTTPS proxy in case users still
want or need to expose the RAPI interface. The instructions are
outlined in Ganeti's security document: doc/html/security.html

CVE-2015-7945

Ganeti leaks the DRBD secret through the RAPI interface. Examining job
results after an instance information job reveals the secret. With the
DRBD secret, access to the local cluster network, and ARP poisoning,
an attacker can impersonate a Ganeti node and clone the disks of a
DRBD-based instance. While an attacker with access to the cluster
network is already capable of accessing any data written as DRBD
traffic is unencrypted, having the secret expedites the process and
allows access to the entire disk.

Fixes contained in this release prevent the secret from being exposed
via the RAPI. The DRBD secret can be changed by converting an instance
to plain and back to DRBD, generating a new secret, but redundancy will
be lost until the process completes.
Since attackers with node access are capable of accessing some and
potentially all data even without the secret, we do not recommend that
the secret be changed for existing instances.

Minor changes
~~~~~~~~~~~~~

- Calculate correct affected nodes set in InstanceChangeGroup
  (Issue 1144)
- Do not retry all requests after connection timeouts to prevent
  repeated job submission
- Fix reason trails of expanding opcodes
- Make lockConfig call retryable
- Return the correct error code in the post-upgrade script
- Make OpenSSL refrain from DH altogether
- Fix upgrades of instances with missing creation time
- Make htools tolerate missing "dtotal" and "dfree" on luxi
- Fix default for --default-iallocator-params
- At IAlloc backend guess state from admin state
- Only search for Python-2 interpreters
- Handle Xen 4.3 states better
- replace-disks: fix --ignore-ipolicy
- Fix disabling of user shutdown reporting
- Fix operations on empty nodes by accepting allocation of 0 jobs
- Fix instance multi allocation for non-DRBD disks
- Allow more failover options when using the --no-disk-moves flag


Version 2.12.5
--------------

*(Released Mon, 13 Jul 2015)*

Incompatible/important changes
~~~~~~~~~~~~~~~~~~~~~~~~~~~~~~

- This release contains a fix for the problem that different encodings in
  SSL certificates can break RPC communication (issue 1094). The fix makes
  it necessary to rerun 'gnt-cluster renew-crypto --new-node-certificates'
  after the cluster is fully upgraded to 2.12.5.

Fixed and improvements
~~~~~~~~~~~~~~~~~~~~~~

- Fixed Issue #1030: GlusterFS support breaks at upgrade to 2.12 -
  switches back to shared-file
- Fixed Issue #1094 (see the notice in Incompatible/important changes):
  Differences in encodings of SSL certificates can render a cluster
  uncommunicative after a master-failover
- Fixed Issue #1098: Support for ECDSA SSH keys
- Fixed Issue #1100: Filter-evaluation for run-time data filter
- Fixed Issue #1101: Modifying the storage directory for the shared-file
  disk template doesn't work
- Fixed Issue #1108: Spurious "NIC name already used" errors during
  instance creation
- Fixed Issue #1114: Binding RAPI to a specific IP makes the watcher
  restart the RAPI
- Fixed Issue #1115: Race between starting WConfD and updating the config
- Better handling of the "crashed" Xen state
- The ``htools`` now properly work also on shared-storage clusters
- Various improvements to the documentation have been added

Inherited from the 2.11 branch:

- Fixed Issue #1113: Reduce amount of logging on successful requests

Known issues
~~~~~~~~~~~~

- Issue #1104: gnt-backup: dh key too small


Version 2.12.4
--------------

*(Released Tue, 12 May 2015)*

- Fixed Issue #1082: RAPI is unresponsive after master-failover
- Fixed Issue #1083: Cluster verify reports existing instance disks on
  non-default VGs as missing
- Fixed a possible file descriptor leak when forking jobs
- Fixed missing private parameters in the environment for OS scripts
- Fixed a performance regression when handling configuration
  (only upgrade it if it changes)
- Adapt for compilation with GHC7.8 (compiles with warnings;
  cherrypicked from 2.14)

Known issues
~~~~~~~~~~~~

Pending since 2.12.2:

- Under certain conditions instance doesn't get unpaused after live
  migration (issue #1050)
- GlusterFS support breaks at upgrade to 2.12 - switches back to
  shared-file (issue #1030)


Version 2.12.3
--------------

*(Released Wed, 29 Apr 2015)*

- Fixed Issue #1019: upgrade from 2.6.2 to 2.12 fails. cfgupgrade
  doesn't migrate the config.data file properly
- Fixed Issue 1023: Master master-capable option bug
- Fixed Issue 1068: gnt-network info outputs wrong external reservations
- Fixed Issue 1070: Upgrade of Ganeti 2.5.2 to 2.12.0 fails due to
  missing UUIDs for disks
- Fixed Issue 1073: ssconf_hvparams_* not distributed with ssconf

Inherited from the 2.11 branch:

- Fixed Issue 1032: Renew-crypto --new-node-certificates sometimes does not
  complete.
  The operation 'gnt-cluster renew-crypto --new-node-certificates' is
  now more robust against intermitten reachability errors. Nodes that
  are temporarily not reachable, are contacted with several retries.
  Nodes which are marked as offline are omitted right away.

Inherited from the 2.10 branch:

- Fixed Issue 1057: master-failover succeeds, but IP remains assigned to
  old master
- Fixed Issue 1058: Python's os.minor() does not support devices with
  high minor numbers
- Fixed Issue 1059: Luxid fails if DNS returns an IPv6 address that does
  not reverse resolve

Known issues
~~~~~~~~~~~~

Pending since 2.12.2:

- GHC 7.8 introduced some incompatible changes, so currently Ganeti
  2.12. doesn't compile on GHC 7.8
- Under certain conditions instance doesn't get unpaused after live
  migration (issue #1050)
- GlusterFS support breaks at upgrade to 2.12 - switches back to
  shared-file (issue #1030)


Version 2.12.2
--------------

*(Released Wed, 25 Mar 2015)*

- Support for the lens Haskell library up to version 4.7 (issue #1028)
- SSH keys are now distributed only to master and master candidates
  (issue #377)
- Improved performance for operations that frequently read the
  cluster configuration
- Improved robustness of spawning job processes that occasionally caused
  newly-started jobs to timeout
- Fixed race condition during cluster verify which occasionally caused
  it to fail

Inherited from the 2.11 branch:

- Fix failing automatic glusterfs mounts (issue #984)
- Fix watcher failing to read its status file after an upgrade
  (issue #1022)
- Improve Xen instance state handling, in particular of somewhat exotic
  transitional states

Inherited from the 2.10 branch:

- Fix failing to change a diskless drbd instance to plain
  (issue #1036)
- Fixed issues with auto-upgrades from pre-2.6
  (hv_state_static and disk_state_static)
- Fix memory leak in the monitoring daemon

Inherited from the 2.9 branch:

- Fix file descriptor leak in Confd client

Known issues
~~~~~~~~~~~~

- GHC 7.8 introduced some incompatible changes, so currently Ganeti
  2.12. doesn't compile on GHC 7.8
- Under certain conditions instance doesn't get unpaused after live
  migration (issue #1050)
- GlusterFS support breaks at upgrade to 2.12 - switches back to
  shared-file (issue #1030)


Version 2.12.1
--------------

*(Released Wed, 14 Jan 2015)*

- Fix users under which the wconfd and metad daemons run (issue #976)
- Clean up stale livelock files (issue #865)
- Fix setting up the metadata daemon's network interface for Xen
- Make watcher identify itself on disk activation
- Add "ignore-ipolicy" option to gnt-instance grow-disk
- Check disk size ipolicy during "gnt-instance grow-disk" (issue #995)

Inherited from the 2.11 branch:

- Fix counting votes when doing master failover (issue #962)
- Fix broken haskell dependencies (issues #758 and #912)
- Check if IPv6 is used directly when running SSH (issue #892)

Inherited from the 2.10 branch:

- Fix typo in gnt_cluster output (issue #1015)
- Use the Python path detected at configure time in the top-level Python
  scripts.
- Fix check for sphinx-build from python2-sphinx
- Properly check if an instance exists in 'gnt-instance console'


Version 2.12.0
--------------

*(Released Fri, 10 Oct 2014)*

Incompatible/important changes
~~~~~~~~~~~~~~~~~~~~~~~~~~~~~~

- Ganeti is now distributed under the 2-clause BSD license.
  See the COPYING file.
- Do not use debug mode in production. Certain daemons will issue warnings
  when launched in debug mode. Some debug logging violates some of the new
  invariants in the system (see "New features"). The logging has been kept as
  it aids diagnostics and development.

New features
~~~~~~~~~~~~

- OS install script parameters now come in public, private and secret
  varieties:

  - Public parameters are like all other parameters in Ganeti.
  - Ganeti will not log private and secret parameters, *unless* it is running
    in debug mode.
  - Ganeti will not save secret parameters to configuration. Secret parameters
    must be supplied every time you install, or reinstall, an instance.
  - Attempting to override public parameters with private or secret parameters
    results in an error. Similarly, you may not use secret parameters to
    override private parameters.

- The move-instance tool can now attempt to allocate an instance by using
  opportunistic locking when an iallocator is used.
- The build system creates sample systemd unit files, available under
  doc/examples/systemd. These unit files allow systemd to natively
  manage and supervise all Ganeti processes.
- Different types of compression can be applied during instance moves, including
  user-specified ones.
- Ganeti jobs now run as separate processes. The jobs are coordinated by
  a new daemon "WConfd" that manages cluster's configuration and locks
  for individual jobs. A consequence is that more jobs can run in parallel;
  the number is run-time configurable, see "New features" entry
  of 2.11.0. To avoid luxid being overloaded with tracking running jobs, it
  backs of and only occasionally, in a sequential way, checks if jobs have
  finished and schedules new ones. In this way, luxid keeps responsive under
  high cluster load. The limit as when to start backing of is also run-time
  configurable.
- The metadata daemon is now optionally available, as part of the
  partial implementation of the OS-installs design. It allows pass
  information to OS install scripts or to instances.
  It is also possible to run Ganeti without the daemon, if desired.
- Detection of user shutdown of instances has been implemented for Xen
  as well.

New dependencies
~~~~~~~~~~~~~~~~

- The KVM CPU pinning no longer uses the affinity python package, but psutil
  instead. The package is still optional and needed only if the feature is to
  be used.

Incomplete features
~~~~~~~~~~~~~~~~~~~

The following issues are related to features which are not completely
implemented in 2.12:

- Issue 885: Network hotplugging on KVM sometimes makes an instance
  unresponsive
- Issues 708 and 602: The secret parameters are currently still written
  to disk in the job queue.
- Setting up the metadata network interface under Xen isn't fully
  implemented yet.

Known issues
~~~~~~~~~~~~

- *Wrong UDP checksums in DHCP network packets:*
  If an instance communicates with the metadata daemon and uses DHCP to
  obtain its IP address on the provided virtual network interface,
  it can happen that UDP packets have a wrong checksum, due to
  a bug in virtio. See for example https://bugs.launchpad.net/bugs/930962

  Ganeti works around this bug by disabling the UDP checksums on the way
  from a host to instances (only on the special metadata communication
  network interface) using the ethtool command. Therefore if using
  the metadata daemon the host nodes should have this tool available.
- The metadata daemon is run as root in the split-user mode, to be able
  to bind to port 80.
  This should be improved in future versions, see issue #949.

Since 2.12.0 rc2
~~~~~~~~~~~~~~~~

The following issues have been fixed:

- Fixed passing additional parameters to RecreateInstanceDisks over
  RAPI.
- Fixed the permissions of WConfd when running in the split-user mode.
  As WConfd takes over the previous master daemon to manage the
  configuration, it currently runs under the masterd user.
- Fixed the permissions of the metadata daemon  wn running in the
  split-user mode (see Known issues).
- Watcher now properly adds a reason trail entry when initiating disk
  checks.
- Fixed removing KVM parameters introduced in 2.12 when downgrading a
  cluster to 2.11: "migration_caps", "disk_aio" and "virtio_net_queues".
- Improved retrying of RPC calls that fail due to network errors.


Version 2.12.0 rc2
------------------

*(Released Mon, 22 Sep 2014)*

This was the second release candidate of the 2.12 series.
All important changes are listed in the latest 2.12 entry.

Since 2.12.0 rc1
~~~~~~~~~~~~~~~~

The following issues have been fixed:

- Watcher now checks if WConfd is running and functional.
- Watcher now properly adds reason trail entries.
- Fixed NIC options in Xen's config files.

Inherited from the 2.10 branch:

- Fixed handling of the --online option
- Add warning against hvparam changes with live migrations, which might
  lead to dangerous situations for instances.
- Only the LVs in the configured VG are checked during cluster verify.


Version 2.12.0 rc1
------------------

*(Released Wed, 20 Aug 2014)*

This was the first release candidate of the 2.12 series.
All important changes are listed in the latest 2.12 entry.

Since 2.12.0 beta1
~~~~~~~~~~~~~~~~~~

The following issues have been fixed:

- Issue 881: Handle communication errors in mcpu
- Issue 883: WConfd leaks memory for some long operations
- Issue 884: Under heavy load the IAllocator fails with a "missing
  instance" error

Inherited from the 2.10 branch:

- Improve the recognition of Xen domU states
- Automatic upgrades:
  - Create the config backup archive in a safe way
  - On upgrades, check for upgrades to resume first
  - Pause watcher during upgrade
- Allow instance disks to be added with --no-wait-for-sync


Version 2.12.0 beta1
--------------------

*(Released Mon, 21 Jul 2014)*

This was the first beta release of the 2.12 series. All important changes
are listed in the latest 2.12 entry.


Version 2.11.8
--------------

*(Released Mon, 14 Dec 2015)*

Important changes and security notes
~~~~~~~~~~~~~~~~~~~~~~~~~~~~~~~~~~~~

Security release.

CVE-2015-7944

Ganeti provides a RESTful control interface called the RAPI. Its HTTPS
implementation is vulnerable to DoS attacks via client-initiated SSL
parameter renegotiation. While the interface is not meant to be exposed
publicly, due to the fact that it binds to all interfaces, we believe
some users might be exposing it unintentionally and are vulnerable. A
DoS attack can consume resources meant for Ganeti daemons and instances
running on the master node, making both perform badly.

Fixes are not feasible due to the OpenSSL Python library not exposing
functionality needed to disable client-side renegotiation. Instead, we
offer instructions on how to control RAPI's exposure, along with info
on how RAPI can be setup alongside an HTTPS proxy in case users still
want or need to expose the RAPI interface. The instructions are
outlined in Ganeti's security document: doc/html/security.html

CVE-2015-7945

Ganeti leaks the DRBD secret through the RAPI interface. Examining job
results after an instance information job reveals the secret. With the
DRBD secret, access to the local cluster network, and ARP poisoning,
an attacker can impersonate a Ganeti node and clone the disks of a
DRBD-based instance. While an attacker with access to the cluster
network is already capable of accessing any data written as DRBD
traffic is unencrypted, having the secret expedites the process and
allows access to the entire disk.

Fixes contained in this release prevent the secret from being exposed
via the RAPI. The DRBD secret can be changed by converting an instance
to plain and back to DRBD, generating a new secret, but redundancy will
be lost until the process completes.
Since attackers with node access are capable of accessing some and
potentially all data even without the secret, we do not recommend that
the secret be changed for existing instances.

Minor changes
~~~~~~~~~~~~~

- Make htools tolerate missing "dtotal" and "dfree" on luxi
- Fix default for --default-iallocator-params
- At IAlloc backend guess state from admin state
- replace-disks: fix --ignore-ipolicy
- Fix instance multi allocation for non-DRBD disks
- Trigger renew-crypto on downgrade to 2.11
- Downgrade log-message for rereading job
- Downgrade log-level for successful requests
- Check for gnt-cluster before running gnt-cluster upgrade


Version 2.11.7
--------------

*(Released Fri, 17 Apr 2015)*

- The operation 'gnt-cluster renew-crypto --new-node-certificates' is
  now more robust against intermitten reachability errors. Nodes that
  are temporarily not reachable, are contacted with several retries.
  Nodes which are marked as offline are omitted right away.


Version 2.11.6
--------------

*(Released Mon, 22 Sep 2014)*

- Ganeti is now distributed under the 2-clause BSD license.
  See the COPYING file.
- Fix userspace access checks.
- Various documentation fixes have been added.

Inherited from the 2.10 branch:

- The --online option now works as documented.
- The watcher is paused during cluster upgrades; also, upgrade
  checks for upgrades to resume first.
- Instance disks can be added with --no-wait-for-sync.


Version 2.11.5
--------------

*(Released Thu, 7 Aug 2014)*

Inherited from the 2.10 branch:

Important security release. In 2.10.0, the
'gnt-cluster upgrade' command was introduced. Before
performing an upgrade, the configuration directory of
the cluster is backed up. Unfortunately, the archive was
written with permissions that make it possible for
non-privileged users to read the archive and thus have
access to cluster and RAPI keys. After this release,
the archive will be created with privileged access only.

We strongly advise you to restrict the permissions of
previously created archives. The archives are found in
/var/lib/ganeti*.tar (unless otherwise configured with
--localstatedir or --with-backup-dir).

If you suspect that non-privileged users have accessed
your archives already, we advise you to renew the
cluster's crypto keys using 'gnt-cluster renew-crypto'
and to reset the RAPI credentials by editing
/var/lib/ganeti/rapi_users (respectively under a
different path if configured differently with
--localstatedir).

Other changes included in this release:

- Fix handling of Xen instance states.
- Fix NIC configuration with absent NIC VLAN
- Adapt relative path expansion in PATH to new environment
- Exclude archived jobs from configuration backups
- Fix RAPI for split query setup
- Allow disk hot-remove even with chroot or SM

Inherited from the 2.9 branch:

- Make htools tolerate missing 'spfree' on luxi


Version 2.11.4
--------------

*(Released Thu, 31 Jul 2014)*

- Improved documentation of the instance shutdown behavior.

Inherited from the 2.10 branch:

- KVM: fix NIC configuration with absent NIC VLAN (Issue 893)
- Adapt relative path expansion in PATH to new environment
- Exclude archived jobs from configuration backup
- Expose early_release for ReplaceInstanceDisks
- Add backup directory for configuration backups for upgrades
- Fix BlockdevSnapshot in case of non lvm-based disk
- Improve RAPI error handling for queries in non-existing items
- Allow disk hot-remove even with chroot or SM
- Remove superflous loop in instance queries (Issue 875)

Inherited from the 2.9 branch:

- Make ganeti-cleaner switch to save working directory (Issue 880)


Version 2.11.3
--------------

*(Released Wed, 9 Jul 2014)*

- Readd nodes to their previous node group
- Remove old-style gnt-network connect

Inherited from the 2.10 branch:

- Make network_vlan an optional OpParam
- hspace: support --accept-existing-errors
- Make hspace support --independent-groups
- Add a modifier for a group's allocation policy
- Export VLAN nicparam to NIC configuration scripts
- Fix gnt-network client to accept vlan info
- Support disk hotplug with userspace access

Inherited from the 2.9 branch:

- Make htools tolerate missing "spfree" on luxi
- Move the design for query splitting to the implemented list
- Add tests for DRBD setups with empty first resource

Inherited from the 2.8 branch:

- DRBD parser: consume initial empty resource lines


Version 2.11.2
--------------

*(Released Fri, 13 Jun 2014)*

- Improvements to KVM wrt to the kvmd and instance shutdown behavior.
  WARNING: In contrast to our standard policy, this bug fix update
  introduces new parameters to the configuration. This means in
  particular that after an upgrade from 2.11.0 or 2.11.1, 'cfgupgrade'
  needs to be run, either manually or explicitly by running
  'gnt-cluster upgrade --to 2.11.2' (which requires that they
  had configured the cluster with --enable-versionfull).
  This also means, that it is not easily possible to downgrade from
  2.11.2 to 2.11.1 or 2.11.0. The only way is to go back to 2.10 and
  back.

Inherited from the 2.10 branch:

- Check for SSL encoding inconsistencies
- Check drbd helper only in VM capable nodes
- Improvements in statistics utils

Inherited from the 2.9 branch:

- check-man-warnings: use C.UTF-8 and set LC_ALL


Version 2.11.1
--------------

*(Released Wed, 14 May 2014)*

- Add design-node-security.rst to docinput
- kvm: use a dedicated QMP socket for kvmd

Inherited from the 2.10 branch:

- Set correct Ganeti version on setup commands
- Add a utility to combine shell commands
- Add design doc for performance tests
- Fix failed DRBD disk creation cleanup
- Hooking up verification for shared file storage
- Fix --shared-file-storage-dir option of gnt-cluster modify
- Clarify default setting of 'metavg'
- Fix invocation of GetCommandOutput in QA
- Clean up RunWithLocks
- Add an exception-trapping thread class
- Wait for delay to provide interruption information
- Add an expected block option to RunWithLocks
- Track if a QA test was blocked by locks
- Add a RunWithLocks QA utility function
- Add restricted migration
- Add an example for node evacuation
- Add a test for parsing version strings
- Tests for parallel job execution
- Fail in replace-disks if attaching disks fails
- Fix passing of ispecs in cluster init during QA
- Move QAThreadGroup to qa_job_utils.py
- Extract GetJobStatuses and use an unified version
- Run disk template specific tests only if possible

Inherited from the 2.9 branch:

- If Automake version > 1.11, force serial tests
- KVM: set IFF_ONE_QUEUE on created tap interfaces
- Add configure option to pass GHC flags


Version 2.11.0
--------------

*(Released Fri, 25 Apr 2014)*

Incompatible/important changes
~~~~~~~~~~~~~~~~~~~~~~~~~~~~~~

- ``gnt-node list`` no longer shows disk space information for shared file
  disk templates because it is not a node attribute. (For example, if you have
  both the file and shared file disk templates enabled, ``gnt-node list`` now
  only shows information about the file disk template.)
- The shared file disk template is now in the new 'sharedfile' storage type.
  As a result, ``gnt-node list-storage -t file`` now only shows information
  about the file disk template and you may use ``gnt-node list-storage -t
  sharedfile`` to query storage information for the shared file disk template.
- Over luxi, syntactially incorrect queries are now rejected as a whole;
  before, a 'SumbmitManyJobs' request was partially executed, if the outer
  structure of the request was syntactically correct. As the luxi protocol
  is internal (external applications are expected to use RAPI), the impact
  of this incompatible change should be limited.
- Queries for nodes, instances, groups, backups and networks are now
  exclusively done via the luxi daemon. Legacy python code was removed,
  as well as the --enable-split-queries configuration option.
- Orphan volumes errors are demoted to warnings and no longer affect the exit
  code of ``gnt-cluster verify``.
- RPC security got enhanced by using different client SSL certificates
  for each node. In this context 'gnt-cluster renew-crypto' got a new
  option '--renew-node-certificates', which renews the client
  certificates of all nodes. After a cluster upgrade from pre-2.11, run
  this to create client certificates and activate this feature.

New features
~~~~~~~~~~~~

- Instance moves, backups and imports can now use compression to transfer the
  instance data.
- Node groups can be configured to use an SSH port different than the
  default 22.
- Added experimental support for Gluster distributed file storage as the
  ``gluster`` disk template under the new ``sharedfile`` storage type through
  automatic management of per-node FUSE mount points. You can configure the
  mount point location at ``gnt-cluster init`` time by using the new
  ``--gluster-storage-dir`` switch.
- Job scheduling is now handled by luxid, and the maximal number of jobs running
  in parallel is a run-time parameter of the cluster.
- A new tool for planning dynamic power management, called ``hsqueeze``, has
  been added. It suggests nodes to power up or down and corresponding instance
  moves.

New dependencies
~~~~~~~~~~~~~~~~

The following new dependencies have been added:

For Haskell:

- ``zlib`` library (http://hackage.haskell.org/package/base64-bytestring)

- ``base64-bytestring`` library (http://hackage.haskell.org/package/zlib),
  at least version 1.0.0.0

- ``lifted-base`` library (http://hackage.haskell.org/package/lifted-base)

- ``lens`` library (http://hackage.haskell.org/package/lens)

Since 2.11.0 rc1
~~~~~~~~~~~~~~~~

- Fix Xen instance state

Inherited from the 2.10 branch:

- Fix conflict between virtio + spice or soundhw
- Fix bitarray ops wrt PCI slots
- Allow releases scheduled 5 days in advance
- Make watcher submit queries low priority
- Fix specification of TIDiskParams
- Add unittests for instance modify parameter renaming
- Add renaming of instance custom params
- Add RAPI symmetry tests for groups
- Extend RAPI symmetry tests with RAPI-only aliases
- Add test for group custom parameter renaming
- Add renaming of group custom ndparams, ipolicy, diskparams
- Add the RAPI symmetry test for nodes
- Add aliases for nodes
- Allow choice of HTTP method for modification
- Add cluster RAPI symmetry test
- Fix failing cluster query test
- Add aliases for cluster parameters
- Add support for value aliases to RAPI
- Provide tests for GET/PUT symmetry
- Sort imports
- Also consider filter fields for deciding if using live data
- Document the python-fdsend dependency
- Verify configuration version number before parsing
- KVM: use running HVPs to calc blockdev options
- KVM: reserve a PCI slot for the SCSI controller
- Check for LVM-based verification results only when enabled
- Fix "existing" typos
- Fix output of gnt-instance info after migration
- Warn in UPGRADE about not tar'ing exported insts
- Fix non-running test and remove custom_nicparams rename
- Account for NODE_RES lock in opportunistic locking
- Fix request flooding of noded during disk sync

Inherited from the 2.9 branch:

- Make watcher submit queries low priority
- Fix failing gnt-node list-drbd command
- Update installation guide wrt to DRBD version
- Fix list-drbd QA test
- Add messages about skipped QA disk template tests
- Allow QA asserts to produce more messages
- Set exclusion tags correctly in requested instance
- Export extractExTags and updateExclTags
- Document spindles in the hbal man page
- Sample logrotate conf breaks permissions with split users
- Fix 'gnt-cluster' and 'gnt-node list-storage' outputs

Inherited from the 2.8 branch:

- Add reason parameter to RAPI client functions
- Include qa/patch in Makefile
- Handle empty patches better
- Move message formatting functions to separate file
- Add optional ordering of QA patch files
- Allow multiple QA patches
- Refactor current patching code


Version 2.11.0 rc1
------------------

*(Released Thu, 20 Mar 2014)*

This was the first RC release of the 2.11 series. Since 2.11.0 beta1:

- Convert int to float when checking config. consistency
- Rename compression option in gnt-backup export

Inherited from the 2.9 branch:

- Fix error introduced during merge
- gnt-cluster copyfile: accept relative paths

Inherited from the 2.8 branch:

- Improve RAPI detection of the watcher
- Add patching QA configuration files on buildbots
- Enable a timeout for instance shutdown
- Allow KVM commands to have a timeout
- Allow xen commands to have a timeout
- Fix wrong docstring


Version 2.11.0 beta1
--------------------

*(Released Wed, 5 Mar 2014)*

This was the first beta release of the 2.11 series. All important changes
are listed in the latest 2.11 entry.


Version 2.10.8
--------------

*(Released Fri, 11 Dec 2015)*

Important changes and security notes
~~~~~~~~~~~~~~~~~~~~~~~~~~~~~~~~~~~~

Security release.

CVE-2015-7944

Ganeti provides a RESTful control interface called the RAPI. Its HTTPS
implementation is vulnerable to DoS attacks via client-initiated SSL
parameter renegotiation. While the interface is not meant to be exposed
publicly, due to the fact that it binds to all interfaces, we believe
some users might be exposing it unintentionally and are vulnerable. A
DoS attack can consume resources meant for Ganeti daemons and instances
running on the master node, making both perform badly.

Fixes are not feasible due to the OpenSSL Python library not exposing
functionality needed to disable client-side renegotiation. Instead, we
offer instructions on how to control RAPI's exposure, along with info
on how RAPI can be setup alongside an HTTPS proxy in case users still
want or need to expose the RAPI interface. The instructions are
outlined in Ganeti's security document: doc/html/security.html

CVE-2015-7945

Ganeti leaks the DRBD secret through the RAPI interface. Examining job
results after an instance information job reveals the secret. With the
DRBD secret, access to the local cluster network, and ARP poisoning,
an attacker can impersonate a Ganeti node and clone the disks of a
DRBD-based instance. While an attacker with access to the cluster
network is already capable of accessing any data written as DRBD
traffic is unencrypted, having the secret expedites the process and
allows access to the entire disk.

Fixes contained in this release prevent the secret from being exposed
via the RAPI. The DRBD secret can be changed by converting an instance
to plain and back to DRBD, generating a new secret, but redundancy will
be lost until the process completes.
Since attackers with node access are capable of accessing some and
potentially all data even without the secret, we do not recommend that
the secret be changed for existing instances.

Minor changes
~~~~~~~~~~~~~

- Make htools tolerate missing "dtotal" and "dfree" on luxi
- At IAlloc backend guess state from admin state
- replace-disks: fix --ignore-ipolicy
- Fix instance multi allocation for non-DRBD disks
- Check for gnt-cluster before running gnt-cluster upgrade
- Work around a Python os.minor bug
- Add IP-related checks after master-failover
- Pass correct backend params in move-instance
- Allow plain/DRBD conversions regardless of lack of disks
- Fix MonD collector thunk leak
- Stop MonD when removing a node from a cluster
- Finalize backup only if successful
- Fix file descriptor leak in Confd Client
- Auto-upgrade hv_state_static and disk_state_static
- Do not hardcode the Python path in CLI tools
- Use the Python interpreter from ENV
- ganeti.daemon: fix daemon mode with GnuTLS >= 3.3 (Issues 961, 964)
- Ganeti.Daemon: always install SIGHUP handler (Issue 755)
- Fix DRBD version check for non VM capable nodes
- Fix handling of the --online option
- Add warning against hvparam changes with live migrations
- Only verify LVs in configured VG during cluster verify
- Fix network info in case of multi NIC instances
- On upgrades, check for upgrades to resume first
- Pause watcher during upgrade
- Allow instance disks to be added with --no-wait-for-sync


Version 2.10.7
--------------

*(Released Thu, 7 Aug 2014)*

Important security release. In 2.10.0, the
'gnt-cluster upgrade' command was introduced. Before
performing an upgrade, the configuration directory of
the cluster is backed up. Unfortunately, the archive was
written with permissions that make it possible for
non-privileged users to read the archive and thus have
access to cluster and RAPI keys. After this release,
the archive will be created with privileged access only.

We strongly advise you to restrict the permissions of
previously created archives. The archives are found in
/var/lib/ganeti*.tar (unless otherwise configured with
--localstatedir or --with-backup-dir).

If you suspect that non-privileged users have accessed
your archives already, we advise you to renew the
cluster's crypto keys using 'gnt-cluster renew-crypto'
and to reset the RAPI credentials by editing
/var/lib/ganeti/rapi_users (respectively under a
different path if configured differently with
--localstatedir).

Other changes included in this release:

- Fix handling of Xen instance states.
- Fix NIC configuration with absent NIC VLAN
- Adapt relative path expansion in PATH to new environment
- Exclude archived jobs from configuration backups
- Fix RAPI for split query setup
- Allow disk hot-remove even with chroot or SM

Inherited from the 2.9 branch:

- Make htools tolerate missing 'spfree' on luxi


Version 2.10.6
--------------

*(Released Mon, 30 Jun 2014)*

- Make Ganeti tolerant towards differnt openssl library
  version on different nodes (issue 853).
- Allow hspace to make useful predictions in multi-group
  clusters with one group overfull (isse 861).
- Various gnt-network related fixes.
- Fix disk hotplug with userspace access.
- Various documentation errors fixed.


Version 2.10.5
--------------

*(Released Mon, 2 Jun 2014)*

- Two new options have been added to gnt-group evacuate.
  The 'sequential' option forces all the evacuation steps to
  be carried out sequentially, thus avoiding congestion on a
  slow link between node groups. The 'force-failover' option
  disallows migrations and forces failovers to be used instead.
  In this way evacuation to a group with vastly differnet
  hypervisor is possible.
- In tiered allocation, when looking for ways on how to shrink
  an instance, the canoncial path is tried first, i.e., in each
  step reduce on the resource most placements are blocked on. Only
  if no smaller fitting instance can be found shrinking a single
  resource till fit is tried.
- For finding the placement of an instance, the duplicate computations
  in the computation of the various cluster scores are computed only
  once. This significantly improves the performance of hspace for DRBD
  on large clusters; for other clusters, a slight performance decrease
  might occur. Moreover, due to the changed order, floating point
  number inaccuracies accumulate differently, thus resulting in different
  cluster scores. It has been verified that the effect of these different
  roundings is less than 1e-12.
- network queries fixed with respect to instances
- relax too strict prerequisite in LUClusterSetParams for DRBD helpers
- VArious improvements to QA and build-time tests


Version 2.10.4
--------------

*(Released Thu, 15 May 2014)*

- Support restricted migration in hbal
- Fix for the --shared-file-storage-dir of gnt-cluster modify (issue 811)
- Fail in replace-disks if attaching disks fails (issue 814)
- Set IFF_ONE_QUEUE on created tap interfaces for KVM
- Small fixes and enhancements in the build system
- Various documentation fixes (e.g. issue 810)


Version 2.10.3
--------------

*(Released Wed, 16 Apr 2014)*

- Fix filtering of pending jobs with -o id (issue 778)
- Make RAPI API calls more symmetric (issue 770)
- Make parsing of old cluster configuration more robust (issue 783)
- Fix wrong output of gnt-instance info after migrations
- Fix reserved PCI slots for KVM hotplugging
- Use runtime hypervisor parameters to calculate bockdevice options for KVM
- Fix high node daemon load during disk sync if the sync is paused manually
  (issue 792)
- Improve opportunistic locking during instance creation (issue 791)

Inherited from the 2.9 branch:

- Make watcher submit queries low priority (issue 772)
- Add reason parameter to RAPI client functions (issue 776)
- Fix failing gnt-node list-drbd command (issue 777)
- Properly display fake job locks in gnt-debug.
- small fixes in documentation


Version 2.10.2
--------------

*(Released Mon, 24 Mar 2014)*

- Fix conflict between virtio + spice or soundhw (issue 757)
- accept relative paths in gnt-cluster copyfile (issue 754)
- Introduce shutdown timeout for 'xm shutdown' command
- Improve RAPI detection of the watcher (issue 752)


Version 2.10.1
--------------

*(Released Wed, 5 Mar 2014)*

- Fix incorrect invocation of hooks on offline nodes (issue 742)
- Fix incorrect exit code of gnt-cluster verify in certain circumstances
  (issue 744)

Inherited from the 2.9 branch:

- Fix overflow problem in hbal that caused it to break when waiting for
  jobs for more than 10 minutes (issue 717)
- Make hbal properly handle non-LVM storage
- Properly export and import NIC parameters, and do so in a backwards
  compatible way (issue 716)
- Fix net-common script in case of routed mode (issue 728)
- Improve documentation (issues 724, 730)


Version 2.10.0
--------------

*(Released Thu, 20 Feb 2014)*

Incompatible/important changes
~~~~~~~~~~~~~~~~~~~~~~~~~~~~~~

- Adding disks with 'gnt-instance modify' now waits for the disks to sync per
  default. Specify --no-wait-for-sync to override this behavior.
- The Ganeti python code now adheres to a private-module layout. In particular,
  the module 'ganeti' is no longer in the python search path.
- On instance allocation, the iallocator now considers non-LVM storage
  properly. In particular, actual file storage space information is used
  when allocating space for a file/sharedfile instance.
- When disabling disk templates cluster-wide, the cluster now first
  checks whether there are instances still using those templates.
- 'gnt-node list-storage' now also reports storage information about
  file-based storage types.
- In case of non drbd instances, export \*_SECONDARY environment variables
  as empty strings (and not "None") during 'instance-migrate' related hooks.

New features
~~~~~~~~~~~~

- KVM hypervisors can now access RBD storage directly without having to
  go through a block device.
- A new command 'gnt-cluster upgrade' was added that automates the upgrade
  procedure between two Ganeti versions that are both 2.10 or higher.
- The move-instance command can now change disk templates when moving
  instances, and does not require any node placement options to be
  specified if the destination cluster has a default iallocator.
- Users can now change the soundhw and cpuid settings for XEN hypervisors.
- Hail and hbal now have the (optional) capability of accessing average CPU
  load information through the monitoring deamon, and to use it to dynamically
  adapt the allocation of instances.
- Hotplug support. Introduce new option '--hotplug' to ``gnt-instance modify``
  so that disk and NIC modifications take effect without the need of actual
  reboot. There are a couple of constrains currently for this feature:

   - only KVM hypervisor (versions >= 1.0) supports it,
   - one can not (yet) hotplug a disk using userspace access mode for RBD
   - in case of a downgrade instances should suffer a reboot in order to
     be migratable (due to core change of runtime files)
   - ``python-fdsend`` is required for NIC hotplugging.

Misc changes
~~~~~~~~~~~~

- A new test framework for logical units was introduced and the test
  coverage for logical units was improved significantly.
- Opcodes are entirely generated from Haskell using the tool 'hs2py' and
  the module 'src/Ganeti/OpCodes.hs'.
- Constants are also generated from Haskell using the tool
  'hs2py-constants' and the module 'src/Ganeti/Constants.hs', with the
  exception of socket related constants, which require changing the
  cluster configuration file, and HVS related constants, because they
  are part of a port of instance queries to Haskell.  As a result, these
  changes will be part of the next release of Ganeti.

New dependencies
~~~~~~~~~~~~~~~~

The following new dependencies have been added/updated.

Python

- The version requirements for ``python-mock`` have increased to at least
  version 1.0.1. It is still used for testing only.
- ``python-fdsend`` (https://gitorious.org/python-fdsend) is optional
  but required for KVM NIC hotplugging to work.

Since 2.10.0 rc3
~~~~~~~~~~~~~~~~

- Fix integer overflow problem in hbal


Version 2.10.0 rc3
------------------

*(Released Wed, 12 Feb 2014)*

This was the third RC release of the 2.10 series. Since 2.10.0 rc2:

- Improved hotplug robustness
- Start Ganeti daemons after ensure-dirs during upgrade
- Documentation improvements

Inherited from the 2.9 branch:

- Fix the RAPI instances-multi-alloc call
- assign unique filenames to file-based disks
- gracefully handle degraded non-diskless instances with 0 disks (issue 697)
- noded now runs with its specified group, which is the default group,
  defaulting to root (issue 707)
- make using UUIDs to identify nodes in gnt-node consistently possible
  (issue 703)


Version 2.10.0 rc2
------------------

*(Released Fri, 31 Jan 2014)*

This was the second RC release of the 2.10 series. Since 2.10.0 rc1:

- Documentation improvements
- Run drbdsetup syncer only on network attach
- Include target node in hooks nodes for migration
- Fix configure dirs
- Support post-upgrade hooks during cluster upgrades

Inherited from the 2.9 branch:

- Ensure that all the hypervisors exist in the config file (Issue 640)
- Correctly recognise the role as master node (Issue 687)
- configure: allow detection of Sphinx 1.2+ (Issue 502)
- gnt-instance now honors the KVM path correctly (Issue 691)

Inherited from the 2.8 branch:

- Change the list separator for the usb_devices parameter from comma to space.
  Commas could not work because they are already the hypervisor option
  separator (Issue 649)
- Add support for blktap2 file-driver (Issue 638)
- Add network tag definitions to the haskell codebase (Issue 641)
- Fix RAPI network tag handling
- Add the network tags to the tags searched by gnt-cluster search-tags
- Fix caching bug preventing jobs from being cancelled
- Start-master/stop-master was always failing if ConfD was disabled. (Issue 685)


Version 2.10.0 rc1
------------------

*(Released Tue, 17 Dec 2013)*

This was the first RC release of the 2.10 series. Since 2.10.0 beta1:

- All known issues in 2.10.0 beta1 have been resolved (see changes from
  the 2.8 branch).
- Improve handling of KVM runtime files from earlier Ganeti versions
- Documentation fixes

Inherited from the 2.9 branch:

- use custom KVM path if set for version checking
- SingleNotifyPipeCondition: don't share pollers

Inherited from the 2.8 branch:

- Fixed Luxi daemon socket permissions after master-failover
- Improve IP version detection code directly checking for colons rather than
  passing the family from the cluster object
- Fix NODE/NODE_RES locking in LUInstanceCreate by not acquiring NODE_RES locks
  opportunistically anymore (Issue 622)
- Allow link local IPv6 gateways (Issue 624)
- Fix error printing (Issue 616)
- Fix a bug in InstanceSetParams concerning names: in case no name is passed in
  disk modifications, keep the old one. If name=none then set disk name to
  None.
- Update build_chroot script to work with the latest hackage packages
- Add a packet number limit to "fping" in master-ip-setup (Issue 630)
- Fix evacuation out of drained node (Issue 615)
- Add default file_driver if missing (Issue 571)
- Fix job error message after unclean master shutdown (Issue 618)
- Lock group(s) when creating instances (Issue 621)
- SetDiskID() before accepting an instance (Issue 633)
- Allow the ext template disks to receive arbitrary parameters, both at creation
  time and while being modified
- Xen handle domain shutdown (future proofing cherry-pick)
- Refactor reading live data in htools (future proofing cherry-pick)


Version 2.10.0 beta1
--------------------

*(Released Wed, 27 Nov 2013)*

This was the first beta release of the 2.10 series. All important changes
are listed in the latest 2.10 entry.

Known issues
~~~~~~~~~~~~

The following issues are known to be present in the beta and will be fixed
before rc1.

- Issue 477: Wrong permissions for confd LUXI socket
- Issue 621: Instance related opcodes do not aquire network/group locks
- Issue 622: Assertion Error: Node locks differ from node resource locks
- Issue 623: IPv6 Masterd <-> Luxid communication error


Version 2.9.7
-------------

*(Released Fri, 11 Dec 2015)*

Important changes and security notes
~~~~~~~~~~~~~~~~~~~~~~~~~~~~~~~~~~~~

Security release.

CVE-2015-7944

Ganeti provides a RESTful control interface called the RAPI. Its HTTPS
implementation is vulnerable to DoS attacks via client-initiated SSL
parameter renegotiation. While the interface is not meant to be exposed
publicly, due to the fact that it binds to all interfaces, we believe
some users might be exposing it unintentionally and are vulnerable. A
DoS attack can consume resources meant for Ganeti daemons and instances
running on the master node, making both perform badly.

Fixes are not feasible due to the OpenSSL Python library not exposing
functionality needed to disable client-side renegotiation. Instead, we
offer instructions on how to control RAPI's exposure, along with info
on how RAPI can be setup alongside an HTTPS proxy in case users still
want or need to expose the RAPI interface. The instructions are
outlined in Ganeti's security document: doc/html/security.html

CVE-2015-7945

Ganeti leaks the DRBD secret through the RAPI interface. Examining job
results after an instance information job reveals the secret. With the
DRBD secret, access to the local cluster network, and ARP poisoning,
an attacker can impersonate a Ganeti node and clone the disks of a
DRBD-based instance. While an attacker with access to the cluster
network is already capable of accessing any data written as DRBD
traffic is unencrypted, having the secret expedites the process and
allows access to the entire disk.

Fixes contained in this release prevent the secret from being exposed
via the RAPI. The DRBD secret can be changed by converting an instance
to plain and back to DRBD, generating a new secret, but redundancy will
be lost until the process completes.
Since attackers with node access are capable of accessing some and
potentially all data even without the secret, we do not recommend that
the secret be changed for existing instances.

Minor changes
~~~~~~~~~~~~~

- gnt-instance replace-disks no longer crashes when --ignore-policy is
  passed to it
- Stop MonD when removing a node from a cluster
- Fix file descriptor leak in Confd client
- Always install SIGHUP handler for Haskell daemons (Issue 755)
- Make ganeti-cleaner switch to a safe working directory (Issue 880)
- Make htools tolerate missing "spfree" on Luxi
- DRBD parser: consume initial empty resource lines (Issue 869)
- KVM: set IFF_ONE_QUEUE on created tap interfaces
- Set exclusion tags correctly in requested instance


Version 2.9.6
-------------

*(Released Mon, 7 Apr 2014)*

- Improve RAPI detection of the watcher (Issue 752)
- gnt-cluster copyfile: accept relative paths (Issue 754)
- Make watcher submit queries low priority (Issue 772)
- Add reason parameter to RAPI client functions (Issue 776)
- Fix failing gnt-node list-drbd command (Issue 777)
- Properly display fake job locks in gnt-debug.
- Enable timeout for instance shutdown
- small fixes in documentation


Version 2.9.5
-------------

*(Released Tue, 25 Feb 2014)*

- Fix overflow problem in hbal that caused it to break when waiting for
  jobs for more than 10 minutes (issue 717)
- Make hbal properly handle non-LVM storage
- Properly export and import NIC parameters, and do so in a backwards
  compatible way (issue 716)
- Fix net-common script in case of routed mode (issue 728)
- Improve documentation (issues 724, 730)


Version 2.9.4
-------------

*(Released Mon, 10 Feb 2014)*

- Fix the RAPI instances-multi-alloc call
- assign unique filenames to file-based disks
- gracefully handle degraded non-diskless instances with 0 disks (issue 697)
- noded now runs with its specified group, which is the default group,
  defaulting to root (issue 707)
- make using UUIDs to identify nodes in gnt-node consistently possible
  (issue 703)


Version 2.9.3
-------------

*(Released Mon, 27 Jan 2014)*

- Ensure that all the hypervisors exist in the config file (Issue 640)
- Correctly recognise the role as master node (Issue 687)
- configure: allow detection of Sphinx 1.2+ (Issue 502)
- gnt-instance now honors the KVM path correctly (Issue 691)

Inherited from the 2.8 branch:

- Change the list separator for the usb_devices parameter from comma to space.
  Commas could not work because they are already the hypervisor option
  separator (Issue 649)
- Add support for blktap2 file-driver (Issue 638)
- Add network tag definitions to the haskell codebase (Issue 641)
- Fix RAPI network tag handling
- Add the network tags to the tags searched by gnt-cluster search-tags
- Fix caching bug preventing jobs from being cancelled
- Start-master/stop-master was always failing if ConfD was disabled. (Issue 685)


Version 2.9.2
-------------

*(Released Fri, 13 Dec 2013)*

- use custom KVM path if set for version checking
- SingleNotifyPipeCondition: don't share pollers

Inherited from the 2.8 branch:

- Fixed Luxi daemon socket permissions after master-failover
- Improve IP version detection code directly checking for colons rather than
  passing the family from the cluster object
- Fix NODE/NODE_RES locking in LUInstanceCreate by not acquiring NODE_RES locks
  opportunistically anymore (Issue 622)
- Allow link local IPv6 gateways (Issue 624)
- Fix error printing (Issue 616)
- Fix a bug in InstanceSetParams concerning names: in case no name is passed in
  disk modifications, keep the old one. If name=none then set disk name to
  None.
- Update build_chroot script to work with the latest hackage packages
- Add a packet number limit to "fping" in master-ip-setup (Issue 630)
- Fix evacuation out of drained node (Issue 615)
- Add default file_driver if missing (Issue 571)
- Fix job error message after unclean master shutdown (Issue 618)
- Lock group(s) when creating instances (Issue 621)
- SetDiskID() before accepting an instance (Issue 633)
- Allow the ext template disks to receive arbitrary parameters, both at creation
  time and while being modified
- Xen handle domain shutdown (future proofing cherry-pick)
- Refactor reading live data in htools (future proofing cherry-pick)


Version 2.9.1
-------------

*(Released Wed, 13 Nov 2013)*

- fix bug, that kept nodes offline when readding
- when verifying DRBD versions, ignore unavailable nodes
- fix bug that made the console unavailable on kvm in split-user
  setup (issue 608)
- DRBD: ensure peers are UpToDate for dual-primary (inherited 2.8.2)


Version 2.9.0
-------------

*(Released Tue, 5 Nov 2013)*

Incompatible/important changes
~~~~~~~~~~~~~~~~~~~~~~~~~~~~~~

- hroller now also plans for capacity to move non-redundant instances off
  any node to be rebooted; the old behavior of completely ignoring any
  non-redundant instances can be restored by adding the --ignore-non-redundant
  option.
- The cluster option '--no-lvm-storage' was removed in favor of the new option
  '--enabled-disk-templates'.
- On instance creation, disk templates no longer need to be specified
  with '-t'. The default disk template will be taken from the list of
  enabled disk templates.
- The monitoring daemon is now running as root, in order to be able to collect
  information only available to root (such as the state of Xen instances).
- The ConfD client is now IPv6 compatible.
- File and shared file storage is no longer dis/enabled at configure time,
  but using the option '--enabled-disk-templates' at cluster initialization and
  modification.
- The default directories for file and shared file storage are not anymore
  specified at configure time, but taken from the cluster's configuration.
  They can be set at cluster initialization and modification with
  '--file-storage-dir' and '--shared-file-storage-dir'.
- Cluster verification now includes stricter checks regarding the
  default file and shared file storage directories. It now checks that
  the directories are explicitely allowed in the 'file-storage-paths' file and
  that the directories exist on all nodes.
- The list of allowed disk templates in the instance policy and the list
  of cluster-wide enabled disk templates is now checked for consistency
  on cluster or group modification. On cluster initialization, the ipolicy
  disk templates are ensured to be a subset of the cluster-wide enabled
  disk templates.

New features
~~~~~~~~~~~~

- DRBD 8.4 support. Depending on the installed DRBD version, Ganeti now uses
  the correct command syntax. It is possible to use different DRBD versions
  on different nodes as long as they are compatible to each other. This
  enables rolling upgrades of DRBD with no downtime. As permanent operation
  of different DRBD versions within a node group is discouraged,
  ``gnt-cluster verify`` will emit a warning if it detects such a situation.
- New "inst-status-xen" data collector for the monitoring daemon, providing
  information about the state of the xen instances on the nodes.
- New "lv" data collector for the monitoring daemon, collecting data about the
  logical volumes on the nodes, and pairing them with the name of the instances
  they belong to.
- New "diskstats" data collector, collecting the data from /proc/diskstats and
  presenting them over the monitoring daemon interface.
- The ConfD client is now IPv6 compatible.

New dependencies
~~~~~~~~~~~~~~~~
The following new dependencies have been added.

Python

- ``python-mock`` (http://www.voidspace.org.uk/python/mock/) is now a required
  for the unit tests (and only used for testing).

Haskell

- ``hslogger`` (http://software.complete.org/hslogger) is now always
  required, even if confd is not enabled.

Since 2.9.0 rc3
~~~~~~~~~~~~~~~

- Correctly start/stop luxid during gnt-cluster master-failover (inherited
  from stable-2.8)
- Improved error messsages (inherited from stable-2.8)


Version 2.9.0 rc3
-----------------

*(Released Tue, 15 Oct 2013)*

The third release candidate in the 2.9 series. Since 2.9.0 rc2:

- in implicit configuration upgrade, match ipolicy with enabled disk templates
- improved harep documentation (inherited from stable-2.8)


Version 2.9.0 rc2
-----------------

*(Released Wed, 9 Oct 2013)*

The second release candidate in the 2.9 series. Since 2.9.0 rc1:

- Fix bug in cfgupgrade that led to failure when upgrading from 2.8 with
  at least one DRBD instance.
- Fix bug in cfgupgrade that led to an invalid 2.8 configuration after
  downgrading.


Version 2.9.0 rc1
-----------------

*(Released Tue, 1 Oct 2013)*

The first release candidate in the 2.9 series. Since 2.9.0 beta1:

- various bug fixes
- update of the documentation, in particular installation instructions
- merging of LD_* constants into DT_* constants
- python style changes to be compatible with newer versions of pylint


Version 2.9.0 beta1
-------------------

*(Released Thu, 29 Aug 2013)*

This was the first beta release of the 2.9 series. All important changes
are listed in the latest 2.9 entry.


Version 2.8.4
-------------

*(Released Thu, 23 Jan 2014)*

- Change the list separator for the usb_devices parameter from comma to space.
  Commas could not work because they are already the hypervisor option
  separator (Issue 649)
- Add support for blktap2 file-driver (Issue 638)
- Add network tag definitions to the haskell codebase (Issue 641)
- Fix RAPI network tag handling
- Add the network tags to the tags searched by gnt-cluster search-tags
- Fix caching bug preventing jobs from being cancelled
- Start-master/stop-master was always failing if ConfD was disabled. (Issue 685)


Version 2.8.3
-------------

*(Released Thu, 12 Dec 2013)*

- Fixed Luxi daemon socket permissions after master-failover
- Improve IP version detection code directly checking for colons rather than
  passing the family from the cluster object
- Fix NODE/NODE_RES locking in LUInstanceCreate by not acquiring NODE_RES locks
  opportunistically anymore (Issue 622)
- Allow link local IPv6 gateways (Issue 624)
- Fix error printing (Issue 616)
- Fix a bug in InstanceSetParams concerning names: in case no name is passed in
  disk modifications, keep the old one. If name=none then set disk name to
  None.
- Update build_chroot script to work with the latest hackage packages
- Add a packet number limit to "fping" in master-ip-setup (Issue 630)
- Fix evacuation out of drained node (Issue 615)
- Add default file_driver if missing (Issue 571)
- Fix job error message after unclean master shutdown (Issue 618)
- Lock group(s) when creating instances (Issue 621)
- SetDiskID() before accepting an instance (Issue 633)
- Allow the ext template disks to receive arbitrary parameters, both at creation
  time and while being modified
- Xen handle domain shutdown (future proofing cherry-pick)
- Refactor reading live data in htools (future proofing cherry-pick)


Version 2.8.2
-------------

*(Released Thu, 07 Nov 2013)*

- DRBD: ensure peers are UpToDate for dual-primary
- Improve error message for replace-disks
- More dependency checks at configure time
- Placate warnings on ganeti.outils_unittest.py


Version 2.8.1
-------------

*(Released Thu, 17 Oct 2013)*

- Correctly start/stop luxid during gnt-cluster master-failover
- Don't attempt IPv6 ssh in case of IPv4 cluster (Issue 595)
- Fix path for the job queue serial file
- Improved harep man page
- Minor documentation improvements


Version 2.8.0
-------------

*(Released Mon, 30 Sep 2013)*

Incompatible/important changes
~~~~~~~~~~~~~~~~~~~~~~~~~~~~~~

- Instance policy can contain multiple instance specs, as described in
  the “Constrained instance sizes” section of :doc:`Partitioned Ganeti
  <design-partitioned>`. As a consequence, it's not possible to partially change
  or override instance specs. Bounding specs (min and max) can be specified as a
  whole using the new option ``--ipolicy-bounds-specs``, while standard
  specs use the new option ``--ipolicy-std-specs``.
- The output of the info command of gnt-cluster, gnt-group, gnt-node,
  gnt-instance is a valid YAML object.
- hail now honors network restrictions when allocating nodes. This led to an
  update of the IAllocator protocol. See the IAllocator documentation for
  details.
- confd now only answers static configuration request over the network. luxid
  was extracted, listens on the local LUXI socket and responds to live queries.
  This allows finer grained permissions if using separate users.

New features
~~~~~~~~~~~~

- The :doc:`Remote API <rapi>` daemon now supports a command line flag
  to always require authentication, ``--require-authentication``. It can
  be specified in ``$sysconfdir/default/ganeti``.
- A new cluster attribute 'enabled_disk_templates' is introduced. It will
  be used to manage the disk templates to be used by instances in the cluster.
  Initially, it will be set to a list that includes plain, drbd, if they were
  enabled by specifying a volume group name, and file and sharedfile, if those
  were enabled at configure time. Additionally, it will include all disk
  templates that are currently used by instances. The order of disk templates
  will be based on Ganeti's history of supporting them. In the future, the
  first entry of the list will be used as a default disk template on instance
  creation.
- ``cfgupgrade`` now supports a ``--downgrade`` option to bring the
  configuration back to the previous stable version.
- Disk templates in group ipolicy can be restored to the default value.
- Initial support for diskless instances and virtual clusters in QA.
- More QA and unit tests for instance policies.
- Every opcode now contains a reason trail (visible through ``gnt-job info``)
  describing why the opcode itself was executed.
- The monitoring daemon is now available. It allows users to query the cluster
  for obtaining information about the status of the system. The daemon is only
  responsible for providing the information over the network: the actual data
  gathering is performed by data collectors (currently, only the DRBD status
  collector is available).
- In order to help developers work on Ganeti, a new script
  (``devel/build_chroot``) is provided, for building a chroot that contains all
  the required development libraries and tools for compiling Ganeti on a Debian
  Squeeze system.
- A new tool, ``harep``, for performing self-repair and recreation of instances
  in Ganeti has been added.
- Split queries are enabled for tags, network, exports, cluster info, groups,
  jobs, nodes.
- New command ``show-ispecs-cmd`` for ``gnt-cluster`` and ``gnt-group``.
  It prints the command line to set the current policies, to ease
  changing them.
- Add the ``vnet_hdr`` HV parameter for KVM, to control whether the tap
  devices for KVM virtio-net interfaces will get created with VNET_HDR
  (IFF_VNET_HDR) support. If set to false, it disables offloading on the
  virtio-net interfaces, which prevents host kernel tainting and log
  flooding, when dealing with broken or malicious virtio-net drivers.
  It's set to true by default.
- Instance failover now supports a ``--cleanup`` parameter for fixing previous
  failures.
- Support 'viridian' parameter in Xen HVM
- Support DSA SSH keys in bootstrap
- To simplify the work of packaging frameworks that want to add the needed users
  and groups in a split-user setup themselves, at build time three files in
  ``doc/users`` will be generated. The ``groups`` files contains, one per line,
  the groups to be generated, the ``users`` file contains, one per line, the
  users to be generated, optionally followed by their primary group, where
  important. The ``groupmemberships`` file contains, one per line, additional
  user-group membership relations that need to be established. The syntax of
  these files will remain stable in all future versions.


New dependencies
~~~~~~~~~~~~~~~~
The following new dependencies have been added:

For Haskell:
- The ``curl`` library is not optional anymore for compiling the Haskell code.
- ``snap-server`` library (if monitoring is enabled).

For Python:
- The minimum Python version needed to run Ganeti is now 2.6.
- ``yaml`` library (only for running the QA).

Since 2.8.0 rc3
~~~~~~~~~~~~~~~
- Perform proper cleanup on termination of Haskell daemons
- Fix corner-case in handling of remaining retry time


Version 2.8.0 rc3
-----------------

*(Released Tue, 17 Sep 2013)*

- To simplify the work of packaging frameworks that want to add the needed users
  and groups in a split-user setup themselves, at build time three files in
  ``doc/users`` will be generated. The ``groups`` files contains, one per line,
  the groups to be generated, the ``users`` file contains, one per line, the
  users to be generated, optionally followed by their primary group, where
  important. The ``groupmemberships`` file contains, one per line, additional
  user-group membership relations that need to be established. The syntax of
  these files will remain stable in all future versions.
- Add a default to file-driver when unspecified over RAPI (Issue 571)
- Mark the DSA host pubkey as optional, and remove it during config downgrade
  (Issue 560)
- Some documentation fixes


Version 2.8.0 rc2
-----------------

*(Released Tue, 27 Aug 2013)*

The second release candidate of the 2.8 series. Since 2.8.0. rc1:

- Support 'viridian' parameter in Xen HVM (Issue 233)
- Include VCS version in ``gnt-cluster version``
- Support DSA SSH keys in bootstrap (Issue 338)
- Fix batch creation of instances
- Use FQDN to check master node status (Issue 551)
- Make the DRBD collector more failure-resilient


Version 2.8.0 rc1
-----------------

*(Released Fri, 2 Aug 2013)*

The first release candidate of the 2.8 series. Since 2.8.0 beta1:

- Fix upgrading/downgrading from 2.7
- Increase maximum RAPI message size
- Documentation updates
- Split ``confd`` between ``luxid`` and ``confd``
- Merge 2.7 series up to the 2.7.1 release
- Allow the ``modify_etc_hosts`` option to be changed
- Add better debugging for ``luxid`` queries
- Expose bulk parameter for GetJobs in RAPI client
- Expose missing ``network`` fields in RAPI
- Add some ``cluster verify`` tests
- Some unittest fixes
- Fix a malfunction in ``hspace``'s tiered allocation
- Fix query compatibility between haskell and python implementations
- Add the ``vnet_hdr`` HV parameter for KVM
- Add ``--cleanup`` to instance failover
- Change the connected groups format in ``gnt-network info`` output; it
  was previously displayed as a raw list by mistake. (Merged from 2.7)


Version 2.8.0 beta1
-------------------

*(Released Mon, 24 Jun 2013)*

This was the first beta release of the 2.8 series. All important changes
are listed in the latest 2.8 entry.


Version 2.7.2
-------------

*(Released Thu, 26 Sep 2013)*

- Change the connected groups format in ``gnt-network info`` output; it
  was previously displayed as a raw list by mistake
- Check disk template in right dict when copying
- Support multi-instance allocs without iallocator
- Fix some errors in the documentation
- Fix formatting of tuple in an error message


Version 2.7.1
-------------

*(Released Thu, 25 Jul 2013)*

- Add logrotate functionality in daemon-util
- Add logrotate example file
- Add missing fields to network queries over rapi
- Fix network object timestamps
- Add support for querying network timestamps
- Fix a typo in the example crontab
- Fix a documentation typo


Version 2.7.0
-------------

*(Released Thu, 04 Jul 2013)*

Incompatible/important changes
~~~~~~~~~~~~~~~~~~~~~~~~~~~~~~

- Instance policies for disk size were documented to be on a per-disk
  basis, but hail applied them to the sum of all disks. This has been
  fixed.
- ``hbal`` will now exit with status 0 if, during job execution over
  LUXI, early exit has been requested and all jobs are successful;
  before, exit status 1 was used, which cannot be differentiated from
  "job error" case
- Compatibility with newer versions of rbd has been fixed
- ``gnt-instance batch-create`` has been changed to use the bulk create
  opcode from Ganeti. This lead to incompatible changes in the format of
  the JSON file. It's now not a custom dict anymore but a dict
  compatible with the ``OpInstanceCreate`` opcode.
- Parent directories for file storage need to be listed in
  ``$sysconfdir/ganeti/file-storage-paths`` now. ``cfgupgrade`` will
  write the file automatically based on old configuration values, but it
  can not distribute it across all nodes and the file contents should be
  verified. Use ``gnt-cluster copyfile
  $sysconfdir/ganeti/file-storage-paths`` once the cluster has been
  upgraded. The reason for requiring this list of paths now is that
  before it would have been possible to inject new paths via RPC,
  allowing files to be created in arbitrary locations. The RPC protocol
  is protected using SSL/X.509 certificates, but as a design principle
  Ganeti does not permit arbitrary paths to be passed.
- The parsing of the variants file for OSes (see
  :manpage:`ganeti-os-interface(7)`) has been slightly changed: now empty
  lines and comment lines (starting with ``#``) are ignored for better
  readability.
- The ``setup-ssh`` tool added in Ganeti 2.2 has been replaced and is no
  longer available. ``gnt-node add`` now invokes a new tool on the
  destination node, named ``prepare-node-join``, to configure the SSH
  daemon. Paramiko is no longer necessary to configure nodes' SSH
  daemons via ``gnt-node add``.
- Draining (``gnt-cluster queue drain``) and un-draining the job queue
  (``gnt-cluster queue undrain``) now affects all nodes in a cluster and
  the flag is not reset after a master failover.
- Python 2.4 has *not* been tested with this release. Using 2.6 or above
  is recommended. 2.6 will be mandatory from the 2.8 series.


New features
~~~~~~~~~~~~

- New network management functionality to support automatic allocation
  of IP addresses and managing of network parameters. See
  :manpage:`gnt-network(8)` for more details.
- New external storage backend, to allow managing arbitrary storage
  systems external to the cluster. See
  :manpage:`ganeti-extstorage-interface(7)`.
- New ``exclusive-storage`` node parameter added, restricted to
  nodegroup level. When it's set to true, physical disks are assigned in
  an exclusive fashion to instances, as documented in :doc:`Partitioned
  Ganeti <design-partitioned>`.  Currently, only instances using the
  ``plain`` disk template are supported.
- The KVM hypervisor has been updated with many new hypervisor
  parameters, including a generic one for passing arbitrary command line
  values. See a complete list in :manpage:`gnt-instance(8)`. It is now
  compatible up to qemu 1.4.
- A new tool, called ``mon-collector``, is the stand-alone executor of
  the data collectors for a monitoring system. As of this version, it
  just includes the DRBD data collector, that can be executed by calling
  ``mon-collector`` using the ``drbd`` parameter. See
  :manpage:`mon-collector(7)`.
- A new user option, :pyeval:`rapi.RAPI_ACCESS_READ`, has been added
  for RAPI users. It allows granting permissions to query for
  information to a specific user without giving
  :pyeval:`rapi.RAPI_ACCESS_WRITE` permissions.
- A new tool named ``node-cleanup`` has been added. It cleans remains of
  a cluster from a machine by stopping all daemons, removing
  certificates and ssconf files. Unless the ``--no-backup`` option is
  given, copies of the certificates are made.
- Instance creations now support the use of opportunistic locking,
  potentially speeding up the (parallel) creation of multiple instances.
  This feature is currently only available via the :doc:`RAPI
  <rapi>` interface and when an instance allocator is used. If the
  ``opportunistic_locking`` parameter is set the opcode will try to
  acquire as many locks as possible, but will not wait for any locks
  held by other opcodes. If not enough resources can be found to
  allocate the instance, the temporary error code
  :pyeval:`errors.ECODE_TEMP_NORES` is returned. The operation can be
  retried thereafter, with or without opportunistic locking.
- New experimental linux-ha resource scripts.
- Restricted-commands support: ganeti can now be asked (via command line
  or rapi) to perform commands on a node. These are passed via ganeti
  RPC rather than ssh. This functionality is restricted to commands
  specified on the ``$sysconfdir/ganeti/restricted-commands`` for security
  reasons. The file is not copied automatically.


Misc changes
~~~~~~~~~~~~

- Diskless instances are now externally mirrored (Issue 237). This for
  now has only been tested in conjunction with explicit target nodes for
  migration/failover.
- Queries not needing locks or RPC access to the node can now be
  performed by the confd daemon, making them independent from jobs, and
  thus faster to execute. This is selectable at configure time.
- The functionality for allocating multiple instances at once has been
  overhauled and is now also available through :doc:`RAPI <rapi>`.

There are no significant changes from version 2.7.0~rc3.


Version 2.7.0 rc3
-----------------

*(Released Tue, 25 Jun 2013)*

- Fix permissions on the confd query socket (Issue 477)
- Fix permissions on the job archive dir (Issue 498)
- Fix handling of an internal exception in replace-disks (Issue 472)
- Fix gnt-node info handling of shortened names (Issue 497)
- Fix gnt-instance grow-disk when wiping is enabled
- Documentation improvements, and support for newer pandoc
- Fix hspace honoring ipolicy for disks (Issue 484)
- Improve handling of the ``kvm_extra`` HV parameter


Version 2.7.0 rc2
-----------------

*(Released Fri, 24 May 2013)*

- ``devel/upload`` now works when ``/var/run`` on the target nodes is a
  symlink.
- Disks added through ``gnt-instance modify`` or created through
  ``gnt-instance recreate-disks`` are wiped, if the
  ``prealloc_wipe_disks`` flag is set.
- If wiping newly created disks fails, the disks are removed. Also,
  partial failures in creating disks through ``gnt-instance modify``
  triggers a cleanup of the partially-created disks.
- Removing the master IP address doesn't fail if the address has been
  already removed.
- Fix ownership of the OS log dir
- Workaround missing SO_PEERCRED constant (Issue 191)


Version 2.7.0 rc1
-----------------

*(Released Fri, 3 May 2013)*

This was the first release candidate of the 2.7 series. Since beta3:

- Fix kvm compatibility with qemu 1.4 (Issue 389)
- Documentation updates (admin guide, upgrade notes, install
  instructions) (Issue 372)
- Fix gnt-group list nodes and instances count (Issue 436)
- Fix compilation without non-mandatory libraries (Issue 441)
- Fix xen-hvm hypervisor forcing nics to type 'ioemu' (Issue 247)
- Make confd logging more verbose at INFO level (Issue 435)
- Improve "networks" documentation in :manpage:`gnt-instance(8)`
- Fix failure path for instance storage type conversion (Issue 229)
- Update htools text backend documentation
- Improve the renew-crypto section of :manpage:`gnt-cluster(8)`
- Disable inter-cluster instance move for file-based instances, because
  it is dependant on instance export, which is not supported for
  file-based instances. (Issue 414)
- Fix gnt-job crashes on non-ascii characters (Issue 427)
- Fix volume group checks on non-vm-capable nodes (Issue 432)


Version 2.7.0 beta3
-------------------

*(Released Mon, 22 Apr 2013)*

This was the third beta release of the 2.7 series. Since beta2:

- Fix hail to verify disk instance policies on a per-disk basis (Issue 418).
- Fix data loss on wrong usage of ``gnt-instance move``
- Properly export errors in confd-based job queries
- Add ``users-setup`` tool
- Fix iallocator protocol to report 0 as a disk size for diskless
  instances. This avoids hail breaking when a diskless instance is
  present.
- Fix job queue directory permission problem that made confd job queries
  fail. This requires running an ``ensure-dirs --full-run`` on upgrade
  for access to archived jobs (Issue 406).
- Limit the sizes of networks supported by ``gnt-network`` to something
  between a ``/16`` and a ``/30`` to prevent memory bloat and crashes.
- Fix bugs in instance disk template conversion
- Fix GHC 7 compatibility
- Fix ``burnin`` install path (Issue 426).
- Allow very small disk grows (Issue 347).
- Fix a ``ganeti-noded`` memory bloat introduced in 2.5, by making sure
  that noded doesn't import masterd code (Issue 419).
- Make sure the default metavg at cluster init is the same as the vg, if
  unspecified (Issue 358).
- Fix cleanup of partially created disks (part of Issue 416)


Version 2.7.0 beta2
-------------------

*(Released Tue, 2 Apr 2013)*

This was the second beta release of the 2.7 series. Since beta1:

- Networks no longer have a "type" slot, since this information was
  unused in Ganeti: instead of it tags should be used.
- The rapi client now has a ``target_node`` option to MigrateInstance.
- Fix early exit return code for hbal (Issue 386).
- Fix ``gnt-instance migrate/failover -n`` (Issue 396).
- Fix ``rbd showmapped`` output parsing (Issue 312).
- Networks are now referenced indexed by UUID, rather than name. This
  will require running cfgupgrade, from 2.7.0beta1, if networks are in
  use.
- The OS environment now includes network information.
- Deleting of a network is now disallowed if any instance nic is using
  it, to prevent dangling references.
- External storage is now documented in man pages.
- The exclusive_storage flag can now only be set at nodegroup level.
- Hbal can now submit an explicit priority with its jobs.
- Many network related locking fixes.
- Bump up the required pylint version to 0.25.1.
- Fix the ``no_remember`` option in RAPI client.
- Many ipolicy related tests, qa, and fixes.
- Many documentation improvements and fixes.
- Fix building with ``--disable-file-storage``.
- Fix ``-q`` option in htools, which was broken if passed more than
  once.
- Some haskell/python interaction improvements and fixes.
- Fix iallocator in case of missing LVM storage.
- Fix confd config load in case of ``--no-lvm-storage``.
- The confd/query functionality is now mentioned in the security
  documentation.


Version 2.7.0 beta1
-------------------

*(Released Wed, 6 Feb 2013)*

This was the first beta release of the 2.7 series. All important changes
are listed in the latest 2.7 entry.


Version 2.6.2
-------------

*(Released Fri, 21 Dec 2012)*

Important behaviour change: hbal won't rebalance anymore instances which
have the ``auto_balance`` attribute set to false. This was the intention
all along, but until now it only skipped those from the N+1 memory
reservation (DRBD-specific).

A significant number of bug fixes in this release:

- Fixed disk adoption interaction with ipolicy checks.
- Fixed networking issues when instances are started, stopped or
  migrated, by forcing the tap device's MAC prefix to "fe" (issue 217).
- Fixed the warning in cluster verify for shared storage instances not
  being redundant.
- Fixed removal of storage directory on shared file storage (issue 262).
- Fixed validation of LVM volume group name in OpClusterSetParams
  (``gnt-cluster modify``) (issue 285).
- Fixed runtime memory increases (``gnt-instance modify -m``).
- Fixed live migration under Xen's ``xl`` mode.
- Fixed ``gnt-instance console`` with ``xl``.
- Fixed building with newer Haskell compiler/libraries.
- Fixed PID file writing in Haskell daemons (confd); this prevents
  restart issues if confd was launched manually (outside of
  ``daemon-util``) while another copy of it was running
- Fixed a type error when doing live migrations with KVM (issue 297) and
  the error messages for failing migrations have been improved.
- Fixed opcode validation for the out-of-band commands (``gnt-node
  power``).
- Fixed a type error when unsetting OS hypervisor parameters (issue
  311); now it's possible to unset all OS-specific hypervisor
  parameters.
- Fixed the ``dry-run`` mode for many operations: verification of
  results was over-zealous but didn't take into account the ``dry-run``
  operation, resulting in "wrong" failures.
- Fixed bash completion in ``gnt-job list`` when the job queue has
  hundreds of entries; especially with older ``bash`` versions, this
  results in significant CPU usage.

And lastly, a few other improvements have been made:

- Added option to force master-failover without voting (issue 282).
- Clarified error message on lock conflict (issue 287).
- Logging of newly submitted jobs has been improved (issue 290).
- Hostname checks have been made uniform between instance rename and
  create (issue 291).
- The ``--submit`` option is now supported by ``gnt-debug delay``.
- Shutting down the master daemon by sending SIGTERM now stops it from
  processing jobs waiting for locks; instead, those jobs will be started
  once again after the master daemon is started the next time (issue
  296).
- Support for Xen's ``xl`` program has been improved (besides the fixes
  above).
- Reduced logging noise in the Haskell confd daemon (only show one log
  entry for each config reload, instead of two).
- Several man page updates and typo fixes.


Version 2.6.1
-------------

*(Released Fri, 12 Oct 2012)*

A small bugfix release. Among the bugs fixed:

- Fixed double use of ``PRIORITY_OPT`` in ``gnt-node migrate``, that
  made the command unusable.
- Commands that issue many jobs don't fail anymore just because some jobs
  take so long that other jobs are archived.
- Failures during ``gnt-instance reinstall`` are reflected by the exit
  status.
- Issue 190 fixed. Check for DRBD in cluster verify is enabled only when
  DRBD is enabled.
- When ``always_failover`` is set, ``--allow-failover`` is not required
  in migrate commands anymore.
- ``bash_completion`` works even if extglob is disabled.
- Fixed bug with locks that made failover for RDB-based instances fail.
- Fixed bug in non-mirrored instance allocation that made Ganeti choose
  a random node instead of one based on the allocator metric.
- Support for newer versions of pylint and pep8.
- Hail doesn't fail anymore when trying to add an instance of type
  ``file``, ``sharedfile`` or ``rbd``.
- Added new Makefile target to rebuild the whole distribution, so that
  all files are included.


Version 2.6.0
-------------

*(Released Fri, 27 Jul 2012)*


.. attention:: The ``LUXI`` protocol has been made more consistent
   regarding its handling of command arguments. This, however, leads to
   incompatibility issues with previous versions. Please ensure that you
   restart Ganeti daemons soon after the upgrade, otherwise most
   ``LUXI`` calls (job submission, setting/resetting the drain flag,
   pausing/resuming the watcher, cancelling and archiving jobs, querying
   the cluster configuration) will fail.


New features
~~~~~~~~~~~~

Instance run status
+++++++++++++++++++

The current ``admin_up`` field, which used to denote whether an instance
should be running or not, has been removed. Instead, ``admin_state`` is
introduced, with 3 possible values -- ``up``, ``down`` and ``offline``.

The rational behind this is that an instance being “down” can have
different meanings:

- it could be down during a reboot
- it could be temporarily be down for a reinstall
- or it could be down because it is deprecated and kept just for its
  disk

The previous Boolean state was making it difficult to do capacity
calculations: should Ganeti reserve memory for a down instance? Now, the
tri-state field makes it clear:

- in ``up`` and ``down`` state, all resources are reserved for the
  instance, and it can be at any time brought up if it is down
- in ``offline`` state, only disk space is reserved for it, but not
  memory or CPUs

The field can have an extra use: since the transition between ``up`` and
``down`` and vice-versus is done via ``gnt-instance start/stop``, but
transition between ``offline`` and ``down`` is done via ``gnt-instance
modify``, it is possible to given different rights to users. For
example, owners of an instance could be allowed to start/stop it, but
not transition it out of the offline state.

Instance policies and specs
+++++++++++++++++++++++++++

In previous Ganeti versions, an instance creation request was not
limited on the minimum size and on the maximum size just by the cluster
resources. As such, any policy could be implemented only in third-party
clients (RAPI clients, or shell wrappers over ``gnt-*``
tools). Furthermore, calculating cluster capacity via ``hspace`` again
required external input with regards to instance sizes.

In order to improve these workflows and to allow for example better
per-node group differentiation, we introduced instance specs, which
allow declaring:

- minimum instance disk size, disk count, memory size, cpu count
- maximum values for the above metrics
- and “standard” values (used in ``hspace`` to calculate the standard
  sized instances)

The minimum/maximum values can be also customised at node-group level,
for example allowing more powerful hardware to support bigger instance
memory sizes.

Beside the instance specs, there are a few other settings belonging to
the instance policy framework. It is possible now to customise, per
cluster and node-group:

- the list of allowed disk templates
- the maximum ratio of VCPUs per PCPUs (to control CPU oversubscription)
- the maximum ratio of instance to spindles (see below for more
  information) for local storage

All these together should allow all tools that talk to Ganeti to know
what are the ranges of allowed values for instances and the
over-subscription that is allowed.

For the VCPU/PCPU ratio, we already have the VCPU configuration from the
instance configuration, and the physical CPU configuration from the
node. For the spindle ratios however, we didn't track before these
values, so new parameters have been added:

- a new node parameter ``spindle_count``, defaults to 1, customisable at
  node group or node level
- at new backend parameter (for instances), ``spindle_use`` defaults to 1

Note that spindles in this context doesn't need to mean actual
mechanical hard-drives; it's just a relative number for both the node
I/O capacity and instance I/O consumption.

Instance migration behaviour
++++++++++++++++++++++++++++

While live-migration is in general desirable over failover, it is
possible that for some workloads it is actually worse, due to the
variable time of the “suspend” phase during live migration.

To allow the tools to work consistently over such instances (without
having to hard-code instance names), a new backend parameter
``always_failover`` has been added to control the migration/failover
behaviour. When set to True, all migration requests for an instance will
instead fall-back to failover.

Instance memory ballooning
++++++++++++++++++++++++++

Initial support for memory ballooning has been added. The memory for an
instance is no longer fixed (backend parameter ``memory``), but instead
can vary between minimum and maximum values (backend parameters
``minmem`` and ``maxmem``). Currently we only change an instance's
memory when:

- live migrating or failing over and instance and the target node
  doesn't have enough memory
- user requests changing the memory via ``gnt-instance modify
  --runtime-memory``

Instance CPU pinning
++++++++++++++++++++

In order to control the use of specific CPUs by instance, support for
controlling CPU pinning has been added for the Xen, HVM and LXC
hypervisors. This is controlled by a new hypervisor parameter
``cpu_mask``; details about possible values for this are in the
:manpage:`gnt-instance(8)`. Note that use of the most specific (precise
VCPU-to-CPU mapping) form will work well only when all nodes in your
cluster have the same amount of CPUs.

Disk parameters
+++++++++++++++

Another area in which Ganeti was not customisable were the parameters
used for storage configuration, e.g. how many stripes to use for LVM,
DRBD resync configuration, etc.

To improve this area, we've added disks parameters, which are
customisable at cluster and node group level, and which allow to
specify various parameters for disks (DRBD has the most parameters
currently), for example:

- DRBD resync algorithm and parameters (e.g. speed)
- the default VG for meta-data volumes for DRBD
- number of stripes for LVM (plain disk template)
- the RBD pool

These parameters can be modified via ``gnt-cluster modify -D …`` and
``gnt-group modify -D …``, and are used at either instance creation (in
case of LVM stripes, for example) or at disk “activation” time
(e.g. resync speed).

Rados block device support
++++++++++++++++++++++++++

A Rados (http://ceph.com/wiki/Rbd) storage backend has been added,
denoted by the ``rbd`` disk template type. This is considered
experimental, feedback is welcome. For details on configuring it, see
the :doc:`install` document and the :manpage:`gnt-cluster(8)` man page.

Master IP setup
+++++++++++++++

The existing master IP functionality works well only in simple setups (a
single network shared by all nodes); however, if nodes belong to
different networks, then the ``/32`` setup and lack of routing
information is not enough.

To allow the master IP to function well in more complex cases, the
system was reworked as follows:

- a master IP netmask setting has been added
- the master IP activation/turn-down code was moved from the node daemon
  to a separate script
- whether to run the Ganeti-supplied master IP script or a user-supplied
  on is a ``gnt-cluster init`` setting

Details about the location of the standard and custom setup scripts are
in the man page :manpage:`gnt-cluster(8)`; for information about the
setup script protocol, look at the Ganeti-supplied script.

SPICE support
+++++++++++++

The `SPICE <http://www.linux-kvm.org/page/SPICE>`_ support has been
improved.

It is now possible to use TLS-protected connections, and when renewing
or changing the cluster certificates (via ``gnt-cluster renew-crypto``,
it is now possible to specify spice or spice CA certificates. Also, it
is possible to configure a password for SPICE sessions via the
hypervisor parameter ``spice_password_file``.

There are also new parameters to control the compression and streaming
options (e.g. ``spice_image_compression``, ``spice_streaming_video``,
etc.). For details, see the man page :manpage:`gnt-instance(8)` and look
for the spice parameters.

Lastly, it is now possible to see the SPICE connection information via
``gnt-instance console``.

OVF converter
+++++++++++++

A new tool (``tools/ovfconverter``) has been added that supports
conversion between Ganeti and the `Open Virtualization Format
<http://en.wikipedia.org/wiki/Open_Virtualization_Format>`_ (both to and
from).

This relies on the ``qemu-img`` tool to convert the disk formats, so the
actual compatibility with other virtualization solutions depends on it.

Confd daemon changes
++++++++++++++++++++

The configuration query daemon (``ganeti-confd``) is now optional, and
has been rewritten in Haskell; whether to use the daemon at all, use the
Python (default) or the Haskell version is selectable at configure time
via the ``--enable-confd`` parameter, which can take one of the
``haskell``, ``python`` or ``no`` values. If not used, disabling the
daemon will result in a smaller footprint; for larger systems, we
welcome feedback on the Haskell version which might become the default
in future versions.

If you want to use ``gnt-node list-drbd`` you need to have the Haskell
daemon running. The Python version doesn't implement the new call.


User interface changes
~~~~~~~~~~~~~~~~~~~~~~

We have replaced the ``--disks`` option of ``gnt-instance
replace-disks`` with a more flexible ``--disk`` option, which allows
adding and removing disks at arbitrary indices (Issue 188). Furthermore,
disk size and mode can be changed upon recreation (via ``gnt-instance
recreate-disks``, which accepts the same ``--disk`` option).

As many people are used to a ``show`` command, we have added that as an
alias to ``info`` on all ``gnt-*`` commands.

The ``gnt-instance grow-disk`` command has a new mode in which it can
accept the target size of the disk, instead of the delta; this can be
more safe since two runs in absolute mode will be idempotent, and
sometimes it's also easier to specify the desired size directly.

Also the handling of instances with regard to offline secondaries has
been improved. Instance operations should not fail because one of it's
secondary nodes is offline, even though it's safe to proceed.

A new command ``list-drbd`` has been added to the ``gnt-node`` script to
support debugging of DRBD issues on nodes. It provides a mapping of DRBD
minors to instance name.

API changes
~~~~~~~~~~~

RAPI coverage has improved, with (for example) new resources for
recreate-disks, node power-cycle, etc.

Compatibility
~~~~~~~~~~~~~

There is partial support for ``xl`` in the Xen hypervisor; feedback is
welcome.

Python 2.7 is better supported, and after Ganeti 2.6 we will investigate
whether to still support Python 2.4 or move to Python 2.6 as minimum
required version.

Support for Fedora has been slightly improved; the provided example
init.d script should work better on it and the INSTALL file should
document the needed dependencies.

Internal changes
~~~~~~~~~~~~~~~~

The deprecated ``QueryLocks`` LUXI request has been removed. Use
``Query(what=QR_LOCK, ...)`` instead.

The LUXI requests :pyeval:`luxi.REQ_QUERY_JOBS`,
:pyeval:`luxi.REQ_QUERY_INSTANCES`, :pyeval:`luxi.REQ_QUERY_NODES`,
:pyeval:`luxi.REQ_QUERY_GROUPS`, :pyeval:`luxi.REQ_QUERY_EXPORTS` and
:pyeval:`luxi.REQ_QUERY_TAGS` are deprecated and will be removed in a
future version. :pyeval:`luxi.REQ_QUERY` should be used instead.

RAPI client: ``CertificateError`` now derives from
``GanetiApiError``. This should make it more easy to handle Ganeti
errors.

Deprecation warnings due to PyCrypto/paramiko import in
``tools/setup-ssh`` have been silenced, as usually they are safe; please
make sure to run an up-to-date paramiko version, if you use this tool.

The QA scripts now depend on Python 2.5 or above (the main code base
still works with Python 2.4).

The configuration file (``config.data``) is now written without
indentation for performance reasons; if you want to edit it, it can be
re-formatted via ``tools/fmtjson``.

A number of bugs has been fixed in the cluster merge tool.

``x509`` certification verification (used in import-export) has been
changed to allow the same clock skew as permitted by the cluster
verification. This will remove some rare but hard to diagnose errors in
import-export.


Version 2.6.0 rc4
-----------------

*(Released Thu, 19 Jul 2012)*

Very few changes from rc4 to the final release, only bugfixes:

- integrated fixes from release 2.5.2 (fix general boot flag for KVM
  instance, fix CDROM booting for KVM instances)
- fixed node group modification of node parameters
- fixed issue in LUClusterVerifyGroup with multi-group clusters
- fixed generation of bash completion to ensure a stable ordering
- fixed a few typos


Version 2.6.0 rc3
-----------------

*(Released Fri, 13 Jul 2012)*

Third release candidate for 2.6. The following changes were done from
rc3 to rc4:

- Fixed ``UpgradeConfig`` w.r.t. to disk parameters on disk objects.
- Fixed an inconsistency in the LUXI protocol with the provided
  arguments (NOT backwards compatible)
- Fixed a bug with node groups ipolicy where ``min`` was greater than
  the cluster ``std`` value
- Implemented a new ``gnt-node list-drbd`` call to list DRBD minors for
  easier instance debugging on nodes (requires ``hconfd`` to work)


Version 2.6.0 rc2
-----------------

*(Released Tue, 03 Jul 2012)*

Second release candidate for 2.6. The following changes were done from
rc2 to rc3:

- Fixed ``gnt-cluster verify`` regarding ``master-ip-script`` on non
  master candidates
- Fixed a RAPI regression on missing beparams/memory
- Fixed redistribution of files on offline nodes
- Added possibility to run activate-disks even though secondaries are
  offline. With this change it relaxes also the strictness on some other
  commands which use activate disks internally:
  * ``gnt-instance start|reboot|rename|backup|export``
- Made it possible to remove safely an instance if its secondaries are
  offline
- Made it possible to reinstall even though secondaries are offline


Version 2.6.0 rc1
-----------------

*(Released Mon, 25 Jun 2012)*

First release candidate for 2.6. The following changes were done from
rc1 to rc2:

- Fixed bugs with disk parameters and ``rbd`` templates as well as
  ``instance_os_add``
- Made ``gnt-instance modify`` more consistent regarding new NIC/Disk
  behaviour. It supports now the modify operation
- ``hcheck`` implemented to analyze cluster health and possibility of
  improving health by rebalance
- ``hbal`` has been improved in dealing with split instances


Version 2.6.0 beta2
-------------------

*(Released Mon, 11 Jun 2012)*

Second beta release of 2.6. The following changes were done from beta2
to rc1:

- Fixed ``daemon-util`` with non-root user models
- Fixed creation of plain instances with ``--no-wait-for-sync``
- Fix wrong iv_names when running ``cfgupgrade``
- Export more information in RAPI group queries
- Fixed bug when changing instance network interfaces
- Extended burnin to do NIC changes
- query: Added ``<``, ``>``, ``<=``, ``>=`` comparison operators
- Changed default for DRBD barriers
- Fixed DRBD error reporting for syncer rate
- Verify the options on disk parameters

And of course various fixes to documentation and improved unittests and
QA.


Version 2.6.0 beta1
-------------------

*(Released Wed, 23 May 2012)*

First beta release of 2.6. The following changes were done from beta1 to
beta2:

- integrated patch for distributions without ``start-stop-daemon``
- adapted example init.d script to work on Fedora
- fixed log handling in Haskell daemons
- adapted checks in the watcher for pycurl linked against libnss
- add partial support for ``xl`` instead of ``xm`` for Xen
- fixed a type issue in cluster verification
- fixed ssconf handling in the Haskell code (was breaking confd in IPv6
  clusters)

Plus integrated fixes from the 2.5 branch:

- fixed ``kvm-ifup`` to use ``/bin/bash``
- fixed parallel build failures
- KVM live migration when using a custom keymap


Version 2.5.2
-------------

*(Released Tue, 24 Jul 2012)*

A small bugfix release, with no new features:

- fixed bash-isms in kvm-ifup, for compatibility with systems which use a
  different default shell (e.g. Debian, Ubuntu)
- fixed KVM startup and live migration with a custom keymap (fixes Issue
  243 and Debian bug #650664)
- fixed compatibility with KVM versions that don't support multiple boot
  devices (fixes Issue 230 and Debian bug #624256)

Additionally, a few fixes were done to the build system (fixed parallel
build failures) and to the unittests (fixed race condition in test for
FileID functions, and the default enable/disable mode for QA test is now
customisable).


Version 2.5.1
-------------

*(Released Fri, 11 May 2012)*

A small bugfix release.

The main issues solved are on the topic of compatibility with newer LVM
releases:

- fixed parsing of ``lv_attr`` field
- adapted to new ``vgreduce --removemissing`` behaviour where sometimes
  the ``--force`` flag is needed

Also on the topic of compatibility, ``tools/lvmstrap`` has been changed
to accept kernel 3.x too (was hardcoded to 2.6.*).

A regression present in 2.5.0 that broke handling (in the gnt-* scripts)
of hook results and that also made display of other errors suboptimal
was fixed; the code behaves now like 2.4 and earlier.

Another change in 2.5, the cleanup of the OS scripts environment, is too
aggressive: it removed even the ``PATH`` variable, which requires the OS
scripts to *always* need to export it. Since this is a bit too strict,
we now export a minimal PATH, the same that we export for hooks.

The fix for issue 201 (Preserve bridge MTU in KVM ifup script) was
integrated into this release.

Finally, a few other miscellaneous changes were done (no new features,
just small improvements):

- Fix ``gnt-group --help`` display
- Fix hardcoded Xen kernel path
- Fix grow-disk handling of invalid units
- Update synopsis for ``gnt-cluster repair-disk-sizes``
- Accept both PUT and POST in noded (makes future upgrade to 2.6 easier)


Version 2.5.0
-------------

*(Released Thu, 12 Apr 2012)*

Incompatible/important changes and bugfixes
~~~~~~~~~~~~~~~~~~~~~~~~~~~~~~~~~~~~~~~~~~~

- The default of the ``/2/instances/[instance_name]/rename`` RAPI
  resource's ``ip_check`` parameter changed from ``True`` to ``False``
  to match the underlying LUXI interface.
- The ``/2/nodes/[node_name]/evacuate`` RAPI resource was changed to use
  body parameters, see :doc:`RAPI documentation <rapi>`. The server does
  not maintain backwards-compatibility as the underlying operation
  changed in an incompatible way. The RAPI client can talk to old
  servers, but it needs to be told so as the return value changed.
- When creating file-based instances via RAPI, the ``file_driver``
  parameter no longer defaults to ``loop`` and must be specified.
- The deprecated ``bridge`` NIC parameter is no longer supported. Use
  ``link`` instead.
- Support for the undocumented and deprecated RAPI instance creation
  request format version 0 has been dropped. Use version 1, supported
  since Ganeti 2.1.3 and :doc:`documented <rapi>`, instead.
- Pyparsing 1.4.6 or above is required, see :doc:`installation
  documentation <install>`.
- The "cluster-verify" hooks are now executed per group by the
  ``OP_CLUSTER_VERIFY_GROUP`` opcode. This maintains the same behavior
  if you just run ``gnt-cluster verify``, which generates one opcode per
  group.
- The environment as passed to the OS scripts is cleared, and thus no
  environment variables defined in the node daemon's environment will be
  inherited by the scripts.
- The :doc:`iallocator <iallocator>` mode ``multi-evacuate`` has been
  deprecated.
- :doc:`New iallocator modes <design-multi-reloc>` have been added to
  support operations involving multiple node groups.
- Offline nodes are ignored when failing over an instance.
- Support for KVM version 1.0, which changed the version reporting format
  from 3 to 2 digits.
- TCP/IP ports used by DRBD disks are returned to a pool upon instance
  removal.
- ``Makefile`` is now compatible with Automake 1.11.2
- Includes all bugfixes made in the 2.4 series

New features
~~~~~~~~~~~~

- The ganeti-htools project has been merged into the ganeti-core source
  tree and will be built as part of Ganeti (see :doc:`install-quick`).
- Implemented support for :doc:`shared storage <design-shared-storage>`.
- Add support for disks larger than 2 TB in ``lvmstrap`` by supporting
  GPT-style partition tables (requires `parted
  <http://www.gnu.org/s/parted/>`_).
- Added support for floppy drive and 2nd CD-ROM drive in KVM hypervisor.
- Allowed adding tags on instance creation.
- Export instance tags to hooks (``INSTANCE_TAGS``, see :doc:`hooks`)
- Allow instances to be started in a paused state, enabling the user to
  see the complete console output on boot using the console.
- Added new hypervisor flag to control default reboot behaviour
  (``reboot_behavior``).
- Added support for KVM keymaps (hypervisor parameter ``keymap``).
- Improved out-of-band management support:

  - Added ``gnt-node health`` command reporting the health status of
    nodes.
  - Added ``gnt-node power`` command to manage power status of nodes.
  - Added command for emergency power-off (EPO), ``gnt-cluster epo``.

- Instance migration can fall back to failover if instance is not
  running.
- Filters can be used when listing nodes, instances, groups and locks;
  see :manpage:`ganeti(7)` manpage.
- Added post-execution status as variables to :doc:`hooks <hooks>`
  environment.
- Instance tags are exported/imported together with the instance.
- When given an explicit job ID, ``gnt-job info`` will work for archived
  jobs.
- Jobs can define dependencies on other jobs (not yet supported via
  RAPI or command line, but used by internal commands and usable via
  LUXI).

  - Lock monitor (``gnt-debug locks``) shows jobs waiting for
    dependencies.

- Instance failover is now available as a RAPI resource
  (``/2/instances/[instance_name]/failover``).
- ``gnt-instance info`` defaults to static information if primary node
  is offline.
- Opcodes have a new ``comment`` attribute.
- Added basic SPICE support to KVM hypervisor.
- ``tools/ganeti-listrunner`` allows passing of arguments to executable.

Node group improvements
~~~~~~~~~~~~~~~~~~~~~~~

- ``gnt-cluster verify`` has been modified to check groups separately,
  thereby improving performance.
- Node group support has been added to ``gnt-cluster verify-disks``,
  which now operates per node group.
- Watcher has been changed to work better with node groups.

  - One process and state file per node group.
  - Slow watcher in one group doesn't block other group's watcher.

- Added new command, ``gnt-group evacuate``, to move all instances in a
  node group to other groups.
- Added ``gnt-instance change-group`` to move an instance to another
  node group.
- ``gnt-cluster command`` and ``gnt-cluster copyfile`` now support
  per-group operations.
- Node groups can be tagged.
- Some operations switch from an exclusive to a shared lock as soon as
  possible.
- Instance's primary and secondary nodes' groups are now available as
  query fields (``pnode.group``, ``pnode.group.uuid``, ``snodes.group``
  and ``snodes.group.uuid``).

Misc
~~~~

- Numerous updates to documentation and manpages.

  - :doc:`RAPI <rapi>` documentation now has detailed parameter
    descriptions.
  - Some opcode/job results are now also documented, see :doc:`RAPI
    <rapi>`.

- A lockset's internal lock is now also visible in lock monitor.
- Log messages from job queue workers now contain information about the
  opcode they're processing.
- ``gnt-instance console`` no longer requires the instance lock.
- A short delay when waiting for job changes reduces the number of LUXI
  requests significantly.
- DRBD metadata volumes are overwritten with zeros during disk creation.
- Out-of-band commands no longer acquire the cluster lock in exclusive
  mode.
- ``devel/upload`` now uses correct permissions for directories.


Version 2.5.0 rc6
-----------------

*(Released Fri, 23 Mar 2012)*

This was the sixth release candidate of the 2.5 series.


Version 2.5.0 rc5
-----------------

*(Released Mon, 9 Jan 2012)*

This was the fifth release candidate of the 2.5 series.


Version 2.5.0 rc4
-----------------

*(Released Thu, 27 Oct 2011)*

This was the fourth release candidate of the 2.5 series.


Version 2.5.0 rc3
-----------------

*(Released Wed, 26 Oct 2011)*

This was the third release candidate of the 2.5 series.


Version 2.5.0 rc2
-----------------

*(Released Tue, 18 Oct 2011)*

This was the second release candidate of the 2.5 series.


Version 2.5.0 rc1
-----------------

*(Released Tue, 4 Oct 2011)*

This was the first release candidate of the 2.5 series.


Version 2.5.0 beta3
-------------------

*(Released Wed, 31 Aug 2011)*

This was the third beta release of the 2.5 series.


Version 2.5.0 beta2
-------------------

*(Released Mon, 22 Aug 2011)*

This was the second beta release of the 2.5 series.


Version 2.5.0 beta1
-------------------

*(Released Fri, 12 Aug 2011)*

This was the first beta release of the 2.5 series.


Version 2.4.5
-------------

*(Released Thu, 27 Oct 2011)*

- Fixed bug when parsing command line parameter values ending in
  backslash
- Fixed assertion error after unclean master shutdown
- Disable HTTP client pool for RPC, significantly reducing memory usage
  of master daemon
- Fixed queue archive creation with wrong permissions


Version 2.4.4
-------------

*(Released Tue, 23 Aug 2011)*

Small bug-fixes:

- Fixed documentation for importing with ``--src-dir`` option
- Fixed a bug in ``ensure-dirs`` with queue/archive permissions
- Fixed a parsing issue with DRBD 8.3.11 in the Linux kernel


Version 2.4.3
-------------

*(Released Fri, 5 Aug 2011)*

Many bug-fixes and a few small features:

- Fixed argument order in ``ReserveLV`` and ``ReserveMAC`` which caused
  issues when you tried to add an instance with two MAC addresses in one
  request
- KVM: fixed per-instance stored UID value
- KVM: configure bridged NICs at migration start
- KVM: Fix a bug where instance will not start with never KVM versions
  (>= 0.14)
- Added OS search path to ``gnt-cluster info``
- Fixed an issue with ``file_storage_dir`` where you were forced to
  provide an absolute path, but the documentation states it is a
  relative path, the documentation was right
- Added a new parameter to instance stop/start called ``--no-remember``
  that will make the state change to not be remembered
- Implemented ``no_remember`` at RAPI level
- Improved the documentation
- Node evacuation: don't call IAllocator if node is already empty
- Fixed bug in DRBD8 replace disks on current nodes
- Fixed bug in recreate-disks for DRBD instances
- Moved assertion checking locks in ``gnt-instance replace-disks``
  causing it to abort with not owning the right locks for some situation
- Job queue: Fixed potential race condition when cancelling queued jobs
- Fixed off-by-one bug in job serial generation
- ``gnt-node volumes``: Fix instance names
- Fixed aliases in bash completion
- Fixed a bug in reopening log files after being sent a SIGHUP
- Added a flag to burnin to allow specifying VCPU count
- Bugfixes to non-root Ganeti configuration


Version 2.4.2
-------------

*(Released Thu, 12 May 2011)*

Many bug-fixes and a few new small features:

- Fixed a bug related to log opening failures
- Fixed a bug in instance listing with orphan instances
- Fixed a bug which prevented resetting the cluster-level node parameter
  ``oob_program`` to the default
- Many fixes related to the ``cluster-merge`` tool
- Fixed a race condition in the lock monitor, which caused failures
  during (at least) creation of many instances in parallel
- Improved output for gnt-job info
- Removed the quiet flag on some ssh calls which prevented debugging
  failures
- Improved the N+1 failure messages in cluster verify by actually
  showing the memory values (needed and available)
- Increased lock attempt timeouts so that when executing long operations
  (e.g. DRBD replace-disks) other jobs do not enter 'blocking acquire'
  too early and thus prevent the use of the 'fair' mechanism
- Changed instance query data (``gnt-instance info``) to not acquire
  locks unless needed, thus allowing its use on locked instance if only
  static information is asked for
- Improved behaviour with filesystems that do not support rename on an
  opened file
- Fixed the behaviour of ``prealloc_wipe_disks`` cluster parameter which
  kept locks on all nodes during the wipe, which is unneeded
- Fixed ``gnt-watcher`` handling of errors during hooks execution
- Fixed bug in ``prealloc_wipe_disks`` with small disk sizes (less than
  10GiB) which caused the wipe to fail right at the end in some cases
- Fixed master IP activation when doing master failover with no-voting
- Fixed bug in ``gnt-node add --readd`` which allowed the re-adding of
  the master node itself
- Fixed potential data-loss in under disk full conditions, where Ganeti
  wouldn't check correctly the return code and would consider
  partially-written files 'correct'
- Fixed bug related to multiple VGs and DRBD disk replacing
- Added new disk parameter ``metavg`` that allows placement of the meta
  device for DRBD in a different volume group
- Fixed error handling in the node daemon when the system libc doesn't
  have major number 6 (i.e. if ``libc.so.6`` is not the actual libc)
- Fixed lock release during replace-disks, which kept cluster-wide locks
  when doing disk replaces with an iallocator script
- Added check for missing bridges in cluster verify
- Handle EPIPE errors while writing to the terminal better, so that
  piping the output to e.g. ``less`` doesn't cause a backtrace
- Fixed rare case where a ^C during Luxi calls could have been
  interpreted as server errors, instead of simply terminating
- Fixed a race condition in LUGroupAssignNodes (``gnt-group
  assign-nodes``)
- Added a few more parameters to the KVM hypervisor, allowing a second
  CDROM, custom disk type for CDROMs and a floppy image
- Removed redundant message in instance rename when the name is given
  already as a FQDN
- Added option to ``gnt-instance recreate-disks`` to allow creating the
  disks on new nodes, allowing recreation when the original instance
  nodes are completely gone
- Added option when converting disk templates to DRBD to skip waiting
  for the resync, in order to make the instance available sooner
- Added two new variables to the OS scripts environment (containing the
  instance's nodes)
- Made the root_path and optional parameter for the xen-pvm hypervisor,
  to allow use of ``pvgrub`` as bootloader
- Changed the instance memory modifications to only check out-of-memory
  conditions on memory increases, and turned the secondary node warnings
  into errors (they can still be overridden via ``--force``)
- Fixed the handling of a corner case when the Python installation gets
  corrupted (e.g. a bad disk) while ganeti-noded is running and we try
  to execute a command that doesn't exist
- Fixed a bug in ``gnt-instance move`` (LUInstanceMove) when the primary
  node of the instance returned failures during instance shutdown; this
  adds the option ``--ignore-consistency`` to gnt-instance move

And as usual, various improvements to the error messages, documentation
and man pages.


Version 2.4.1
-------------

*(Released Wed, 09 Mar 2011)*

Emergency bug-fix release. ``tools/cfgupgrade`` was broken and overwrote
the RAPI users file if run twice (even with ``--dry-run``).

The release fixes that bug (nothing else changed).


Version 2.4.0
-------------

*(Released Mon, 07 Mar 2011)*

Final 2.4.0 release. Just a few small fixes:

- Fixed RAPI node evacuate
- Fixed the kvm-ifup script
- Fixed internal error handling for special job cases
- Updated man page to specify the escaping feature for options


Version 2.4.0 rc3
-----------------

*(Released Mon, 28 Feb 2011)*

A critical fix for the ``prealloc_wipe_disks`` feature: it is possible
that this feature wiped the disks of the wrong instance, leading to loss
of data.

Other changes:

- Fixed title of query field containing instance name
- Expanded the glossary in the documentation
- Fixed one unittest (internal issue)


Version 2.4.0 rc2
-----------------

*(Released Mon, 21 Feb 2011)*

A number of bug fixes plus just a couple functionality changes.

On the user-visible side, the ``gnt-* list`` command output has changed
with respect to "special" field states. The current rc1 style of display
can be re-enabled by passing a new ``--verbose`` (``-v``) flag, but in
the default output mode special fields states are displayed as follows:

- Offline resource: ``*``
- Unavailable/not applicable: ``-``
- Data missing (RPC failure): ``?``
- Unknown field: ``??``

Another user-visible change is the addition of ``--force-join`` to
``gnt-node add``.

As for bug fixes:

- ``tools/cluster-merge`` has seen many fixes and is now enabled again
- Fixed regression in RAPI/instance reinstall where all parameters were
  required (instead of optional)
- Fixed ``gnt-cluster repair-disk-sizes``, was broken since Ganeti 2.2
- Fixed iallocator usage (offline nodes were not considered offline)
- Fixed ``gnt-node list`` with respect to non-vm_capable nodes
- Fixed hypervisor and OS parameter validation with respect to
  non-vm_capable nodes
- Fixed ``gnt-cluster verify`` with respect to offline nodes (mostly
  cosmetic)
- Fixed ``tools/listrunner`` with respect to agent-based usage


Version 2.4.0 rc1
-----------------

*(Released Fri,  4 Feb 2011)*

Many changes and fixes since the beta1 release. While there were some
internal changes, the code has been mostly stabilised for the RC
release.

Note: the dumb allocator was removed in this release, as it was not kept
up-to-date with the IAllocator protocol changes. It is recommended to
use the ``hail`` command from the ganeti-htools package.

Note: the 2.4 and up versions of Ganeti are not compatible with the
0.2.x branch of ganeti-htools. You need to upgrade to
ganeti-htools-0.3.0 (or later).

Regressions fixed from 2.3
~~~~~~~~~~~~~~~~~~~~~~~~~~

- Fixed the ``gnt-cluster verify-disks`` command
- Made ``gnt-cluster verify-disks`` work in parallel (as opposed to
  serially on nodes)
- Fixed disk adoption breakage
- Fixed wrong headers in instance listing for field aliases

Other bugs fixed
~~~~~~~~~~~~~~~~

- Fixed corner case in KVM handling of NICs
- Fixed many cases of wrong handling of non-vm_capable nodes
- Fixed a bug where a missing instance symlink was not possible to
  recreate with any ``gnt-*`` command (now ``gnt-instance
  activate-disks`` does it)
- Fixed the volume group name as reported by ``gnt-cluster
  verify-disks``
- Increased timeouts for the import-export code, hopefully leading to
  fewer aborts due network or instance timeouts
- Fixed bug in ``gnt-node list-storage``
- Fixed bug where not all daemons were started on cluster
  initialisation, but only at the first watcher run
- Fixed many bugs in the OOB implementation
- Fixed watcher behaviour in presence of instances with offline
  secondaries
- Fixed instance list output for instances running on the wrong node
- a few fixes to the cluster-merge tool, but it still cannot merge
  multi-node groups (currently it is not recommended to use this tool)


Improvements
~~~~~~~~~~~~

- Improved network configuration for the KVM hypervisor
- Added e1000 as a supported NIC for Xen-HVM
- Improved the lvmstrap tool to also be able to use partitions, as
  opposed to full disks
- Improved speed of disk wiping (the cluster parameter
  ``prealloc_wipe_disks``, so that it has a low impact on the total time
  of instance creations
- Added documentation for the OS parameters
- Changed ``gnt-instance deactivate-disks`` so that it can work if the
  hypervisor is not responding
- Added display of blacklisted and hidden OS information in
  ``gnt-cluster info``
- Extended ``gnt-cluster verify`` to also validate hypervisor, backend,
  NIC and node parameters, which might create problems with currently
  invalid (but undetected) configuration files, but prevents validation
  failures when unrelated parameters are modified
- Changed cluster initialisation to wait for the master daemon to become
  available
- Expanded the RAPI interface:

  - Added config redistribution resource
  - Added activation/deactivation of instance disks
  - Added export of console information

- Implemented log file reopening on SIGHUP, which allows using
  logrotate(8) for the Ganeti log files
- Added a basic OOB helper script as an example


Version 2.4.0 beta1
-------------------

*(Released Fri, 14 Jan 2011)*

User-visible
~~~~~~~~~~~~

- Fixed timezone issues when formatting timestamps
- Added support for node groups, available via ``gnt-group`` and other
  commands
- Added out-of-band framework and management, see :doc:`design
  document <design-oob>`
- Removed support for roman numbers from ``gnt-node list`` and
  ``gnt-instance list``.
- Allowed modification of master network interface via ``gnt-cluster
  modify --master-netdev``
- Accept offline secondaries while shutting down instance disks
- Added ``blockdev_prefix`` parameter to Xen PVM and HVM hypervisors
- Added support for multiple LVM volume groups
- Avoid sorting nodes for ``gnt-node list`` if specific nodes are
  requested
- Added commands to list available fields:

  - ``gnt-node list-fields``
  - ``gnt-group list-fields``
  - ``gnt-instance list-fields``

- Updated documentation and man pages

Integration
~~~~~~~~~~~

- Moved ``rapi_users`` file into separate directory, now named
  ``.../ganeti/rapi/users``, ``cfgupgrade`` moves the file and creates a
  symlink
- Added new tool for running commands on many machines,
  ``tools/ganeti-listrunner``
- Implemented more verbose result in ``OpInstanceConsole`` opcode, also
  improving the ``gnt-instance console`` output
- Allowed customisation of disk index separator at ``configure`` time
- Export node group allocation policy to :doc:`iallocator <iallocator>`
- Added support for non-partitioned md disks in ``lvmstrap``
- Added script to gracefully power off KVM instances
- Split ``utils`` module into smaller parts
- Changed query operations to return more detailed information, e.g.
  whether an information is unavailable due to an offline node. To use
  this new functionality, the LUXI call ``Query`` must be used. Field
  information is now stored by the master daemon and can be retrieved
  using ``QueryFields``. Instances, nodes and groups can also be queried
  using the new opcodes ``OpQuery`` and ``OpQueryFields`` (not yet
  exposed via RAPI). The following commands make use of this
  infrastructure change:

  - ``gnt-group list``
  - ``gnt-group list-fields``
  - ``gnt-node list``
  - ``gnt-node list-fields``
  - ``gnt-instance list``
  - ``gnt-instance list-fields``
  - ``gnt-debug locks``

Remote API
~~~~~~~~~~

- New RAPI resources (see :doc:`rapi`):

  - ``/2/modify``
  - ``/2/groups``
  - ``/2/groups/[group_name]``
  - ``/2/groups/[group_name]/assign-nodes``
  - ``/2/groups/[group_name]/modify``
  - ``/2/groups/[group_name]/rename``
  - ``/2/instances/[instance_name]/disk/[disk_index]/grow``

- RAPI changes:

  - Implemented ``no_install`` for instance creation
  - Implemented OS parameters for instance reinstallation, allowing
    use of special settings on reinstallation (e.g. for preserving data)

Misc
~~~~

- Added IPv6 support in import/export
- Pause DRBD synchronization while wiping disks on instance creation
- Updated unittests and QA scripts
- Improved network parameters passed to KVM
- Converted man pages from docbook to reStructuredText


Version 2.3.1
-------------

*(Released Mon, 20 Dec 2010)*

Released version 2.3.1~rc1 without any changes.


Version 2.3.1 rc1
-----------------

*(Released Wed, 1 Dec 2010)*

- impexpd: Disable OpenSSL compression in socat if possible (backport
  from master, commit e90739d625b, see :doc:`installation guide
  <install-quick>` for details)
- Changed unittest coverage report to exclude test scripts
- Added script to check version format


Version 2.3.0
-------------

*(Released Wed, 1 Dec 2010)*

Released version 2.3.0~rc1 without any changes.


Version 2.3.0 rc1
-----------------

*(Released Fri, 19 Nov 2010)*

A number of bugfixes and documentation updates:

- Update ganeti-os-interface documentation
- Fixed a bug related to duplicate MACs or similar items which should be
  unique
- Fix breakage in OS state modify
- Reinstall instance: disallow offline secondaries (fixes bug related to
  OS changing but reinstall failing)
- plus all the other fixes between 2.2.1 and 2.2.2


Version 2.3.0 rc0
-----------------

*(Released Tue, 2 Nov 2010)*

- Fixed clearing of the default iallocator using ``gnt-cluster modify``
- Fixed master failover race with watcher
- Fixed a bug in ``gnt-node modify`` which could lead to an inconsistent
  configuration
- Accept previously stopped instance for export with instance removal
- Simplify and extend the environment variables for instance OS scripts
- Added new node flags, ``master_capable`` and ``vm_capable``
- Added optional instance disk wiping prior during allocation. This is a
  cluster-wide option and can be set/modified using
  ``gnt-cluster {init,modify} --prealloc-wipe-disks``.
- Added IPv6 support, see :doc:`design document <design-2.3>` and
  :doc:`install-quick`
- Added a new watcher option (``--ignore-pause``)
- Added option to ignore offline node on instance start/stop
  (``--ignore-offline``)
- Allow overriding OS parameters with ``gnt-instance reinstall``
- Added ability to change node's secondary IP address using ``gnt-node
  modify``
- Implemented privilege separation for all daemons except
  ``ganeti-noded``, see ``configure`` options
- Complain if an instance's disk is marked faulty in ``gnt-cluster
  verify``
- Implemented job priorities (see ``ganeti(7)`` manpage)
- Ignore failures while shutting down instances during failover from
  offline node
- Exit daemon's bootstrap process only once daemon is ready
- Export more information via ``LUInstanceQuery``/remote API
- Improved documentation, QA and unittests
- RAPI daemon now watches ``rapi_users`` all the time and doesn't need a
  restart if the file was created or changed
- Added LUXI protocol version sent with each request and response,
  allowing detection of server/client mismatches
- Moved the Python scripts among gnt-* and ganeti-* into modules
- Moved all code related to setting up SSH to an external script,
  ``setup-ssh``
- Infrastructure changes for node group support in future versions


Version 2.2.2
-------------

*(Released Fri, 19 Nov 2010)*

A few small bugs fixed, and some improvements to the build system:

- Fix documentation regarding conversion to drbd
- Fix validation of parameters in cluster modify (``gnt-cluster modify
  -B``)
- Fix error handling in node modify with multiple changes
- Allow remote imports without checked names


Version 2.2.1
-------------

*(Released Tue, 19 Oct 2010)*

- Disable SSL session ID cache in RPC client


Version 2.2.1 rc1
-----------------

*(Released Thu, 14 Oct 2010)*

- Fix interaction between Curl/GnuTLS and the Python's HTTP server
  (thanks Apollon Oikonomopoulos!), finally allowing the use of Curl
  with GnuTLS
- Fix problems with interaction between Curl and Python's HTTP server,
  resulting in increased speed in many RPC calls
- Improve our release script to prevent breakage with older aclocal and
  Python 2.6


Version 2.2.1 rc0
-----------------

*(Released Thu, 7 Oct 2010)*

- Fixed issue 125, replace hardcoded "xenvg" in ``gnt-cluster`` with
  value retrieved from master
- Added support for blacklisted or hidden OS definitions
- Added simple lock monitor (accessible via (``gnt-debug locks``)
- Added support for -mem-path in KVM hypervisor abstraction layer
- Allow overriding instance parameters in tool for inter-cluster
  instance moves (``tools/move-instance``)
- Improved opcode summaries (e.g. in ``gnt-job list``)
- Improve consistency of OS listing by sorting it
- Documentation updates


Version 2.2.0.1
---------------

*(Released Fri, 8 Oct 2010)*

- Rebuild with a newer autotools version, to fix python 2.6 compatibility


Version 2.2.0
-------------

*(Released Mon, 4 Oct 2010)*

- Fixed regression in ``gnt-instance rename``


Version 2.2.0 rc2
-----------------

*(Released Wed, 22 Sep 2010)*

- Fixed OS_VARIANT variable for OS scripts
- Fixed cluster tag operations via RAPI
- Made ``setup-ssh`` exit with non-zero code if an error occurred
- Disabled RAPI CA checks in watcher


Version 2.2.0 rc1
-----------------

*(Released Mon, 23 Aug 2010)*

- Support DRBD versions of the format "a.b.c.d"
- Updated manpages
- Re-introduce support for usage from multiple threads in RAPI client
- Instance renames and modify via RAPI
- Work around race condition between processing and archival in job
  queue
- Mark opcodes following failed one as failed, too
- Job field ``lock_status`` was removed due to difficulties making it
  work with the changed job queue in Ganeti 2.2; a better way to monitor
  locks is expected for a later 2.2.x release
- Fixed dry-run behaviour with many commands
- Support ``ssh-agent`` again when adding nodes
- Many additional bugfixes


Version 2.2.0 rc0
-----------------

*(Released Fri, 30 Jul 2010)*

Important change: the internal RPC mechanism between Ganeti nodes has
changed from using a home-grown http library (based on the Python base
libraries) to use the PycURL library. This requires that PycURL is
installed on nodes. Please note that on Debian/Ubuntu, PycURL is linked
against GnuTLS by default. cURL's support for GnuTLS had known issues
before cURL 7.21.0 and we recommend using the latest cURL release or
linking against OpenSSL. Most other distributions already link PycURL
and cURL against OpenSSL. The command::

  python -c 'import pycurl; print pycurl.version'

can be used to determine the libraries PycURL and cURL are linked
against.

Other significant changes:

- Rewrote much of the internals of the job queue, in order to achieve
  better parallelism; this decouples job query operations from the job
  processing, and it should allow much nicer behaviour of the master
  daemon under load, and it also has uncovered some long-standing bugs
  related to the job serialisation (now fixed)
- Added a default iallocator setting to the cluster parameters,
  eliminating the need to always pass nodes or an iallocator for
  operations that require selection of new node(s)
- Added experimental support for the LXC virtualization method
- Added support for OS parameters, which allows the installation of
  instances to pass parameter to OS scripts in order to customise the
  instance
- Added a hypervisor parameter controlling the migration type (live or
  non-live), since hypervisors have various levels of reliability; this
  has renamed the 'live' parameter to 'mode'
- Added a cluster parameter ``reserved_lvs`` that denotes reserved
  logical volumes, meaning that cluster verify will ignore them and not
  flag their presence as errors
- The watcher will now reset the error count for failed instances after
  8 hours, thus allowing self-healing if the problem that caused the
  instances to be down/fail to start has cleared in the meantime
- Added a cluster parameter ``drbd_usermode_helper`` that makes Ganeti
  check for, and warn, if the drbd module parameter ``usermode_helper``
  is not consistent with the cluster-wide setting; this is needed to
  make diagnose easier of failed drbd creations
- Started adding base IPv6 support, but this is not yet
  enabled/available for use
- Rename operations (cluster, instance) will now return the new name,
  which is especially useful if a short name was passed in
- Added support for instance migration in RAPI
- Added a tool to pre-configure nodes for the SSH setup, before joining
  them to the cluster; this will allow in the future a simplified model
  for node joining (but not yet fully enabled in 2.2); this needs the
  paramiko python library
- Fixed handling of name-resolving errors
- Fixed consistency of job results on the error path
- Fixed master-failover race condition when executed multiple times in
  sequence
- Fixed many bugs related to the job queue (mostly introduced during the
  2.2 development cycle, so not all are impacting 2.1)
- Fixed instance migration with missing disk symlinks
- Fixed handling of unknown jobs in ``gnt-job archive``
- And many other small fixes/improvements

Internal changes:

- Enhanced both the unittest and the QA coverage
- Switched the opcode validation to a generic model, and extended the
  validation to all opcode parameters
- Changed more parts of the code that write shell scripts to use the
  same class for this
- Switched the master daemon to use the asyncore library for the Luxi
  server endpoint


Version 2.2.0 beta0
-------------------

*(Released Thu, 17 Jun 2010)*

- Added tool (``move-instance``) and infrastructure to move instances
  between separate clusters (see :doc:`separate documentation
  <move-instance>` and :doc:`design document <design-2.2>`)
- Added per-request RPC timeout
- RAPI now requires a Content-Type header for requests with a body (e.g.
  ``PUT`` or ``POST``) which must be set to ``application/json`` (see
  :rfc:`2616` (HTTP/1.1), section 7.2.1)
- ``ganeti-watcher`` attempts to restart ``ganeti-rapi`` if RAPI is not
  reachable
- Implemented initial support for running Ganeti daemons as separate
  users, see configure-time flags ``--with-user-prefix`` and
  ``--with-group-prefix`` (only ``ganeti-rapi`` is supported at this
  time)
- Instances can be removed after export (``gnt-backup export
  --remove-instance``)
- Self-signed certificates generated by Ganeti now use a 2048 bit RSA
  key (instead of 1024 bit)
- Added new cluster configuration file for cluster domain secret
- Import/export now use SSL instead of SSH
- Added support for showing estimated time when exporting an instance,
  see the ``ganeti-os-interface(7)`` manpage and look for
  ``EXP_SIZE_FD``


Version 2.1.8
-------------

*(Released Tue, 16 Nov 2010)*

Some more bugfixes. Unless critical bugs occur, this will be the last
2.1 release:

- Fix case of MAC special-values
- Fix mac checker regex
- backend: Fix typo causing "out of range" error
- Add missing --units in gnt-instance list man page


Version 2.1.7
-------------

*(Released Tue, 24 Aug 2010)*

Bugfixes only:
  - Don't ignore secondary node silently on non-mirrored disk templates
    (issue 113)
  - Fix --master-netdev arg name in gnt-cluster(8) (issue 114)
  - Fix usb_mouse parameter breaking with vnc_console (issue 109)
  - Properly document the usb_mouse parameter
  - Fix path in ganeti-rapi(8) (issue 116)
  - Adjust error message when the ganeti user's .ssh directory is
    missing
  - Add same-node-check when changing the disk template to drbd


Version 2.1.6
-------------

*(Released Fri, 16 Jul 2010)*

Bugfixes only:
  - Add an option to only select some reboot types during qa/burnin.
    (on some hypervisors consequent reboots are not supported)
  - Fix infrequent race condition in master failover. Sometimes the old
    master ip address would be still detected as up for a short time
    after it was removed, causing failover to fail.
  - Decrease mlockall warnings when the ctypes module is missing. On
    Python 2.4 we support running even if no ctypes module is installed,
    but we were too verbose about this issue.
  - Fix building on old distributions, on which man doesn't have a
    --warnings option.
  - Fix RAPI not to ignore the MAC address on instance creation
  - Implement the old instance creation format in the RAPI client.


Version 2.1.5
-------------

*(Released Thu, 01 Jul 2010)*

A small bugfix release:
  - Fix disk adoption: broken by strict --disk option checking in 2.1.4
  - Fix batch-create: broken in the whole 2.1 series due to a lookup on
    a non-existing option
  - Fix instance create: the --force-variant option was ignored
  - Improve pylint 0.21 compatibility and warnings with Python 2.6
  - Fix modify node storage with non-FQDN arguments
  - Fix RAPI client to authenticate under Python 2.6 when used
    for more than 5 requests needing authentication
  - Fix gnt-instance modify -t (storage) giving a wrong error message
    when converting a non-shutdown drbd instance to plain


Version 2.1.4
-------------

*(Released Fri, 18 Jun 2010)*

A small bugfix release:

  - Fix live migration of KVM instances started with older Ganeti
    versions which had fewer hypervisor parameters
  - Fix gnt-instance grow-disk on down instances
  - Fix an error-reporting bug during instance migration
  - Better checking of the ``--net`` and ``--disk`` values, to avoid
    silently ignoring broken ones
  - Fix an RPC error reporting bug affecting, for example, RAPI client
    users
  - Fix bug triggered by different API version os-es on different nodes
  - Fix a bug in instance startup with custom hvparams: OS level
    parameters would fail to be applied.
  - Fix the RAPI client under Python 2.6 (but more work is needed to
    make it work completely well with OpenSSL)
  - Fix handling of errors when resolving names from DNS


Version 2.1.3
-------------

*(Released Thu, 3 Jun 2010)*

A medium sized development cycle. Some new features, and some
fixes/small improvements/cleanups.

Significant features
~~~~~~~~~~~~~~~~~~~~

The node deamon now tries to mlock itself into memory, unless the
``--no-mlock`` flag is passed. It also doesn't fail if it can't write
its logs, and falls back to console logging. This allows emergency
features such as ``gnt-node powercycle`` to work even in the event of a
broken node disk (tested offlining the disk hosting the node's
filesystem and dropping its memory caches; don't try this at home)

KVM: add vhost-net acceleration support. It can be tested with a new
enough version of the kernel and of qemu-kvm.

KVM: Add instance chrooting feature. If you use privilege dropping for
your VMs you can also now force them to chroot to an empty directory,
before starting the emulated guest.

KVM: Add maximum migration bandwith and maximum downtime tweaking
support (requires a new-enough version of qemu-kvm).

Cluster verify will now warn if the master node doesn't have the master
ip configured on it.

Add a new (incompatible) instance creation request format to RAPI which
supports all parameters (previously only a subset was supported, and it
wasn't possible to extend the old format to accomodate all the new
features. The old format is still supported, and a client can check for
this feature, before using it, by checking for its presence in the
``features`` RAPI resource.

Now with ancient latin support. Try it passing the ``--roman`` option to
``gnt-instance info``, ``gnt-cluster info`` or ``gnt-node list``
(requires the python-roman module to be installed, in order to work).

Other changes
~~~~~~~~~~~~~

As usual many internal code refactorings, documentation updates, and
such. Among others:

  - Lots of improvements and cleanups to the experimental Remote API
    (RAPI) client library.
  - A new unit test suite for the core daemon libraries.
  - A fix to creating missing directories makes sure the umask is not
    applied anymore. This enforces the same directory permissions
    everywhere.
  - Better handling terminating daemons with ctrl+c (used when running
    them in debugging mode).
  - Fix a race condition in live migrating a KVM instance, when stat()
    on the old proc status file returned EINVAL, which is an unexpected
    value.
  - Fixed manpage checking with newer man and utf-8 charachters. But now
    you need the en_US.UTF-8 locale enabled to build Ganeti from git.


Version 2.1.2.1
---------------

*(Released Fri, 7 May 2010)*

Fix a bug which prevented untagged KVM instances from starting.


Version 2.1.2
-------------

*(Released Fri, 7 May 2010)*

Another release with a long development cycle, during which many
different features were added.

Significant features
~~~~~~~~~~~~~~~~~~~~

The KVM hypervisor now can run the individual instances as non-root, to
reduce the impact of a VM being hijacked due to bugs in the
hypervisor. It is possible to run all instances as a single (non-root)
user, to manually specify a user for each instance, or to dynamically
allocate a user out of a cluster-wide pool to each instance, with the
guarantee that no two instances will run under the same user ID on any
given node.

An experimental RAPI client library, that can be used standalone
(without the other Ganeti libraries), is provided in the source tree as
``lib/rapi/client.py``. Note this client might change its interface in
the future, as we iterate on its capabilities.

A new command, ``gnt-cluster renew-crypto`` has been added to easily
replace the cluster's certificates and crypto keys. This might help in
case they have been compromised, or have simply expired.

A new disk option for instance creation has been added that allows one
to "adopt" currently existing logical volumes, with data
preservation. This should allow easier migration to Ganeti from
unmanaged (or managed via other software) instances.

Another disk improvement is the possibility to convert between redundant
(DRBD) and plain (LVM) disk configuration for an instance. This should
allow better scalability (starting with one node and growing the
cluster, or shrinking a two-node cluster to one node).

A new feature that could help with automated node failovers has been
implemented: if a node sees itself as offline (by querying the master
candidates), it will try to shutdown (hard) all instances and any active
DRBD devices. This reduces the risk of duplicate instances if an
external script automatically failovers the instances on such nodes. To
enable this, the cluster parameter ``maintain_node_health`` should be
enabled; in the future this option (per the name) will enable other
automatic maintenance features.

Instance export/import now will reuse the original instance
specifications for all parameters; that means exporting an instance,
deleting it and the importing it back should give an almost identical
instance. Note that the default import behaviour has changed from
before, where it created only one NIC; now it recreates the original
number of NICs.

Cluster verify has added a few new checks: SSL certificates validity,
/etc/hosts consistency across the cluster, etc.

Other changes
~~~~~~~~~~~~~

As usual, many internal changes were done, documentation fixes,
etc. Among others:

- Fixed cluster initialization with disabled cluster storage (regression
  introduced in 2.1.1)
- File-based storage supports growing the disks
- Fixed behaviour of node role changes
- Fixed cluster verify for some corner cases, plus a general rewrite of
  cluster verify to allow future extension with more checks
- Fixed log spamming by watcher and node daemon (regression introduced
  in 2.1.1)
- Fixed possible validation issues when changing the list of enabled
  hypervisors
- Fixed cleanup of /etc/hosts during node removal
- Fixed RAPI response for invalid methods
- Fixed bug with hashed passwords in ``ganeti-rapi`` daemon
- Multiple small improvements to the KVM hypervisor (VNC usage, booting
  from ide disks, etc.)
- Allow OS changes without re-installation (to record a changed OS
  outside of Ganeti, or to allow OS renames)
- Allow instance creation without OS installation (useful for example if
  the OS will be installed manually, or restored from a backup not in
  Ganeti format)
- Implemented option to make cluster ``copyfile`` use the replication
  network
- Added list of enabled hypervisors to ssconf (possibly useful for
  external scripts)
- Added a new tool (``tools/cfgupgrade12``) that allows upgrading from
  1.2 clusters
- A partial form of node re-IP is possible via node readd, which now
  allows changed node primary IP
- Command line utilities now show an informational message if the job is
  waiting for a lock
- The logs of the master daemon now show the PID/UID/GID of the
  connected client


Version 2.1.1
-------------

*(Released Fri, 12 Mar 2010)*

During the 2.1.0 long release candidate cycle, a lot of improvements and
changes have accumulated with were released later as 2.1.1.

Major changes
~~~~~~~~~~~~~

The node evacuate command (``gnt-node evacuate``) was significantly
rewritten, and as such the IAllocator protocol was changed - a new
request type has been added. This unfortunate change during a stable
series is designed to improve performance of node evacuations; on
clusters with more than about five nodes and which are well-balanced,
evacuation should proceed in parallel for all instances of the node
being evacuated. As such, any existing IAllocator scripts need to be
updated, otherwise the above command will fail due to the unknown
request. The provided "dumb" allocator has not been updated; but the
ganeti-htools package supports the new protocol since version 0.2.4.

Another important change is increased validation of node and instance
names. This might create problems in special cases, if invalid host
names are being used.

Also, a new layer of hypervisor parameters has been added, that sits at
OS level between the cluster defaults and the instance ones. This allows
customisation of virtualization parameters depending on the installed
OS. For example instances with OS 'X' may have a different KVM kernel
(or any other parameter) than the cluster defaults. This is intended to
help managing a multiple OSes on the same cluster, without manual
modification of each instance's parameters.

A tool for merging clusters, ``cluster-merge``, has been added in the
tools sub-directory.

Bug fixes
~~~~~~~~~

- Improved the int/float conversions that should make the code more
  robust in face of errors from the node daemons
- Fixed the remove node code in case of internal configuration errors
- Fixed the node daemon behaviour in face of inconsistent queue
  directory (e.g. read-only file-system where we can't open the files
  read-write, etc.)
- Fixed the behaviour of gnt-node modify for master candidate demotion;
  now it either aborts cleanly or, if given the new "auto_promote"
  parameter, will automatically promote other nodes as needed
- Fixed compatibility with (unreleased yet) Python 2.6.5 that would
  completely prevent Ganeti from working
- Fixed bug for instance export when not all disks were successfully
  exported
- Fixed behaviour of node add when the new node is slow in starting up
  the node daemon
- Fixed handling of signals in the LUXI client, which should improve
  behaviour of command-line scripts
- Added checks for invalid node/instance names in the configuration (now
  flagged during cluster verify)
- Fixed watcher behaviour for disk activation errors
- Fixed two potentially endless loops in http library, which led to the
  RAPI daemon hanging and consuming 100% CPU in some cases
- Fixed bug in RAPI daemon related to hashed passwords
- Fixed bug for unintended qemu-level bridging of multi-NIC KVM
  instances
- Enhanced compatibility with non-Debian OSes, but not using absolute
  path in some commands and allowing customisation of the ssh
  configuration directory
- Fixed possible future issue with new Python versions by abiding to the
  proper use of ``__slots__`` attribute on classes
- Added checks that should prevent directory traversal attacks
- Many documentation fixes based on feedback from users

New features
~~~~~~~~~~~~

- Added an "early_release" more for instance replace disks and node
  evacuate, where we release locks earlier and thus allow higher
  parallelism within the cluster
- Added watcher hooks, intended to allow the watcher to restart other
  daemons (e.g. from the ganeti-nbma project), but they can be used of
  course for any other purpose
- Added a compile-time disable for DRBD barriers, to increase
  performance if the administrator trusts the power supply or the
  storage system to not lose writes
- Added the option of using syslog for logging instead of, or in
  addition to, Ganeti's own log files
- Removed boot restriction for paravirtual NICs for KVM, recent versions
  can indeed boot from a paravirtual NIC
- Added a generic debug level for many operations; while this is not
  used widely yet, it allows one to pass the debug value all the way to
  the OS scripts
- Enhanced the hooks environment for instance moves (failovers,
  migrations) where the primary/secondary nodes changed during the
  operation, by adding {NEW,OLD}_{PRIMARY,SECONDARY} vars
- Enhanced data validations for many user-supplied values; one important
  item is the restrictions imposed on instance and node names, which
  might reject some (invalid) host names
- Add a configure-time option to disable file-based storage, if it's not
  needed; this allows greater security separation between the master
  node and the other nodes from the point of view of the inter-node RPC
  protocol
- Added user notification in interactive tools if job is waiting in the
  job queue or trying to acquire locks
- Added log messages when a job is waiting for locks
- Added filtering by node tags in instance operations which admit
  multiple instances (start, stop, reboot, reinstall)
- Added a new tool for cluster mergers, ``cluster-merge``
- Parameters from command line which are of the form ``a=b,c=d`` can now
  use backslash escapes to pass in values which contain commas,
  e.g. ``a=b\\c,d=e`` where the 'a' parameter would get the value
  ``b,c``
- For KVM, the instance name is the first parameter passed to KVM, so
  that it's more visible in the process list


Version 2.1.0
-------------

*(Released Tue, 2 Mar 2010)*

Ganeti 2.1 brings many improvements with it. Major changes:

- Added infrastructure to ease automated disk repairs
- Added new daemon to export configuration data in a cheaper way than
  using the remote API
- Instance NICs can now be routed instead of being associated with a
  networking bridge
- Improved job locking logic to reduce impact of jobs acquiring multiple
  locks waiting for other long-running jobs

In-depth implementation details can be found in the Ganeti 2.1 design
document.

Details
~~~~~~~

- Added chroot hypervisor
- Added more options to xen-hvm hypervisor (``kernel_path`` and
  ``device_model``)
- Added more options to xen-pvm hypervisor (``use_bootloader``,
  ``bootloader_path`` and ``bootloader_args``)
- Added the ``use_localtime`` option for the xen-hvm and kvm
  hypervisors, and the default value for this has changed to false (in
  2.0 xen-hvm always enabled it)
- Added luxi call to submit multiple jobs in one go
- Added cluster initialization option to not modify ``/etc/hosts``
  file on nodes
- Added network interface parameters
- Added dry run mode to some LUs
- Added RAPI resources:

  - ``/2/instances/[instance_name]/info``
  - ``/2/instances/[instance_name]/replace-disks``
  - ``/2/nodes/[node_name]/evacuate``
  - ``/2/nodes/[node_name]/migrate``
  - ``/2/nodes/[node_name]/role``
  - ``/2/nodes/[node_name]/storage``
  - ``/2/nodes/[node_name]/storage/modify``
  - ``/2/nodes/[node_name]/storage/repair``

- Added OpCodes to evacuate or migrate all instances on a node
- Added new command to list storage elements on nodes (``gnt-node
  list-storage``) and modify them (``gnt-node modify-storage``)
- Added new ssconf files with master candidate IP address
  (``ssconf_master_candidates_ips``), node primary IP address
  (``ssconf_node_primary_ips``) and node secondary IP address
  (``ssconf_node_secondary_ips``)
- Added ``ganeti-confd`` and a client library to query the Ganeti
  configuration via UDP
- Added ability to run hooks after cluster initialization and before
  cluster destruction
- Added automatic mode for disk replace (``gnt-instance replace-disks
  --auto``)
- Added ``gnt-instance recreate-disks`` to re-create (empty) disks
  after catastrophic data-loss
- Added ``gnt-node repair-storage`` command to repair damaged LVM volume
  groups
- Added ``gnt-instance move`` command to move instances
- Added ``gnt-cluster watcher`` command to control watcher
- Added ``gnt-node powercycle`` command to powercycle nodes
- Added new job status field ``lock_status``
- Added parseable error codes to cluster verification (``gnt-cluster
  verify --error-codes``) and made output less verbose (use
  ``--verbose`` to restore previous behaviour)
- Added UUIDs to the main config entities (cluster, nodes, instances)
- Added support for OS variants
- Added support for hashed passwords in the Ganeti remote API users file
  (``rapi_users``)
- Added option to specify maximum timeout on instance shutdown
- Added ``--no-ssh-init`` option to ``gnt-cluster init``
- Added new helper script to start and stop Ganeti daemons
  (``daemon-util``), with the intent to reduce the work necessary to
  adjust Ganeti for non-Debian distributions and to start/stop daemons
  from one place
- Added more unittests
- Fixed critical bug in ganeti-masterd startup
- Removed the configure-time ``kvm-migration-port`` parameter, this is
  now customisable at the cluster level for both the KVM and Xen
  hypervisors using the new ``migration_port`` parameter
- Pass ``INSTANCE_REINSTALL`` variable to OS installation script when
  reinstalling an instance
- Allowed ``@`` in tag names
- Migrated to Sphinx (http://sphinx.pocoo.org/) for documentation
- Many documentation updates
- Distribute hypervisor files on ``gnt-cluster redist-conf``
- ``gnt-instance reinstall`` can now reinstall multiple instances
- Updated many command line parameters
- Introduced new OS API version 15
- No longer support a default hypervisor
- Treat virtual LVs as inexistent
- Improved job locking logic to reduce lock contention
- Match instance and node names case insensitively
- Reimplemented bash completion script to be more complete
- Improved burnin


Version 2.0.6
-------------

*(Released Thu, 4 Feb 2010)*

- Fix cleaner behaviour on nodes not in a cluster (Debian bug 568105)
- Fix a string formatting bug
- Improve safety of the code in some error paths
- Improve data validation in the master of values returned from nodes


Version 2.0.5
-------------

*(Released Thu, 17 Dec 2009)*

- Fix security issue due to missing validation of iallocator names; this
  allows local and remote execution of arbitrary executables
- Fix failure of gnt-node list during instance removal
- Ship the RAPI documentation in the archive


Version 2.0.4
-------------

*(Released Wed, 30 Sep 2009)*

- Fixed many wrong messages
- Fixed a few bugs related to the locking library
- Fixed MAC checking at instance creation time
- Fixed a DRBD parsing bug related to gaps in /proc/drbd
- Fixed a few issues related to signal handling in both daemons and
  scripts
- Fixed the example startup script provided
- Fixed insserv dependencies in the example startup script (patch from
  Debian)
- Fixed handling of drained nodes in the iallocator framework
- Fixed handling of KERNEL_PATH parameter for xen-hvm (Debian bug
  #528618)
- Fixed error related to invalid job IDs in job polling
- Fixed job/opcode persistence on unclean master shutdown
- Fixed handling of partial job processing after unclean master
  shutdown
- Fixed error reporting from LUs, previously all errors were converted
  into execution errors
- Fixed error reporting from burnin
- Decreased significantly the memory usage of the job queue
- Optimised slightly multi-job submission
- Optimised slightly opcode loading
- Backported the multi-job submit framework from the development
  branch; multi-instance start and stop should be faster
- Added script to clean archived jobs after 21 days; this will reduce
  the size of the queue directory
- Added some extra checks in disk size tracking
- Added an example ethers hook script
- Added a cluster parameter that prevents Ganeti from modifying of
  /etc/hosts
- Added more node information to RAPI responses
- Added a ``gnt-job watch`` command that allows following the ouput of a
  job
- Added a bind-address option to ganeti-rapi
- Added more checks to the configuration verify
- Enhanced the burnin script such that some operations can be retried
  automatically
- Converted instance reinstall to multi-instance model


Version 2.0.3
-------------

*(Released Fri, 7 Aug 2009)*

- Added ``--ignore-size`` to the ``gnt-instance activate-disks`` command
  to allow using the pre-2.0.2 behaviour in activation, if any existing
  instances have mismatched disk sizes in the configuration
- Added ``gnt-cluster repair-disk-sizes`` command to check and update
  any configuration mismatches for disk sizes
- Added ``gnt-master cluste-failover --no-voting`` to allow master
  failover to work on two-node clusters
- Fixed the ``--net`` option of ``gnt-backup import``, which was
  unusable
- Fixed detection of OS script errors in ``gnt-backup export``
- Fixed exit code of ``gnt-backup export``


Version 2.0.2
-------------

*(Released Fri, 17 Jul 2009)*

- Added experimental support for stripped logical volumes; this should
  enhance performance but comes with a higher complexity in the block
  device handling; stripping is only enabled when passing
  ``--with-lvm-stripecount=N`` to ``configure``, but codepaths are
  affected even in the non-stripped mode
- Improved resiliency against transient failures at the end of DRBD
  resyncs, and in general of DRBD resync checks
- Fixed a couple of issues with exports and snapshot errors
- Fixed a couple of issues in instance listing
- Added display of the disk size in ``gnt-instance info``
- Fixed checking for valid OSes in instance creation
- Fixed handling of the "vcpus" parameter in instance listing and in
  general of invalid parameters
- Fixed http server library, and thus RAPI, to handle invalid
  username/password combinations correctly; this means that now they
  report unauthorized for queries too, not only for modifications,
  allowing earlier detect of configuration problems
- Added a new "role" node list field, equivalent to the master/master
  candidate/drained/offline flags combinations
- Fixed cluster modify and changes of candidate pool size
- Fixed cluster verify error messages for wrong files on regular nodes
- Fixed a couple of issues with node demotion from master candidate role
- Fixed node readd issues
- Added non-interactive mode for ``ganeti-masterd --no-voting`` startup
- Added a new ``--no-voting`` option for masterfailover to fix failover
  on two-nodes clusters when the former master node is unreachable
- Added instance reinstall over RAPI


Version 2.0.1
-------------

*(Released Tue, 16 Jun 2009)*

- added ``-H``/``-B`` startup parameters to ``gnt-instance``, which will
  allow re-adding the start in single-user option (regression from 1.2)
- the watcher writes the instance status to a file, to allow monitoring
  to report the instance status (from the master) based on cached
  results of the watcher's queries; while this can get stale if the
  watcher is being locked due to other work on the cluster, this is
  still an improvement
- the watcher now also restarts the node daemon and the rapi daemon if
  they died
- fixed the watcher to handle full and drained queue cases
- hooks export more instance data in the environment, which helps if
  hook scripts need to take action based on the instance's properties
  (no longer need to query back into ganeti)
- instance failovers when the instance is stopped do not check for free
  RAM, so that failing over a stopped instance is possible in low memory
  situations
- rapi uses queries for tags instead of jobs (for less job traffic), and
  for cluster tags it won't talk to masterd at all but read them from
  ssconf
- a couple of error handling fixes in RAPI
- drbd handling: improved the error handling of inconsistent disks after
  resync to reduce the frequency of "there are some degraded disks for
  this instance" messages
- fixed a bug in live migration when DRBD doesn't want to reconnect (the
  error handling path called a wrong function name)


Version 2.0.0
-------------

*(Released Wed, 27 May 2009)*

- no changes from rc5


Version 2.0 rc5
---------------

*(Released Wed, 20 May 2009)*

- fix a couple of bugs (validation, argument checks)
- fix ``gnt-cluster getmaster`` on non-master nodes (regression)
- some small improvements to RAPI and IAllocator
- make watcher automatically start the master daemon if down


Version 2.0 rc4
---------------

*(Released Mon, 27 Apr 2009)*

- change the OS list to not require locks; this helps with big clusters
- fix ``gnt-cluster verify`` and ``gnt-cluster verify-disks`` when the
  volume group is broken
- ``gnt-instance info``, without any arguments, doesn't run for all
  instances anymore; either pass ``--all`` or pass the desired
  instances; this helps against mistakes on big clusters where listing
  the information for all instances takes a long time
- miscellaneous doc and man pages fixes


Version 2.0 rc3
---------------

*(Released Wed, 8 Apr 2009)*

- Change the internal locking model of some ``gnt-node`` commands, in
  order to reduce contention (and blocking of master daemon) when
  batching many creation/reinstall jobs
- Fixes to Xen soft reboot
- No longer build documentation at build time, instead distribute it in
  the archive, in order to reduce the need for the whole docbook/rst
  toolchains


Version 2.0 rc2
---------------

*(Released Fri, 27 Mar 2009)*

- Now the cfgupgrade scripts works and can upgrade 1.2.7 clusters to 2.0
- Fix watcher startup sequence, improves the behaviour of busy clusters
- Some other fixes in ``gnt-cluster verify``, ``gnt-instance
  replace-disks``, ``gnt-instance add``, ``gnt-cluster queue``, KVM VNC
  bind address and other places
- Some documentation fixes and updates


Version 2.0 rc1
---------------

*(Released Mon, 2 Mar 2009)*

- More documentation updates, now all docs should be more-or-less
  up-to-date
- A couple of small fixes (mixed hypervisor clusters, offline nodes,
  etc.)
- Added a customizable HV_KERNEL_ARGS hypervisor parameter (for Xen PVM
  and KVM)
- Fix an issue related to $libdir/run/ganeti and cluster creation


Version 2.0 beta2
-----------------

*(Released Thu, 19 Feb 2009)*

- Xen PVM and KVM have switched the default value for the instance root
  disk to the first partition on the first drive, instead of the whole
  drive; this means that the OS installation scripts must be changed
  accordingly
- Man pages have been updated
- RAPI has been switched by default to HTTPS, and the exported functions
  should all work correctly
- RAPI v1 has been removed
- Many improvements to the KVM hypervisor
- Block device errors are now better reported
- Many other bugfixes and small improvements


Version 2.0 beta1
-----------------

*(Released Mon, 26 Jan 2009)*

- Version 2 is a general rewrite of the code and therefore the
  differences are too many to list, see the design document for 2.0 in
  the ``doc/`` subdirectory for more details
- In this beta version there is not yet a migration path from 1.2 (there
  will be one in the final 2.0 release)
- A few significant changes are:

  - all commands are executed by a daemon (``ganeti-masterd``) and the
    various ``gnt-*`` commands are just front-ends to it
  - all the commands are entered into, and executed from a job queue,
    see the ``gnt-job(8)`` manpage
  - the RAPI daemon supports read-write operations, secured by basic
    HTTP authentication on top of HTTPS
  - DRBD version 0.7 support has been removed, DRBD 8 is the only
    supported version (when migrating from Ganeti 1.2 to 2.0, you need
    to migrate to DRBD 8 first while still running Ganeti 1.2)
  - DRBD devices are using statically allocated minor numbers, which
    will be assigned to existing instances during the migration process
  - there is support for both Xen PVM and Xen HVM instances running on
    the same cluster
  - KVM virtualization is supported too
  - file-based storage has been implemented, which means that it is
    possible to run the cluster without LVM and DRBD storage, for
    example using a shared filesystem exported from shared storage (and
    still have live migration)


Version 1.2.7
-------------

*(Released Tue, 13 Jan 2009)*

- Change the default reboot type in ``gnt-instance reboot`` to "hard"
- Reuse the old instance mac address by default on instance import, if
  the instance name is the same.
- Handle situations in which the node info rpc returns incomplete
  results (issue 46)
- Add checks for tcp/udp ports collisions in ``gnt-cluster verify``
- Improved version of batcher:

  - state file support
  - instance mac address support
  - support for HVM clusters/instances

- Add an option to show the number of cpu sockets and nodes in
  ``gnt-node list``
- Support OSes that handle more than one version of the OS api (but do
  not change the current API in any other way)
- Fix ``gnt-node migrate``
- ``gnt-debug`` man page
- Fixes various more typos and small issues
- Increase disk resync maximum speed to 60MB/s (from 30MB/s)


Version 1.2.6
-------------

*(Released Wed, 24 Sep 2008)*

- new ``--hvm-nic-type`` and ``--hvm-disk-type`` flags to control the
  type of disk exported to fully virtualized instances.
- provide access to the serial console of HVM instances
- instance auto_balance flag, set by default. If turned off it will
  avoid warnings on cluster verify if there is not enough memory to fail
  over an instance. in the future it will prevent automatically failing
  it over when we will support that.
- batcher tool for instance creation, see ``tools/README.batcher``
- ``gnt-instance reinstall --select-os`` to interactively select a new
  operating system when reinstalling an instance.
- when changing the memory amount on instance modify a check has been
  added that the instance will be able to start. also warnings are
  emitted if the instance will not be able to fail over, if auto_balance
  is true.
- documentation fixes
- sync fields between ``gnt-instance list/modify/add/import``
- fix a race condition in drbd when the sync speed was set after giving
  the device a remote peer.


Version 1.2.5
-------------

*(Released Tue, 22 Jul 2008)*

- note: the allowed size and number of tags per object were reduced
- fix a bug in ``gnt-cluster verify`` with inconsistent volume groups
- fixed twisted 8.x compatibility
- fixed ``gnt-instance replace-disks`` with iallocator
- add TCP keepalives on twisted connections to detect restarted nodes
- disk increase support, see ``gnt-instance grow-disk``
- implement bulk node/instance query for RAPI
- add tags in node/instance listing (optional)
- experimental migration (and live migration) support, read the man page
  for ``gnt-instance migrate``
- the ``ganeti-watcher`` logs are now timestamped, and the watcher also
  has some small improvements in handling its state file


Version 1.2.4
-------------

*(Released Fri, 13 Jun 2008)*

- Experimental readonly, REST-based remote API implementation;
  automatically started on master node, TCP port 5080, if enabled by
  ``--enable-rapi`` parameter to configure script.
- Instance allocator support. Add and import instance accept a
  ``--iallocator`` parameter, and call that instance allocator to decide
  which node to use for the instance. The iallocator document describes
  what's expected from an allocator script.
- ``gnt-cluster verify`` N+1 memory redundancy checks: Unless passed the
  ``--no-nplus1-mem`` option ``gnt-cluster verify`` now checks that if a
  node is lost there is still enough memory to fail over the instances
  that reside on it.
- ``gnt-cluster verify`` hooks: it is now possible to add post-hooks to
  ``gnt-cluster verify``, to check for site-specific compliance. All the
  hooks will run, and their output, if any, will be displayed. Any
  failing hook will make the verification return an error value.
- ``gnt-cluster verify`` now checks that its peers are reachable on the
  primary and secondary interfaces
- ``gnt-node add`` now supports the ``--readd`` option, to readd a node
  that is still declared as part of the cluster and has failed.
- ``gnt-* list`` commands now accept a new ``-o +field`` way of
  specifying output fields, that just adds the chosen fields to the
  default ones.
- ``gnt-backup`` now has a new ``remove`` command to delete an existing
  export from the filesystem.
- New per-instance parameters hvm_acpi, hvm_pae and hvm_cdrom_image_path
  have been added. Using them you can enable/disable acpi and pae
  support, and specify a path for a cd image to be exported to the
  instance. These parameters as the name suggest only work on HVM
  clusters.
- When upgrading an HVM cluster to Ganeti 1.2.4, the values for ACPI and
  PAE support will be set to the previously hardcoded values, but the
  (previously hardcoded) path to the CDROM ISO image will be unset and
  if required, needs to be set manually with ``gnt-instance modify``
  after the upgrade.
- The address to which an instance's VNC console is bound is now
  selectable per-instance, rather than being cluster wide. Of course
  this only applies to instances controlled via VNC, so currently just
  applies to HVM clusters.


Version 1.2.3
-------------

*(Released Mon, 18 Feb 2008)*

- more tweaks to the disk activation code (especially helpful for DRBD)
- change the default ``gnt-instance list`` output format, now there is
  one combined status field (see the manpage for the exact values this
  field will have)
- some more fixes for the mac export to hooks change
- make Ganeti not break with DRBD 8.2.x (which changed the version
  format in ``/proc/drbd``) (issue 24)
- add an upgrade tool from "remote_raid1" disk template to "drbd" disk
  template, allowing migration from DRBD0.7+MD to DRBD8


Version 1.2.2
-------------

*(Released Wed, 30 Jan 2008)*

- fix ``gnt-instance modify`` breakage introduced in 1.2.1 with the HVM
  support (issue 23)
- add command aliases infrastructure and a few aliases
- allow listing of VCPUs in the ``gnt-instance list`` and improve the
  man pages and the ``--help`` option of ``gnt-node
  list``/``gnt-instance list``
- fix ``gnt-backup list`` with down nodes (issue 21)
- change the tools location (move from $pkgdatadir to $pkglibdir/tools)
- fix the dist archive and add a check for including svn/git files in
  the future
- some developer-related changes: improve the burnin and the QA suite,
  add an upload script for testing during development


Version 1.2.1
-------------

*(Released Wed, 16 Jan 2008)*

- experimental HVM support, read the install document, section
  "Initializing the cluster"
- allow for the PVM hypervisor per-instance kernel and initrd paths
- add a new command ``gnt-cluster verify-disks`` which uses a new
  algorithm to improve the reconnection of the DRBD pairs if the device
  on the secondary node has gone away
- make logical volume code auto-activate LVs at disk activation time
- slightly improve the speed of activating disks
- allow specification of the MAC address at instance creation time, and
  changing it later via ``gnt-instance modify``
- fix handling of external commands that generate lots of output on
  stderr
- update documentation with regard to minimum version of DRBD8 supported


Version 1.2.0
-------------

*(Released Tue, 4 Dec 2007)*

- Log the ``xm create`` output to the node daemon log on failure (to
  help diagnosing the error)
- In debug mode, log all external commands output if failed to the logs
- Change parsing of lvm commands to ignore stderr


Version 1.2 beta3
-----------------

*(Released Wed, 28 Nov 2007)*

- Another round of updates to the DRBD 8 code to deal with more failures
  in the replace secondary node operation
- Some more logging of failures in disk operations (lvm, drbd)
- A few documentation updates
- QA updates


Version 1.2 beta2
-----------------

*(Released Tue, 13 Nov 2007)*

- Change configuration file format from Python's Pickle to JSON.
  Upgrading is possible using the cfgupgrade utility.
- Add support for DRBD 8.0 (new disk template ``drbd``) which allows for
  faster replace disks and is more stable (DRBD 8 has many improvements
  compared to DRBD 0.7)
- Added command line tags support (see man pages for ``gnt-instance``,
  ``gnt-node``, ``gnt-cluster``)
- Added instance rename support
- Added multi-instance startup/shutdown
- Added cluster rename support
- Added ``gnt-node evacuate`` to simplify some node operations
- Added instance reboot operation that can speedup reboot as compared to
  stop and start
- Soften the requirement that hostnames are in FQDN format
- The ``ganeti-watcher`` now activates drbd pairs after secondary node
  reboots
- Removed dependency on debian's patched fping that uses the
  non-standard ``-S`` option
- Now the OS definitions are searched for in multiple, configurable
  paths (easier for distros to package)
- Some changes to the hooks infrastructure (especially the new
  post-configuration update hook)
- Other small bugfixes

.. vim: set textwidth=72 syntax=rst :
.. Local Variables:
.. mode: rst
.. fill-column: 72
.. End:<|MERGE_RESOLUTION|>--- conflicted
+++ resolved
@@ -2,7 +2,6 @@
 ====
 
 
-<<<<<<< HEAD
 Version 2.15.1
 --------------
 
@@ -80,7 +79,8 @@
 
 This was the second beta release in the 2.15 series. All important changes
 are listed in the latest 2.15 entry.
-=======
+
+
 Version 2.14.2
 --------------
 
@@ -160,7 +160,6 @@
 - Fix instance multi allocation for non-DRBD disks
 - Redistribute master key on downgrade
 - Allow more failover options when using the --no-disk-moves flag
->>>>>>> 87146ae7
 
 
 Version 2.14.1
