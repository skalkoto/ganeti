News
====


<<<<<<< HEAD
Version 2.16.0 beta1
--------------------

*(Released Tue, 28 Jul 2015)*

Incompatible/important changes
~~~~~~~~~~~~~~~~~~~~~~~~~~~~~~

- The IAllocator protocol has been extended by a new ``allocate-secondary``
  request type. Currently, this new request type is only used when in disk
  conversion to DRBD no secondary node is specified. As long as this new
  feature is not used, a third-party IAllocator not aware of this extension can
  be continued to be used.
- ``htools`` now also take into account N+1 redundancy for plain and shared
  storage. To obtain the old behavior, add the ``--no-capacity-checks`` option.
- ``hail`` now tries to keep the overall cluster balanced; in particular it
  now prefers more empty groups over groups that are internally more balanced.

New features
~~~~~~~~~~~~

- ``hbal`` can now be made aware of common causes of failures (for
  nodes). Look at ``hbal`` man page's LOCATION TAGS section for more details.
- ``hbal`` can now be made aware of desired location for instances. Look
  at ``hbal`` man page's DESIRED LOCATION TAGS section for more details.
- Secret parameters are now readacted in job files

New dependencies
~~~~~~~~~~~~~~~~

- Using the metadata daemon now requires the presence of the 'setcap' utility.
  On Debian-based systems, it is available as a part of the 'libcap2-bin'
  package.


Version 2.15.0 rc1
------------------
=======
Version 2.15.0
--------------
>>>>>>> 9812a6a9

*(Released Wed, 29 Jul 2015)*

Incompatible/important changes
~~~~~~~~~~~~~~~~~~~~~~~~~~~~~~

- In order to improve allocation efficiency when using DRBD, the cluster
  metric now takes the total reserved memory into account. A consequence
  of this change is that the best possible cluster metric is no longer 0.
  htools(1) interprets minimal cluster scores to be offsets of the theoretical
  lower bound, so only users interpreting the cluster score directly should
  be affected.
- This release contains a fix for the problem that different encodings in
  SSL certificates can break RPC communication (issue 1094). The fix makes
  it necessary to rerun 'gnt-cluster renew-crypto --new-node-certificates'
  after the cluster is fully upgraded to 2.14.1

New features
~~~~~~~~~~~~

- On dedicated clusters, hail will now favour allocations filling up
  nodes efficiently over balanced allocations.

New dependencies
~~~~~~~~~~~~~~~~

- The indirect dependency on Haskell package 'case-insensitive' is now
  explicit.


Version 2.15.0 rc1
------------------

*(Released Wed, 17 Jun 2015)*

This was the first release candidate in the 2.15 series. All important
changes are listed in the latest 2.15 entry.

Known issues:
~~~~~~~~~~~~~

- Issue 1094: differences in encodings in SSL certificates due to
  different OpenSSL versions can result in rendering a cluster
  uncommunicative after a master-failover.


Version 2.15.0 beta1
--------------------

*(Released Thu, 30 Apr 2015)*

This was the second beta release in the 2.15 series. All important changes
are listed in the latest 2.15 entry.


Version 2.14.1
--------------

*(Released Fri, 10 Jul 2015)*

Incompatible/important changes
~~~~~~~~~~~~~~~~~~~~~~~~~~~~~~

- The SSH security changes reduced the number of nodes which can SSH into
  other nodes. Unfortunately enough, the Ganeti implementation of migration
  for the xl stack of Xen required SSH to be able to migrate the instance,
  leading to a situation where full movement of an instance around the cluster
  was not possible. This version fixes the issue by using socat to transfer
  instance data. While socat is less secure than SSH, it is about as secure as
  xm migrations, and occurs over the secondary network if present. As a
  consequence of this change, Xen instance migrations using xl cannot occur
  between nodes running 2.14.0 and 2.14.1.
- This release contains a fix for the problem that different encodings in
  SSL certificates can break RPC communication (issue 1094). The fix makes
  it necessary to rerun 'gnt-cluster renew-crypto --new-node-certificates'
  after the cluster is fully upgraded to 2.14.1

Other Changes
~~~~~~~~~~~~~

- The ``htools`` now properly work also on shared-storage clusters.
- Instance moves now work properly also for the plain disk template.
- Filter-evaluation for run-time data filter was fixed (issue 1100).
- Various improvements to the documentation have been added.


Version 2.14.0
--------------

*(Released Tue, 2 Jun 2015)*

New features
~~~~~~~~~~~~

- The build system now enforces external Haskell dependencies to lie in
  a supported range as declared by our new ganeti.cabal file.
- Basic support for instance reservations has been added. Instance addition
  supports a --forthcoming option telling Ganeti to only reserve the resources
  but not create the actual instance. The instance can later be created with
  by passing the --commit option to the instance addition command.
- Node tags starting with htools:nlocation: now have a special meaning to htools(1).
  They control between which nodes migration is possible, e.g., during hypervisor
  upgrades. See hbal(1) for details.
- The node-allocation lock as been removed for good, thus speeding up parallel
  instance allocation and creation.
- The external storage interface has been extended by optional ``open``
  and ``close`` scripts.

New dependencies
~~~~~~~~~~~~~~~~

- Building the Haskell part of Ganeti now requires Cabal and cabal-install.

Known issues
~~~~~~~~~~~~

- Under certain conditions instance doesn't get unpaused after live
  migration (issue #1050)

Since 2.14.0 rc1
~~~~~~~~~~~~~~~~

- The call to the IAllocator in 'gnt-node evacuate' has been fixed.
- In opportunistic locking, only ask for those node resource locks where
  the node lock is held.
- Lock requests are repeatable now; this avoids failure of a job in a
  race condition with a signal sent to the job.
- Various improvements to the QA.


Version 2.14.0 rc2
------------------

*(Released Tue, 19 May 2015)*

This was the second release candidate in the 2.14 series. All important
changes are listed in the 2.14.0 entry.

Since 2.14.0 rc1
~~~~~~~~~~~~~~~~

- private parameters are now properly exported to instance create scripts
- unnecessary config unlocks and upgrades have been removed, improving
  performance, in particular of cluster verification
- some rarely occuring file-descriptor leaks have been fixed
- The checks for orphan and lost volumes have been fixed to also work
  correctly when multiple volume groups are used.


Version 2.14.0 rc1
------------------

*(Released Wed, 29 Apr 2015)*

This was the first release candidate in the 2.14 series. All important
changes are listed in the latest 2.14 entry.

Since 2.14.0 beta2
~~~~~~~~~~~~~~~~~~

The following issue has been fixed:

- A race condition where a badly timed kill of WConfD could lead to
  an incorrect configuration.

Fixes inherited from the 2.12 branch:

- Upgrade from old versions (2.5 and 2.6) was failing (issues 1070, 1019).
- gnt-network info outputs wrong external reservations (issue 1068)
- Refuse to demote master from master capability (issue 1023)

Fixes inherited from the 2.13 branch:

- bugs related to ssh-key handling of master candidate (issues 1045, 1046, 1047)


Version 2.14.0 beta2
--------------------

*(Released Thu, 26 Mar 2015)*

This was the second beta release in the 2.14 series. All important changes
are listed in the latest 2.14 entry.

Since 2.14.0 beta1
~~~~~~~~~~~~~~~~~~

The following issues have been fixed:

- Issue 1018: Cluster init (and possibly other jobs) occasionally fail to start

The extension of the external storage interface was not present in 2.14.0 beta1.


Version 2.14.0 beta1
--------------------

*(Released Fri, 13 Feb 2015)*

This was the first beta release of the 2.14 series. All important changes
are listed in the latest 2.14 entry.


Version 2.13.2
--------------

*(Released Mon, 13 Jul 2015)*

Incompatible/important changes
~~~~~~~~~~~~~~~~~~~~~~~~~~~~~~

- This release contains a fix for the problem that different encodings in
  SSL certificates can break RPC communication (issue 1094). The fix makes
  it necessary to rerun 'gnt-cluster renew-crypto --new-node-certificates'
  after the cluster is fully upgraded to 2.13.2

Other fixes and known issues
~~~~~~~~~~~~~~~~~~~~~~~~~~~~

Inherited from 2.12:

- Fixed Issue #1115: Race between starting WConfD and updating the config
- Fixed Issue #1114: Binding RAPI to a specific IP makes the watcher
  restart the RAPI
- Fixed Issue #1100: Filter-evaluation for run-time data filter
- Better handling of the "crashed" Xen state
- The watcher can be instructed to skip disk verification
- Reduce amount of logging on successful requests
- Prevent multiple communication NICs being created for instances
- The ``htools`` now properly work also on shared-storage clusters
- Instance moves now work properly also for the plain disk template
- Various improvements to the documentation have been added

Known issues:
- Issue #1104: gnt-backup: dh key too small


Version 2.13.1
--------------

*(Released Tue, 16 Jun 2015)*

Incompatible/important changes
~~~~~~~~~~~~~~~~~~~~~~~~~~~~~~

- The SSH security changes reduced the number of nodes which can SSH into
  other nodes. Unfortunately enough, the Ganeti implementation of migration
  for the xl stack of Xen required SSH to be able to migrate the instance,
  leading to a situation where full movement of an instance around the cluster
  was not possible. This version fixes the issue by using socat to transfer
  instance data. While socat is less secure than SSH, it is about as secure as
  xm migrations, and occurs over the secondary network if present. As a
  consequence of this change, Xen instance migrations using xl cannot occur
  between nodes running 2.13.0 and 2.13.1.

Other fixes and known issues
~~~~~~~~~~~~~~~~~~~~~~~~~~~~

Inherited from 2.12:

- Fixed Issue #1082: RAPI is unresponsive after master-failover
- Fixed Issue #1083: Cluster verify reports existing instance disks on
  non-default VGs as missing
- Fixed Issue #1101: Modifying the storage directory for the shared-file disk
  template doesn't work
- Fixed a possible file descriptor leak when forking jobs
- Fixed missing private parameters in the environment for OS scripts
- Fixed a performance regression when handling configuration
  (only upgrade it if it changes)
- Adapt for compilation with GHC7.8 (compiles with warnings;
  cherrypicked from 2.14)

Known issues:
- Issue #1094: Mismatch in SSL encodings breaks RPC communication
- Issue #1104: Export fails: key is too small


Version 2.13.0
--------------

*(Released Tue, 28 Apr 2015)*

Incompatible/important changes
~~~~~~~~~~~~~~~~~~~~~~~~~~~~~~

- Ganeti now internally retries the instance creation opcode if opportunistic
  locking did not acquire nodes with enough free resources. The internal retry
  will not use opportunistic locking. In particular, instance creation, even
  if opportunistic locking is set, will never fail with ECODE_TEMP_NORES.
- The handling of SSH security had undergone a significant change. From
  this version on, each node has an individual SSH key pair instead of
  sharing one with all nodes of the cluster. From now on, we also
  restrict SSH access to master candidates. This means that only master
  candidates can ssh into other cluster nodes and all
  non-master-candidates cannot. Refer to the UPGRADE notes
  for further instructions on the creation and distribution of the keys.
- Ganeti now checks hypervisor version compatibility before trying an instance
  migration. It errors out if the versions are not compatible. Add the option
  --ignore-hvversions to restore the old behavior of only warning.
- Node tags starting with htools:migration: or htools:allowmigration: now have
  a special meaning to htools(1). See hbal(1) for details.
- The LXC hypervisor code has been repaired and improved. Instances cannot be
  migrated and cannot have more than one disk, but should otherwise work as with
  other hypervisors. OS script changes should not be necessary. LXC version
  1.0.0 or higher required.

New features
~~~~~~~~~~~~

- A new job filter rules system allows to define iptables-like rules for the
  job scheduler, making it easier to (soft-)drain the job queue, perform
  maintenance, and rate-limit selected job types. See gnt-filter(8) for
  details.
- Ganeti jobs can now be ad-hoc rate limited via the reason trail.
  For a set of jobs queued with "--reason=rate-limit:n:label", the job
  scheduler ensures that not more than n will be scheduled to run at the same
  time. See ganeti(7), section "Options", for details.
- The monitoring daemon has now variable sleep times for the data
  collectors. This currently means that the granularity of cpu-avg-load
  can be configured.
- The 'gnt-cluster verify' command now has the option
  '--verify-ssh-clutter', which verifies whether Ganeti (accidentally)
  cluttered up the 'authorized_keys' file.
- Instance disks can now be converted from one disk template to another for many
  different template combinations. When available, more efficient conversions
  will be used, otherwise the disks are simply copied over.

New dependencies
~~~~~~~~~~~~~~~~

- The monitoring daemon uses the PSQueue library. Be sure to install it
  if you use Mond.
- The formerly optional regex-pcre is now an unconditional dependency because
  the new job filter rules have regular expressions as a core feature.

Since 2.13.0 rc1
~~~~~~~~~~~~~~~~~~

The following issues have been fixed:

- Bugs related to ssh-key handling of master candidates (issues 1045,
  1046, 1047)

Fixes inherited from the 2.12 branch:

- Upgrade from old versions (2.5 and 2.6) was failing (issues 1070, 1019).
- gnt-network info outputs wrong external reservations (issue 1068)
- Refuse to demote master from master capability (issue 1023)


Version 2.13.0 rc1
------------------

*(Released Wed, 25 Mar 2015)*

This was the first release candidate of the 2.13 series.
All important changes are listed in the latest 2.13 entry.

Since 2.13.0 beta1
~~~~~~~~~~~~~~~~~~

The following issues have been fixed:

- Issue 1018: Cluster init (and possibly other jobs) occasionally fail to start


Version 2.13.0 beta1
--------------------

*(Released Wed, 14 Jan 2015)*

This was the first beta release of the 2.13 series. All important changes
are listed in the latest 2.13 entry.


Version 2.12.5
--------------

*(Released Mon, 13 Jul 2015)*

Incompatible/important changes
~~~~~~~~~~~~~~~~~~~~~~~~~~~~~~

- This release contains a fix for the problem that different encodings in
  SSL certificates can break RPC communication (issue 1094). The fix makes
  it necessary to rerun 'gnt-cluster renew-crypto --new-node-certificates'
  after the cluster is fully upgraded to 2.12.5.

Fixed and improvements
~~~~~~~~~~~~~~~~~~~~~~

- Fixed Issue #1030: GlusterFS support breaks at upgrade to 2.12 -
  switches back to shared-file
- Fixed Issue #1094 (see the notice in Incompatible/important changes):
  Differences in encodings of SSL certificates can render a cluster
  uncommunicative after a master-failover
- Fixed Issue #1098: Support for ECDSA SSH keys
- Fixed Issue #1100: Filter-evaluation for run-time data filter
- Fixed Issue #1101: Modifying the storage directory for the shared-file
  disk template doesn't work
- Fixed Issue #1108: Spurious "NIC name already used" errors during
  instance creation
- Fixed Issue #1114: Binding RAPI to a specific IP makes the watcher
  restart the RAPI
- Fixed Issue #1115: Race between starting WConfD and updating the config
- Better handling of the "crashed" Xen state
- The ``htools`` now properly work also on shared-storage clusters
- Various improvements to the documentation have been added

Inherited from the 2.11 branch:

- Fixed Issue #1113: Reduce amount of logging on successful requests

Known issues
~~~~~~~~~~~~

- Issue #1104: gnt-backup: dh key too small


Version 2.12.4
--------------

*(Released Tue, 12 May 2015)*

- Fixed Issue #1082: RAPI is unresponsive after master-failover
- Fixed Issue #1083: Cluster verify reports existing instance disks on
  non-default VGs as missing
- Fixed a possible file descriptor leak when forking jobs
- Fixed missing private parameters in the environment for OS scripts
- Fixed a performance regression when handling configuration
  (only upgrade it if it changes)
- Adapt for compilation with GHC7.8 (compiles with warnings;
  cherrypicked from 2.14)

Known issues
~~~~~~~~~~~~

Pending since 2.12.2:

- Under certain conditions instance doesn't get unpaused after live
  migration (issue #1050)
- GlusterFS support breaks at upgrade to 2.12 - switches back to
  shared-file (issue #1030)


Version 2.12.3
--------------

*(Released Wed, 29 Apr 2015)*

- Fixed Issue #1019: upgrade from 2.6.2 to 2.12 fails. cfgupgrade
  doesn't migrate the config.data file properly
- Fixed Issue 1023: Master master-capable option bug
- Fixed Issue 1068: gnt-network info outputs wrong external reservations
- Fixed Issue 1070: Upgrade of Ganeti 2.5.2 to 2.12.0 fails due to
  missing UUIDs for disks
- Fixed Issue 1073: ssconf_hvparams_* not distributed with ssconf

Inherited from the 2.11 branch:

- Fixed Issue 1032: Renew-crypto --new-node-certificates sometimes does not
  complete.
  The operation 'gnt-cluster renew-crypto --new-node-certificates' is
  now more robust against intermitten reachability errors. Nodes that
  are temporarily not reachable, are contacted with several retries.
  Nodes which are marked as offline are omitted right away.

Inherited from the 2.10 branch:

- Fixed Issue 1057: master-failover succeeds, but IP remains assigned to
  old master
- Fixed Issue 1058: Python's os.minor() does not support devices with
  high minor numbers
- Fixed Issue 1059: Luxid fails if DNS returns an IPv6 address that does
  not reverse resolve

Known issues
~~~~~~~~~~~~

Pending since 2.12.2:

- GHC 7.8 introduced some incompatible changes, so currently Ganeti
  2.12. doesn't compile on GHC 7.8
- Under certain conditions instance doesn't get unpaused after live
  migration (issue #1050)
- GlusterFS support breaks at upgrade to 2.12 - switches back to
  shared-file (issue #1030)


Version 2.12.2
--------------

*(Released Wed, 25 Mar 2015)*

- Support for the lens Haskell library up to version 4.7 (issue #1028)
- SSH keys are now distributed only to master and master candidates
  (issue #377)
- Improved performance for operations that frequently read the
  cluster configuration
- Improved robustness of spawning job processes that occasionally caused
  newly-started jobs to timeout
- Fixed race condition during cluster verify which occasionally caused
  it to fail

Inherited from the 2.11 branch:

- Fix failing automatic glusterfs mounts (issue #984)
- Fix watcher failing to read its status file after an upgrade
  (issue #1022)
- Improve Xen instance state handling, in particular of somewhat exotic
  transitional states

Inherited from the 2.10 branch:

- Fix failing to change a diskless drbd instance to plain
  (issue #1036)
- Fixed issues with auto-upgrades from pre-2.6
  (hv_state_static and disk_state_static)
- Fix memory leak in the monitoring daemon

Inherited from the 2.9 branch:

- Fix file descriptor leak in Confd client

Known issues
~~~~~~~~~~~~

- GHC 7.8 introduced some incompatible changes, so currently Ganeti
  2.12. doesn't compile on GHC 7.8
- Under certain conditions instance doesn't get unpaused after live
  migration (issue #1050)
- GlusterFS support breaks at upgrade to 2.12 - switches back to
  shared-file (issue #1030)


Version 2.12.1
--------------

*(Released Wed, 14 Jan 2015)*

- Fix users under which the wconfd and metad daemons run (issue #976)
- Clean up stale livelock files (issue #865)
- Fix setting up the metadata daemon's network interface for Xen
- Make watcher identify itself on disk activation
- Add "ignore-ipolicy" option to gnt-instance grow-disk
- Check disk size ipolicy during "gnt-instance grow-disk" (issue #995)

Inherited from the 2.11 branch:

- Fix counting votes when doing master failover (issue #962)
- Fix broken haskell dependencies (issues #758 and #912)
- Check if IPv6 is used directly when running SSH (issue #892)

Inherited from the 2.10 branch:

- Fix typo in gnt_cluster output (issue #1015)
- Use the Python path detected at configure time in the top-level Python
  scripts.
- Fix check for sphinx-build from python2-sphinx
- Properly check if an instance exists in 'gnt-instance console'


Version 2.12.0
--------------

*(Released Fri, 10 Oct 2014)*

Incompatible/important changes
~~~~~~~~~~~~~~~~~~~~~~~~~~~~~~

- Ganeti is now distributed under the 2-clause BSD license.
  See the COPYING file.
- Do not use debug mode in production. Certain daemons will issue warnings
  when launched in debug mode. Some debug logging violates some of the new
  invariants in the system (see "New features"). The logging has been kept as
  it aids diagnostics and development.

New features
~~~~~~~~~~~~

- OS install script parameters now come in public, private and secret
  varieties:

  - Public parameters are like all other parameters in Ganeti.
  - Ganeti will not log private and secret parameters, *unless* it is running
    in debug mode.
  - Ganeti will not save secret parameters to configuration. Secret parameters
    must be supplied every time you install, or reinstall, an instance.
  - Attempting to override public parameters with private or secret parameters
    results in an error. Similarly, you may not use secret parameters to
    override private parameters.

- The move-instance tool can now attempt to allocate an instance by using
  opportunistic locking when an iallocator is used.
- The build system creates sample systemd unit files, available under
  doc/examples/systemd. These unit files allow systemd to natively
  manage and supervise all Ganeti processes.
- Different types of compression can be applied during instance moves, including
  user-specified ones.
- Ganeti jobs now run as separate processes. The jobs are coordinated by
  a new daemon "WConfd" that manages cluster's configuration and locks
  for individual jobs. A consequence is that more jobs can run in parallel;
  the number is run-time configurable, see "New features" entry
  of 2.11.0. To avoid luxid being overloaded with tracking running jobs, it
  backs of and only occasionally, in a sequential way, checks if jobs have
  finished and schedules new ones. In this way, luxid keeps responsive under
  high cluster load. The limit as when to start backing of is also run-time
  configurable.
- The metadata daemon is now optionally available, as part of the
  partial implementation of the OS-installs design. It allows pass
  information to OS install scripts or to instances.
  It is also possible to run Ganeti without the daemon, if desired.
- Detection of user shutdown of instances has been implemented for Xen
  as well.

New dependencies
~~~~~~~~~~~~~~~~

- The KVM CPU pinning no longer uses the affinity python package, but psutil
  instead. The package is still optional and needed only if the feature is to
  be used.

Incomplete features
~~~~~~~~~~~~~~~~~~~

The following issues are related to features which are not completely
implemented in 2.12:

- Issue 885: Network hotplugging on KVM sometimes makes an instance
  unresponsive
- Issues 708 and 602: The secret parameters are currently still written
  to disk in the job queue.
- Setting up the metadata network interface under Xen isn't fully
  implemented yet.

Known issues
~~~~~~~~~~~~

- *Wrong UDP checksums in DHCP network packets:*
  If an instance communicates with the metadata daemon and uses DHCP to
  obtain its IP address on the provided virtual network interface,
  it can happen that UDP packets have a wrong checksum, due to
  a bug in virtio. See for example https://bugs.launchpad.net/bugs/930962

  Ganeti works around this bug by disabling the UDP checksums on the way
  from a host to instances (only on the special metadata communication
  network interface) using the ethtool command. Therefore if using
  the metadata daemon the host nodes should have this tool available.
- The metadata daemon is run as root in the split-user mode, to be able
  to bind to port 80.
  This should be improved in future versions, see issue #949.

Since 2.12.0 rc2
~~~~~~~~~~~~~~~~

The following issues have been fixed:

- Fixed passing additional parameters to RecreateInstanceDisks over
  RAPI.
- Fixed the permissions of WConfd when running in the split-user mode.
  As WConfd takes over the previous master daemon to manage the
  configuration, it currently runs under the masterd user.
- Fixed the permissions of the metadata daemon  wn running in the
  split-user mode (see Known issues).
- Watcher now properly adds a reason trail entry when initiating disk
  checks.
- Fixed removing KVM parameters introduced in 2.12 when downgrading a
  cluster to 2.11: "migration_caps", "disk_aio" and "virtio_net_queues".
- Improved retrying of RPC calls that fail due to network errors.


Version 2.12.0 rc2
------------------

*(Released Mon, 22 Sep 2014)*

This was the second release candidate of the 2.12 series.
All important changes are listed in the latest 2.12 entry.

Since 2.12.0 rc1
~~~~~~~~~~~~~~~~

The following issues have been fixed:

- Watcher now checks if WConfd is running and functional.
- Watcher now properly adds reason trail entries.
- Fixed NIC options in Xen's config files.

Inherited from the 2.10 branch:

- Fixed handling of the --online option
- Add warning against hvparam changes with live migrations, which might
  lead to dangerous situations for instances.
- Only the LVs in the configured VG are checked during cluster verify.


Version 2.12.0 rc1
------------------

*(Released Wed, 20 Aug 2014)*

This was the first release candidate of the 2.12 series.
All important changes are listed in the latest 2.12 entry.

Since 2.12.0 beta1
~~~~~~~~~~~~~~~~~~

The following issues have been fixed:

- Issue 881: Handle communication errors in mcpu
- Issue 883: WConfd leaks memory for some long operations
- Issue 884: Under heavy load the IAllocator fails with a "missing
  instance" error

Inherited from the 2.10 branch:

- Improve the recognition of Xen domU states
- Automatic upgrades:
  - Create the config backup archive in a safe way
  - On upgrades, check for upgrades to resume first
  - Pause watcher during upgrade
- Allow instance disks to be added with --no-wait-for-sync


Version 2.12.0 beta1
--------------------

*(Released Mon, 21 Jul 2014)*

This was the first beta release of the 2.12 series. All important changes
are listed in the latest 2.12 entry.


Version 2.11.7
--------------

*(Released Fri, 17 Apr 2015)*

- The operation 'gnt-cluster renew-crypto --new-node-certificates' is
  now more robust against intermitten reachability errors. Nodes that
  are temporarily not reachable, are contacted with several retries.
  Nodes which are marked as offline are omitted right away.


Version 2.11.6
--------------

*(Released Mon, 22 Sep 2014)*

- Ganeti is now distributed under the 2-clause BSD license.
  See the COPYING file.
- Fix userspace access checks.
- Various documentation fixes have been added.

Inherited from the 2.10 branch:

- The --online option now works as documented.
- The watcher is paused during cluster upgrades; also, upgrade
  checks for upgrades to resume first.
- Instance disks can be added with --no-wait-for-sync.


Version 2.11.5
--------------

*(Released Thu, 7 Aug 2014)*

Inherited from the 2.10 branch:

Important security release. In 2.10.0, the
'gnt-cluster upgrade' command was introduced. Before
performing an upgrade, the configuration directory of
the cluster is backed up. Unfortunately, the archive was
written with permissions that make it possible for
non-privileged users to read the archive and thus have
access to cluster and RAPI keys. After this release,
the archive will be created with privileged access only.

We strongly advise you to restrict the permissions of
previously created archives. The archives are found in
/var/lib/ganeti*.tar (unless otherwise configured with
--localstatedir or --with-backup-dir).

If you suspect that non-privileged users have accessed
your archives already, we advise you to renew the
cluster's crypto keys using 'gnt-cluster renew-crypto'
and to reset the RAPI credentials by editing
/var/lib/ganeti/rapi_users (respectively under a
different path if configured differently with
--localstatedir).

Other changes included in this release:

- Fix handling of Xen instance states.
- Fix NIC configuration with absent NIC VLAN
- Adapt relative path expansion in PATH to new environment
- Exclude archived jobs from configuration backups
- Fix RAPI for split query setup
- Allow disk hot-remove even with chroot or SM

Inherited from the 2.9 branch:

- Make htools tolerate missing 'spfree' on luxi


Version 2.11.4
--------------

*(Released Thu, 31 Jul 2014)*

- Improved documentation of the instance shutdown behavior.

Inherited from the 2.10 branch:

- KVM: fix NIC configuration with absent NIC VLAN (Issue 893)
- Adapt relative path expansion in PATH to new environment
- Exclude archived jobs from configuration backup
- Expose early_release for ReplaceInstanceDisks
- Add backup directory for configuration backups for upgrades
- Fix BlockdevSnapshot in case of non lvm-based disk
- Improve RAPI error handling for queries in non-existing items
- Allow disk hot-remove even with chroot or SM
- Remove superflous loop in instance queries (Issue 875)

Inherited from the 2.9 branch:

- Make ganeti-cleaner switch to save working directory (Issue 880)


Version 2.11.3
--------------

*(Released Wed, 9 Jul 2014)*

- Readd nodes to their previous node group
- Remove old-style gnt-network connect

Inherited from the 2.10 branch:

- Make network_vlan an optional OpParam
- hspace: support --accept-existing-errors
- Make hspace support --independent-groups
- Add a modifier for a group's allocation policy
- Export VLAN nicparam to NIC configuration scripts
- Fix gnt-network client to accept vlan info
- Support disk hotplug with userspace access

Inherited from the 2.9 branch:

- Make htools tolerate missing "spfree" on luxi
- Move the design for query splitting to the implemented list
- Add tests for DRBD setups with empty first resource

Inherited from the 2.8 branch:

- DRBD parser: consume initial empty resource lines


Version 2.11.2
--------------

*(Released Fri, 13 Jun 2014)*

- Improvements to KVM wrt to the kvmd and instance shutdown behavior.
  WARNING: In contrast to our standard policy, this bug fix update
  introduces new parameters to the configuration. This means in
  particular that after an upgrade from 2.11.0 or 2.11.1, 'cfgupgrade'
  needs to be run, either manually or explicitly by running
  'gnt-cluster upgrade --to 2.11.2' (which requires that they
  had configured the cluster with --enable-versionfull).
  This also means, that it is not easily possible to downgrade from
  2.11.2 to 2.11.1 or 2.11.0. The only way is to go back to 2.10 and
  back.

Inherited from the 2.10 branch:

- Check for SSL encoding inconsistencies
- Check drbd helper only in VM capable nodes
- Improvements in statistics utils

Inherited from the 2.9 branch:

- check-man-warnings: use C.UTF-8 and set LC_ALL


Version 2.11.1
--------------

*(Released Wed, 14 May 2014)*

- Add design-node-security.rst to docinput
- kvm: use a dedicated QMP socket for kvmd

Inherited from the 2.10 branch:

- Set correct Ganeti version on setup commands
- Add a utility to combine shell commands
- Add design doc for performance tests
- Fix failed DRBD disk creation cleanup
- Hooking up verification for shared file storage
- Fix --shared-file-storage-dir option of gnt-cluster modify
- Clarify default setting of 'metavg'
- Fix invocation of GetCommandOutput in QA
- Clean up RunWithLocks
- Add an exception-trapping thread class
- Wait for delay to provide interruption information
- Add an expected block option to RunWithLocks
- Track if a QA test was blocked by locks
- Add a RunWithLocks QA utility function
- Add restricted migration
- Add an example for node evacuation
- Add a test for parsing version strings
- Tests for parallel job execution
- Fail in replace-disks if attaching disks fails
- Fix passing of ispecs in cluster init during QA
- Move QAThreadGroup to qa_job_utils.py
- Extract GetJobStatuses and use an unified version
- Run disk template specific tests only if possible

Inherited from the 2.9 branch:

- If Automake version > 1.11, force serial tests
- KVM: set IFF_ONE_QUEUE on created tap interfaces
- Add configure option to pass GHC flags


Version 2.11.0
--------------

*(Released Fri, 25 Apr 2014)*

Incompatible/important changes
~~~~~~~~~~~~~~~~~~~~~~~~~~~~~~

- ``gnt-node list`` no longer shows disk space information for shared file
  disk templates because it is not a node attribute. (For example, if you have
  both the file and shared file disk templates enabled, ``gnt-node list`` now
  only shows information about the file disk template.)
- The shared file disk template is now in the new 'sharedfile' storage type.
  As a result, ``gnt-node list-storage -t file`` now only shows information
  about the file disk template and you may use ``gnt-node list-storage -t
  sharedfile`` to query storage information for the shared file disk template.
- Over luxi, syntactially incorrect queries are now rejected as a whole;
  before, a 'SumbmitManyJobs' request was partially executed, if the outer
  structure of the request was syntactically correct. As the luxi protocol
  is internal (external applications are expected to use RAPI), the impact
  of this incompatible change should be limited.
- Queries for nodes, instances, groups, backups and networks are now
  exclusively done via the luxi daemon. Legacy python code was removed,
  as well as the --enable-split-queries configuration option.
- Orphan volumes errors are demoted to warnings and no longer affect the exit
  code of ``gnt-cluster verify``.
- RPC security got enhanced by using different client SSL certificates
  for each node. In this context 'gnt-cluster renew-crypto' got a new
  option '--renew-node-certificates', which renews the client
  certificates of all nodes. After a cluster upgrade from pre-2.11, run
  this to create client certificates and activate this feature.

New features
~~~~~~~~~~~~

- Instance moves, backups and imports can now use compression to transfer the
  instance data.
- Node groups can be configured to use an SSH port different than the
  default 22.
- Added experimental support for Gluster distributed file storage as the
  ``gluster`` disk template under the new ``sharedfile`` storage type through
  automatic management of per-node FUSE mount points. You can configure the
  mount point location at ``gnt-cluster init`` time by using the new
  ``--gluster-storage-dir`` switch.
- Job scheduling is now handled by luxid, and the maximal number of jobs running
  in parallel is a run-time parameter of the cluster.
- A new tool for planning dynamic power management, called ``hsqueeze``, has
  been added. It suggests nodes to power up or down and corresponding instance
  moves.

New dependencies
~~~~~~~~~~~~~~~~

The following new dependencies have been added:

For Haskell:

- ``zlib`` library (http://hackage.haskell.org/package/base64-bytestring)

- ``base64-bytestring`` library (http://hackage.haskell.org/package/zlib),
  at least version 1.0.0.0

- ``lifted-base`` library (http://hackage.haskell.org/package/lifted-base)

- ``lens`` library (http://hackage.haskell.org/package/lens)

Since 2.11.0 rc1
~~~~~~~~~~~~~~~~

- Fix Xen instance state

Inherited from the 2.10 branch:

- Fix conflict between virtio + spice or soundhw
- Fix bitarray ops wrt PCI slots
- Allow releases scheduled 5 days in advance
- Make watcher submit queries low priority
- Fix specification of TIDiskParams
- Add unittests for instance modify parameter renaming
- Add renaming of instance custom params
- Add RAPI symmetry tests for groups
- Extend RAPI symmetry tests with RAPI-only aliases
- Add test for group custom parameter renaming
- Add renaming of group custom ndparams, ipolicy, diskparams
- Add the RAPI symmetry test for nodes
- Add aliases for nodes
- Allow choice of HTTP method for modification
- Add cluster RAPI symmetry test
- Fix failing cluster query test
- Add aliases for cluster parameters
- Add support for value aliases to RAPI
- Provide tests for GET/PUT symmetry
- Sort imports
- Also consider filter fields for deciding if using live data
- Document the python-fdsend dependency
- Verify configuration version number before parsing
- KVM: use running HVPs to calc blockdev options
- KVM: reserve a PCI slot for the SCSI controller
- Check for LVM-based verification results only when enabled
- Fix "existing" typos
- Fix output of gnt-instance info after migration
- Warn in UPGRADE about not tar'ing exported insts
- Fix non-running test and remove custom_nicparams rename
- Account for NODE_RES lock in opportunistic locking
- Fix request flooding of noded during disk sync

Inherited from the 2.9 branch:

- Make watcher submit queries low priority
- Fix failing gnt-node list-drbd command
- Update installation guide wrt to DRBD version
- Fix list-drbd QA test
- Add messages about skipped QA disk template tests
- Allow QA asserts to produce more messages
- Set exclusion tags correctly in requested instance
- Export extractExTags and updateExclTags
- Document spindles in the hbal man page
- Sample logrotate conf breaks permissions with split users
- Fix 'gnt-cluster' and 'gnt-node list-storage' outputs

Inherited from the 2.8 branch:

- Add reason parameter to RAPI client functions
- Include qa/patch in Makefile
- Handle empty patches better
- Move message formatting functions to separate file
- Add optional ordering of QA patch files
- Allow multiple QA patches
- Refactor current patching code


Version 2.11.0 rc1
------------------

*(Released Thu, 20 Mar 2014)*

This was the first RC release of the 2.11 series. Since 2.11.0 beta1:

- Convert int to float when checking config. consistency
- Rename compression option in gnt-backup export

Inherited from the 2.9 branch:

- Fix error introduced during merge
- gnt-cluster copyfile: accept relative paths

Inherited from the 2.8 branch:

- Improve RAPI detection of the watcher
- Add patching QA configuration files on buildbots
- Enable a timeout for instance shutdown
- Allow KVM commands to have a timeout
- Allow xen commands to have a timeout
- Fix wrong docstring


Version 2.11.0 beta1
--------------------

*(Released Wed, 5 Mar 2014)*

This was the first beta release of the 2.11 series. All important changes
are listed in the latest 2.11 entry.


Version 2.10.7
--------------

*(Released Thu, 7 Aug 2014)*

Important security release. In 2.10.0, the
'gnt-cluster upgrade' command was introduced. Before
performing an upgrade, the configuration directory of
the cluster is backed up. Unfortunately, the archive was
written with permissions that make it possible for
non-privileged users to read the archive and thus have
access to cluster and RAPI keys. After this release,
the archive will be created with privileged access only.

We strongly advise you to restrict the permissions of
previously created archives. The archives are found in
/var/lib/ganeti*.tar (unless otherwise configured with
--localstatedir or --with-backup-dir).

If you suspect that non-privileged users have accessed
your archives already, we advise you to renew the
cluster's crypto keys using 'gnt-cluster renew-crypto'
and to reset the RAPI credentials by editing
/var/lib/ganeti/rapi_users (respectively under a
different path if configured differently with
--localstatedir).

Other changes included in this release:

- Fix handling of Xen instance states.
- Fix NIC configuration with absent NIC VLAN
- Adapt relative path expansion in PATH to new environment
- Exclude archived jobs from configuration backups
- Fix RAPI for split query setup
- Allow disk hot-remove even with chroot or SM

Inherited from the 2.9 branch:

- Make htools tolerate missing 'spfree' on luxi


Version 2.10.6
--------------

*(Released Mon, 30 Jun 2014)*

- Make Ganeti tolerant towards differnt openssl library
  version on different nodes (issue 853).
- Allow hspace to make useful predictions in multi-group
  clusters with one group overfull (isse 861).
- Various gnt-network related fixes.
- Fix disk hotplug with userspace access.
- Various documentation errors fixed.


Version 2.10.5
--------------

*(Released Mon, 2 Jun 2014)*

- Two new options have been added to gnt-group evacuate.
  The 'sequential' option forces all the evacuation steps to
  be carried out sequentially, thus avoiding congestion on a
  slow link between node groups. The 'force-failover' option
  disallows migrations and forces failovers to be used instead.
  In this way evacuation to a group with vastly differnet
  hypervisor is possible.
- In tiered allocation, when looking for ways on how to shrink
  an instance, the canoncial path is tried first, i.e., in each
  step reduce on the resource most placements are blocked on. Only
  if no smaller fitting instance can be found shrinking a single
  resource till fit is tried.
- For finding the placement of an instance, the duplicate computations
  in the computation of the various cluster scores are computed only
  once. This significantly improves the performance of hspace for DRBD
  on large clusters; for other clusters, a slight performance decrease
  might occur. Moreover, due to the changed order, floating point
  number inaccuracies accumulate differently, thus resulting in different
  cluster scores. It has been verified that the effect of these different
  roundings is less than 1e-12.
- network queries fixed with respect to instances
- relax too strict prerequisite in LUClusterSetParams for DRBD helpers
- VArious improvements to QA and build-time tests


Version 2.10.4
--------------

*(Released Thu, 15 May 2014)*

- Support restricted migration in hbal
- Fix for the --shared-file-storage-dir of gnt-cluster modify (issue 811)
- Fail in replace-disks if attaching disks fails (issue 814)
- Set IFF_ONE_QUEUE on created tap interfaces for KVM
- Small fixes and enhancements in the build system
- Various documentation fixes (e.g. issue 810)


Version 2.10.3
--------------

*(Released Wed, 16 Apr 2014)*

- Fix filtering of pending jobs with -o id (issue 778)
- Make RAPI API calls more symmetric (issue 770)
- Make parsing of old cluster configuration more robust (issue 783)
- Fix wrong output of gnt-instance info after migrations
- Fix reserved PCI slots for KVM hotplugging
- Use runtime hypervisor parameters to calculate bockdevice options for KVM
- Fix high node daemon load during disk sync if the sync is paused manually
  (issue 792)
- Improve opportunistic locking during instance creation (issue 791)

Inherited from the 2.9 branch:

- Make watcher submit queries low priority (issue 772)
- Add reason parameter to RAPI client functions (issue 776)
- Fix failing gnt-node list-drbd command (issue 777)
- Properly display fake job locks in gnt-debug.
- small fixes in documentation


Version 2.10.2
--------------

*(Released Mon, 24 Mar 2014)*

- Fix conflict between virtio + spice or soundhw (issue 757)
- accept relative paths in gnt-cluster copyfile (issue 754)
- Introduce shutdown timeout for 'xm shutdown' command
- Improve RAPI detection of the watcher (issue 752)


Version 2.10.1
--------------

*(Released Wed, 5 Mar 2014)*

- Fix incorrect invocation of hooks on offline nodes (issue 742)
- Fix incorrect exit code of gnt-cluster verify in certain circumstances
  (issue 744)

Inherited from the 2.9 branch:

- Fix overflow problem in hbal that caused it to break when waiting for
  jobs for more than 10 minutes (issue 717)
- Make hbal properly handle non-LVM storage
- Properly export and import NIC parameters, and do so in a backwards
  compatible way (issue 716)
- Fix net-common script in case of routed mode (issue 728)
- Improve documentation (issues 724, 730)


Version 2.10.0
--------------

*(Released Thu, 20 Feb 2014)*

Incompatible/important changes
~~~~~~~~~~~~~~~~~~~~~~~~~~~~~~

- Adding disks with 'gnt-instance modify' now waits for the disks to sync per
  default. Specify --no-wait-for-sync to override this behavior.
- The Ganeti python code now adheres to a private-module layout. In particular,
  the module 'ganeti' is no longer in the python search path.
- On instance allocation, the iallocator now considers non-LVM storage
  properly. In particular, actual file storage space information is used
  when allocating space for a file/sharedfile instance.
- When disabling disk templates cluster-wide, the cluster now first
  checks whether there are instances still using those templates.
- 'gnt-node list-storage' now also reports storage information about
  file-based storage types.
- In case of non drbd instances, export \*_SECONDARY environment variables
  as empty strings (and not "None") during 'instance-migrate' related hooks.

New features
~~~~~~~~~~~~

- KVM hypervisors can now access RBD storage directly without having to
  go through a block device.
- A new command 'gnt-cluster upgrade' was added that automates the upgrade
  procedure between two Ganeti versions that are both 2.10 or higher.
- The move-instance command can now change disk templates when moving
  instances, and does not require any node placement options to be
  specified if the destination cluster has a default iallocator.
- Users can now change the soundhw and cpuid settings for XEN hypervisors.
- Hail and hbal now have the (optional) capability of accessing average CPU
  load information through the monitoring deamon, and to use it to dynamically
  adapt the allocation of instances.
- Hotplug support. Introduce new option '--hotplug' to ``gnt-instance modify``
  so that disk and NIC modifications take effect without the need of actual
  reboot. There are a couple of constrains currently for this feature:

   - only KVM hypervisor (versions >= 1.0) supports it,
   - one can not (yet) hotplug a disk using userspace access mode for RBD
   - in case of a downgrade instances should suffer a reboot in order to
     be migratable (due to core change of runtime files)
   - ``python-fdsend`` is required for NIC hotplugging.

Misc changes
~~~~~~~~~~~~

- A new test framework for logical units was introduced and the test
  coverage for logical units was improved significantly.
- Opcodes are entirely generated from Haskell using the tool 'hs2py' and
  the module 'src/Ganeti/OpCodes.hs'.
- Constants are also generated from Haskell using the tool
  'hs2py-constants' and the module 'src/Ganeti/Constants.hs', with the
  exception of socket related constants, which require changing the
  cluster configuration file, and HVS related constants, because they
  are part of a port of instance queries to Haskell.  As a result, these
  changes will be part of the next release of Ganeti.

New dependencies
~~~~~~~~~~~~~~~~

The following new dependencies have been added/updated.

Python

- The version requirements for ``python-mock`` have increased to at least
  version 1.0.1. It is still used for testing only.
- ``python-fdsend`` (https://gitorious.org/python-fdsend) is optional
  but required for KVM NIC hotplugging to work.

Since 2.10.0 rc3
~~~~~~~~~~~~~~~~

- Fix integer overflow problem in hbal


Version 2.10.0 rc3
------------------

*(Released Wed, 12 Feb 2014)*

This was the third RC release of the 2.10 series. Since 2.10.0 rc2:

- Improved hotplug robustness
- Start Ganeti daemons after ensure-dirs during upgrade
- Documentation improvements

Inherited from the 2.9 branch:

- Fix the RAPI instances-multi-alloc call
- assign unique filenames to file-based disks
- gracefully handle degraded non-diskless instances with 0 disks (issue 697)
- noded now runs with its specified group, which is the default group,
  defaulting to root (issue 707)
- make using UUIDs to identify nodes in gnt-node consistently possible
  (issue 703)


Version 2.10.0 rc2
------------------

*(Released Fri, 31 Jan 2014)*

This was the second RC release of the 2.10 series. Since 2.10.0 rc1:

- Documentation improvements
- Run drbdsetup syncer only on network attach
- Include target node in hooks nodes for migration
- Fix configure dirs
- Support post-upgrade hooks during cluster upgrades

Inherited from the 2.9 branch:

- Ensure that all the hypervisors exist in the config file (Issue 640)
- Correctly recognise the role as master node (Issue 687)
- configure: allow detection of Sphinx 1.2+ (Issue 502)
- gnt-instance now honors the KVM path correctly (Issue 691)

Inherited from the 2.8 branch:

- Change the list separator for the usb_devices parameter from comma to space.
  Commas could not work because they are already the hypervisor option
  separator (Issue 649)
- Add support for blktap2 file-driver (Issue 638)
- Add network tag definitions to the haskell codebase (Issue 641)
- Fix RAPI network tag handling
- Add the network tags to the tags searched by gnt-cluster search-tags
- Fix caching bug preventing jobs from being cancelled
- Start-master/stop-master was always failing if ConfD was disabled. (Issue 685)


Version 2.10.0 rc1
------------------

*(Released Tue, 17 Dec 2013)*

This was the first RC release of the 2.10 series. Since 2.10.0 beta1:

- All known issues in 2.10.0 beta1 have been resolved (see changes from
  the 2.8 branch).
- Improve handling of KVM runtime files from earlier Ganeti versions
- Documentation fixes

Inherited from the 2.9 branch:

- use custom KVM path if set for version checking
- SingleNotifyPipeCondition: don't share pollers

Inherited from the 2.8 branch:

- Fixed Luxi daemon socket permissions after master-failover
- Improve IP version detection code directly checking for colons rather than
  passing the family from the cluster object
- Fix NODE/NODE_RES locking in LUInstanceCreate by not acquiring NODE_RES locks
  opportunistically anymore (Issue 622)
- Allow link local IPv6 gateways (Issue 624)
- Fix error printing (Issue 616)
- Fix a bug in InstanceSetParams concerning names: in case no name is passed in
  disk modifications, keep the old one. If name=none then set disk name to
  None.
- Update build_chroot script to work with the latest hackage packages
- Add a packet number limit to "fping" in master-ip-setup (Issue 630)
- Fix evacuation out of drained node (Issue 615)
- Add default file_driver if missing (Issue 571)
- Fix job error message after unclean master shutdown (Issue 618)
- Lock group(s) when creating instances (Issue 621)
- SetDiskID() before accepting an instance (Issue 633)
- Allow the ext template disks to receive arbitrary parameters, both at creation
  time and while being modified
- Xen handle domain shutdown (future proofing cherry-pick)
- Refactor reading live data in htools (future proofing cherry-pick)


Version 2.10.0 beta1
--------------------

*(Released Wed, 27 Nov 2013)*

This was the first beta release of the 2.10 series. All important changes
are listed in the latest 2.10 entry.

Known issues
~~~~~~~~~~~~

The following issues are known to be present in the beta and will be fixed
before rc1.

- Issue 477: Wrong permissions for confd LUXI socket
- Issue 621: Instance related opcodes do not aquire network/group locks
- Issue 622: Assertion Error: Node locks differ from node resource locks
- Issue 623: IPv6 Masterd <-> Luxid communication error


Version 2.9.6
-------------

*(Released Mon, 7 Apr 2014)*

- Improve RAPI detection of the watcher (Issue 752)
- gnt-cluster copyfile: accept relative paths (Issue 754)
- Make watcher submit queries low priority (Issue 772)
- Add reason parameter to RAPI client functions (Issue 776)
- Fix failing gnt-node list-drbd command (Issue 777)
- Properly display fake job locks in gnt-debug.
- Enable timeout for instance shutdown
- small fixes in documentation


Version 2.9.5
-------------

*(Released Tue, 25 Feb 2014)*

- Fix overflow problem in hbal that caused it to break when waiting for
  jobs for more than 10 minutes (issue 717)
- Make hbal properly handle non-LVM storage
- Properly export and import NIC parameters, and do so in a backwards
  compatible way (issue 716)
- Fix net-common script in case of routed mode (issue 728)
- Improve documentation (issues 724, 730)


Version 2.9.4
-------------

*(Released Mon, 10 Feb 2014)*

- Fix the RAPI instances-multi-alloc call
- assign unique filenames to file-based disks
- gracefully handle degraded non-diskless instances with 0 disks (issue 697)
- noded now runs with its specified group, which is the default group,
  defaulting to root (issue 707)
- make using UUIDs to identify nodes in gnt-node consistently possible
  (issue 703)


Version 2.9.3
-------------

*(Released Mon, 27 Jan 2014)*

- Ensure that all the hypervisors exist in the config file (Issue 640)
- Correctly recognise the role as master node (Issue 687)
- configure: allow detection of Sphinx 1.2+ (Issue 502)
- gnt-instance now honors the KVM path correctly (Issue 691)

Inherited from the 2.8 branch:

- Change the list separator for the usb_devices parameter from comma to space.
  Commas could not work because they are already the hypervisor option
  separator (Issue 649)
- Add support for blktap2 file-driver (Issue 638)
- Add network tag definitions to the haskell codebase (Issue 641)
- Fix RAPI network tag handling
- Add the network tags to the tags searched by gnt-cluster search-tags
- Fix caching bug preventing jobs from being cancelled
- Start-master/stop-master was always failing if ConfD was disabled. (Issue 685)


Version 2.9.2
-------------

*(Released Fri, 13 Dec 2013)*

- use custom KVM path if set for version checking
- SingleNotifyPipeCondition: don't share pollers

Inherited from the 2.8 branch:

- Fixed Luxi daemon socket permissions after master-failover
- Improve IP version detection code directly checking for colons rather than
  passing the family from the cluster object
- Fix NODE/NODE_RES locking in LUInstanceCreate by not acquiring NODE_RES locks
  opportunistically anymore (Issue 622)
- Allow link local IPv6 gateways (Issue 624)
- Fix error printing (Issue 616)
- Fix a bug in InstanceSetParams concerning names: in case no name is passed in
  disk modifications, keep the old one. If name=none then set disk name to
  None.
- Update build_chroot script to work with the latest hackage packages
- Add a packet number limit to "fping" in master-ip-setup (Issue 630)
- Fix evacuation out of drained node (Issue 615)
- Add default file_driver if missing (Issue 571)
- Fix job error message after unclean master shutdown (Issue 618)
- Lock group(s) when creating instances (Issue 621)
- SetDiskID() before accepting an instance (Issue 633)
- Allow the ext template disks to receive arbitrary parameters, both at creation
  time and while being modified
- Xen handle domain shutdown (future proofing cherry-pick)
- Refactor reading live data in htools (future proofing cherry-pick)


Version 2.9.1
-------------

*(Released Wed, 13 Nov 2013)*

- fix bug, that kept nodes offline when readding
- when verifying DRBD versions, ignore unavailable nodes
- fix bug that made the console unavailable on kvm in split-user
  setup (issue 608)
- DRBD: ensure peers are UpToDate for dual-primary (inherited 2.8.2)


Version 2.9.0
-------------

*(Released Tue, 5 Nov 2013)*

Incompatible/important changes
~~~~~~~~~~~~~~~~~~~~~~~~~~~~~~

- hroller now also plans for capacity to move non-redundant instances off
  any node to be rebooted; the old behavior of completely ignoring any
  non-redundant instances can be restored by adding the --ignore-non-redundant
  option.
- The cluster option '--no-lvm-storage' was removed in favor of the new option
  '--enabled-disk-templates'.
- On instance creation, disk templates no longer need to be specified
  with '-t'. The default disk template will be taken from the list of
  enabled disk templates.
- The monitoring daemon is now running as root, in order to be able to collect
  information only available to root (such as the state of Xen instances).
- The ConfD client is now IPv6 compatible.
- File and shared file storage is no longer dis/enabled at configure time,
  but using the option '--enabled-disk-templates' at cluster initialization and
  modification.
- The default directories for file and shared file storage are not anymore
  specified at configure time, but taken from the cluster's configuration.
  They can be set at cluster initialization and modification with
  '--file-storage-dir' and '--shared-file-storage-dir'.
- Cluster verification now includes stricter checks regarding the
  default file and shared file storage directories. It now checks that
  the directories are explicitely allowed in the 'file-storage-paths' file and
  that the directories exist on all nodes.
- The list of allowed disk templates in the instance policy and the list
  of cluster-wide enabled disk templates is now checked for consistency
  on cluster or group modification. On cluster initialization, the ipolicy
  disk templates are ensured to be a subset of the cluster-wide enabled
  disk templates.

New features
~~~~~~~~~~~~

- DRBD 8.4 support. Depending on the installed DRBD version, Ganeti now uses
  the correct command syntax. It is possible to use different DRBD versions
  on different nodes as long as they are compatible to each other. This
  enables rolling upgrades of DRBD with no downtime. As permanent operation
  of different DRBD versions within a node group is discouraged,
  ``gnt-cluster verify`` will emit a warning if it detects such a situation.
- New "inst-status-xen" data collector for the monitoring daemon, providing
  information about the state of the xen instances on the nodes.
- New "lv" data collector for the monitoring daemon, collecting data about the
  logical volumes on the nodes, and pairing them with the name of the instances
  they belong to.
- New "diskstats" data collector, collecting the data from /proc/diskstats and
  presenting them over the monitoring daemon interface.
- The ConfD client is now IPv6 compatible.

New dependencies
~~~~~~~~~~~~~~~~
The following new dependencies have been added.

Python

- ``python-mock`` (http://www.voidspace.org.uk/python/mock/) is now a required
  for the unit tests (and only used for testing).

Haskell

- ``hslogger`` (http://software.complete.org/hslogger) is now always
  required, even if confd is not enabled.

Since 2.9.0 rc3
~~~~~~~~~~~~~~~

- Correctly start/stop luxid during gnt-cluster master-failover (inherited
  from stable-2.8)
- Improved error messsages (inherited from stable-2.8)


Version 2.9.0 rc3
-----------------

*(Released Tue, 15 Oct 2013)*

The third release candidate in the 2.9 series. Since 2.9.0 rc2:

- in implicit configuration upgrade, match ipolicy with enabled disk templates
- improved harep documentation (inherited from stable-2.8)


Version 2.9.0 rc2
-----------------

*(Released Wed, 9 Oct 2013)*

The second release candidate in the 2.9 series. Since 2.9.0 rc1:

- Fix bug in cfgupgrade that led to failure when upgrading from 2.8 with
  at least one DRBD instance.
- Fix bug in cfgupgrade that led to an invalid 2.8 configuration after
  downgrading.


Version 2.9.0 rc1
-----------------

*(Released Tue, 1 Oct 2013)*

The first release candidate in the 2.9 series. Since 2.9.0 beta1:

- various bug fixes
- update of the documentation, in particular installation instructions
- merging of LD_* constants into DT_* constants
- python style changes to be compatible with newer versions of pylint


Version 2.9.0 beta1
-------------------

*(Released Thu, 29 Aug 2013)*

This was the first beta release of the 2.9 series. All important changes
are listed in the latest 2.9 entry.


Version 2.8.4
-------------

*(Released Thu, 23 Jan 2014)*

- Change the list separator for the usb_devices parameter from comma to space.
  Commas could not work because they are already the hypervisor option
  separator (Issue 649)
- Add support for blktap2 file-driver (Issue 638)
- Add network tag definitions to the haskell codebase (Issue 641)
- Fix RAPI network tag handling
- Add the network tags to the tags searched by gnt-cluster search-tags
- Fix caching bug preventing jobs from being cancelled
- Start-master/stop-master was always failing if ConfD was disabled. (Issue 685)


Version 2.8.3
-------------

*(Released Thu, 12 Dec 2013)*

- Fixed Luxi daemon socket permissions after master-failover
- Improve IP version detection code directly checking for colons rather than
  passing the family from the cluster object
- Fix NODE/NODE_RES locking in LUInstanceCreate by not acquiring NODE_RES locks
  opportunistically anymore (Issue 622)
- Allow link local IPv6 gateways (Issue 624)
- Fix error printing (Issue 616)
- Fix a bug in InstanceSetParams concerning names: in case no name is passed in
  disk modifications, keep the old one. If name=none then set disk name to
  None.
- Update build_chroot script to work with the latest hackage packages
- Add a packet number limit to "fping" in master-ip-setup (Issue 630)
- Fix evacuation out of drained node (Issue 615)
- Add default file_driver if missing (Issue 571)
- Fix job error message after unclean master shutdown (Issue 618)
- Lock group(s) when creating instances (Issue 621)
- SetDiskID() before accepting an instance (Issue 633)
- Allow the ext template disks to receive arbitrary parameters, both at creation
  time and while being modified
- Xen handle domain shutdown (future proofing cherry-pick)
- Refactor reading live data in htools (future proofing cherry-pick)


Version 2.8.2
-------------

*(Released Thu, 07 Nov 2013)*

- DRBD: ensure peers are UpToDate for dual-primary
- Improve error message for replace-disks
- More dependency checks at configure time
- Placate warnings on ganeti.outils_unittest.py


Version 2.8.1
-------------

*(Released Thu, 17 Oct 2013)*

- Correctly start/stop luxid during gnt-cluster master-failover
- Don't attempt IPv6 ssh in case of IPv4 cluster (Issue 595)
- Fix path for the job queue serial file
- Improved harep man page
- Minor documentation improvements


Version 2.8.0
-------------

*(Released Mon, 30 Sep 2013)*

Incompatible/important changes
~~~~~~~~~~~~~~~~~~~~~~~~~~~~~~

- Instance policy can contain multiple instance specs, as described in
  the “Constrained instance sizes” section of :doc:`Partitioned Ganeti
  <design-partitioned>`. As a consequence, it's not possible to partially change
  or override instance specs. Bounding specs (min and max) can be specified as a
  whole using the new option ``--ipolicy-bounds-specs``, while standard
  specs use the new option ``--ipolicy-std-specs``.
- The output of the info command of gnt-cluster, gnt-group, gnt-node,
  gnt-instance is a valid YAML object.
- hail now honors network restrictions when allocating nodes. This led to an
  update of the IAllocator protocol. See the IAllocator documentation for
  details.
- confd now only answers static configuration request over the network. luxid
  was extracted, listens on the local LUXI socket and responds to live queries.
  This allows finer grained permissions if using separate users.

New features
~~~~~~~~~~~~

- The :doc:`Remote API <rapi>` daemon now supports a command line flag
  to always require authentication, ``--require-authentication``. It can
  be specified in ``$sysconfdir/default/ganeti``.
- A new cluster attribute 'enabled_disk_templates' is introduced. It will
  be used to manage the disk templates to be used by instances in the cluster.
  Initially, it will be set to a list that includes plain, drbd, if they were
  enabled by specifying a volume group name, and file and sharedfile, if those
  were enabled at configure time. Additionally, it will include all disk
  templates that are currently used by instances. The order of disk templates
  will be based on Ganeti's history of supporting them. In the future, the
  first entry of the list will be used as a default disk template on instance
  creation.
- ``cfgupgrade`` now supports a ``--downgrade`` option to bring the
  configuration back to the previous stable version.
- Disk templates in group ipolicy can be restored to the default value.
- Initial support for diskless instances and virtual clusters in QA.
- More QA and unit tests for instance policies.
- Every opcode now contains a reason trail (visible through ``gnt-job info``)
  describing why the opcode itself was executed.
- The monitoring daemon is now available. It allows users to query the cluster
  for obtaining information about the status of the system. The daemon is only
  responsible for providing the information over the network: the actual data
  gathering is performed by data collectors (currently, only the DRBD status
  collector is available).
- In order to help developers work on Ganeti, a new script
  (``devel/build_chroot``) is provided, for building a chroot that contains all
  the required development libraries and tools for compiling Ganeti on a Debian
  Squeeze system.
- A new tool, ``harep``, for performing self-repair and recreation of instances
  in Ganeti has been added.
- Split queries are enabled for tags, network, exports, cluster info, groups,
  jobs, nodes.
- New command ``show-ispecs-cmd`` for ``gnt-cluster`` and ``gnt-group``.
  It prints the command line to set the current policies, to ease
  changing them.
- Add the ``vnet_hdr`` HV parameter for KVM, to control whether the tap
  devices for KVM virtio-net interfaces will get created with VNET_HDR
  (IFF_VNET_HDR) support. If set to false, it disables offloading on the
  virtio-net interfaces, which prevents host kernel tainting and log
  flooding, when dealing with broken or malicious virtio-net drivers.
  It's set to true by default.
- Instance failover now supports a ``--cleanup`` parameter for fixing previous
  failures.
- Support 'viridian' parameter in Xen HVM
- Support DSA SSH keys in bootstrap
- To simplify the work of packaging frameworks that want to add the needed users
  and groups in a split-user setup themselves, at build time three files in
  ``doc/users`` will be generated. The ``groups`` files contains, one per line,
  the groups to be generated, the ``users`` file contains, one per line, the
  users to be generated, optionally followed by their primary group, where
  important. The ``groupmemberships`` file contains, one per line, additional
  user-group membership relations that need to be established. The syntax of
  these files will remain stable in all future versions.


New dependencies
~~~~~~~~~~~~~~~~
The following new dependencies have been added:

For Haskell:
- The ``curl`` library is not optional anymore for compiling the Haskell code.
- ``snap-server`` library (if monitoring is enabled).

For Python:
- The minimum Python version needed to run Ganeti is now 2.6.
- ``yaml`` library (only for running the QA).

Since 2.8.0 rc3
~~~~~~~~~~~~~~~
- Perform proper cleanup on termination of Haskell daemons
- Fix corner-case in handling of remaining retry time


Version 2.8.0 rc3
-----------------

*(Released Tue, 17 Sep 2013)*

- To simplify the work of packaging frameworks that want to add the needed users
  and groups in a split-user setup themselves, at build time three files in
  ``doc/users`` will be generated. The ``groups`` files contains, one per line,
  the groups to be generated, the ``users`` file contains, one per line, the
  users to be generated, optionally followed by their primary group, where
  important. The ``groupmemberships`` file contains, one per line, additional
  user-group membership relations that need to be established. The syntax of
  these files will remain stable in all future versions.
- Add a default to file-driver when unspecified over RAPI (Issue 571)
- Mark the DSA host pubkey as optional, and remove it during config downgrade
  (Issue 560)
- Some documentation fixes


Version 2.8.0 rc2
-----------------

*(Released Tue, 27 Aug 2013)*

The second release candidate of the 2.8 series. Since 2.8.0. rc1:

- Support 'viridian' parameter in Xen HVM (Issue 233)
- Include VCS version in ``gnt-cluster version``
- Support DSA SSH keys in bootstrap (Issue 338)
- Fix batch creation of instances
- Use FQDN to check master node status (Issue 551)
- Make the DRBD collector more failure-resilient


Version 2.8.0 rc1
-----------------

*(Released Fri, 2 Aug 2013)*

The first release candidate of the 2.8 series. Since 2.8.0 beta1:

- Fix upgrading/downgrading from 2.7
- Increase maximum RAPI message size
- Documentation updates
- Split ``confd`` between ``luxid`` and ``confd``
- Merge 2.7 series up to the 2.7.1 release
- Allow the ``modify_etc_hosts`` option to be changed
- Add better debugging for ``luxid`` queries
- Expose bulk parameter for GetJobs in RAPI client
- Expose missing ``network`` fields in RAPI
- Add some ``cluster verify`` tests
- Some unittest fixes
- Fix a malfunction in ``hspace``'s tiered allocation
- Fix query compatibility between haskell and python implementations
- Add the ``vnet_hdr`` HV parameter for KVM
- Add ``--cleanup`` to instance failover
- Change the connected groups format in ``gnt-network info`` output; it
  was previously displayed as a raw list by mistake. (Merged from 2.7)


Version 2.8.0 beta1
-------------------

*(Released Mon, 24 Jun 2013)*

This was the first beta release of the 2.8 series. All important changes
are listed in the latest 2.8 entry.


Version 2.7.2
-------------

*(Released Thu, 26 Sep 2013)*

- Change the connected groups format in ``gnt-network info`` output; it
  was previously displayed as a raw list by mistake
- Check disk template in right dict when copying
- Support multi-instance allocs without iallocator
- Fix some errors in the documentation
- Fix formatting of tuple in an error message


Version 2.7.1
-------------

*(Released Thu, 25 Jul 2013)*

- Add logrotate functionality in daemon-util
- Add logrotate example file
- Add missing fields to network queries over rapi
- Fix network object timestamps
- Add support for querying network timestamps
- Fix a typo in the example crontab
- Fix a documentation typo


Version 2.7.0
-------------

*(Released Thu, 04 Jul 2013)*

Incompatible/important changes
~~~~~~~~~~~~~~~~~~~~~~~~~~~~~~

- Instance policies for disk size were documented to be on a per-disk
  basis, but hail applied them to the sum of all disks. This has been
  fixed.
- ``hbal`` will now exit with status 0 if, during job execution over
  LUXI, early exit has been requested and all jobs are successful;
  before, exit status 1 was used, which cannot be differentiated from
  "job error" case
- Compatibility with newer versions of rbd has been fixed
- ``gnt-instance batch-create`` has been changed to use the bulk create
  opcode from Ganeti. This lead to incompatible changes in the format of
  the JSON file. It's now not a custom dict anymore but a dict
  compatible with the ``OpInstanceCreate`` opcode.
- Parent directories for file storage need to be listed in
  ``$sysconfdir/ganeti/file-storage-paths`` now. ``cfgupgrade`` will
  write the file automatically based on old configuration values, but it
  can not distribute it across all nodes and the file contents should be
  verified. Use ``gnt-cluster copyfile
  $sysconfdir/ganeti/file-storage-paths`` once the cluster has been
  upgraded. The reason for requiring this list of paths now is that
  before it would have been possible to inject new paths via RPC,
  allowing files to be created in arbitrary locations. The RPC protocol
  is protected using SSL/X.509 certificates, but as a design principle
  Ganeti does not permit arbitrary paths to be passed.
- The parsing of the variants file for OSes (see
  :manpage:`ganeti-os-interface(7)`) has been slightly changed: now empty
  lines and comment lines (starting with ``#``) are ignored for better
  readability.
- The ``setup-ssh`` tool added in Ganeti 2.2 has been replaced and is no
  longer available. ``gnt-node add`` now invokes a new tool on the
  destination node, named ``prepare-node-join``, to configure the SSH
  daemon. Paramiko is no longer necessary to configure nodes' SSH
  daemons via ``gnt-node add``.
- Draining (``gnt-cluster queue drain``) and un-draining the job queue
  (``gnt-cluster queue undrain``) now affects all nodes in a cluster and
  the flag is not reset after a master failover.
- Python 2.4 has *not* been tested with this release. Using 2.6 or above
  is recommended. 2.6 will be mandatory from the 2.8 series.


New features
~~~~~~~~~~~~

- New network management functionality to support automatic allocation
  of IP addresses and managing of network parameters. See
  :manpage:`gnt-network(8)` for more details.
- New external storage backend, to allow managing arbitrary storage
  systems external to the cluster. See
  :manpage:`ganeti-extstorage-interface(7)`.
- New ``exclusive-storage`` node parameter added, restricted to
  nodegroup level. When it's set to true, physical disks are assigned in
  an exclusive fashion to instances, as documented in :doc:`Partitioned
  Ganeti <design-partitioned>`.  Currently, only instances using the
  ``plain`` disk template are supported.
- The KVM hypervisor has been updated with many new hypervisor
  parameters, including a generic one for passing arbitrary command line
  values. See a complete list in :manpage:`gnt-instance(8)`. It is now
  compatible up to qemu 1.4.
- A new tool, called ``mon-collector``, is the stand-alone executor of
  the data collectors for a monitoring system. As of this version, it
  just includes the DRBD data collector, that can be executed by calling
  ``mon-collector`` using the ``drbd`` parameter. See
  :manpage:`mon-collector(7)`.
- A new user option, :pyeval:`rapi.RAPI_ACCESS_READ`, has been added
  for RAPI users. It allows granting permissions to query for
  information to a specific user without giving
  :pyeval:`rapi.RAPI_ACCESS_WRITE` permissions.
- A new tool named ``node-cleanup`` has been added. It cleans remains of
  a cluster from a machine by stopping all daemons, removing
  certificates and ssconf files. Unless the ``--no-backup`` option is
  given, copies of the certificates are made.
- Instance creations now support the use of opportunistic locking,
  potentially speeding up the (parallel) creation of multiple instances.
  This feature is currently only available via the :doc:`RAPI
  <rapi>` interface and when an instance allocator is used. If the
  ``opportunistic_locking`` parameter is set the opcode will try to
  acquire as many locks as possible, but will not wait for any locks
  held by other opcodes. If not enough resources can be found to
  allocate the instance, the temporary error code
  :pyeval:`errors.ECODE_TEMP_NORES` is returned. The operation can be
  retried thereafter, with or without opportunistic locking.
- New experimental linux-ha resource scripts.
- Restricted-commands support: ganeti can now be asked (via command line
  or rapi) to perform commands on a node. These are passed via ganeti
  RPC rather than ssh. This functionality is restricted to commands
  specified on the ``$sysconfdir/ganeti/restricted-commands`` for security
  reasons. The file is not copied automatically.


Misc changes
~~~~~~~~~~~~

- Diskless instances are now externally mirrored (Issue 237). This for
  now has only been tested in conjunction with explicit target nodes for
  migration/failover.
- Queries not needing locks or RPC access to the node can now be
  performed by the confd daemon, making them independent from jobs, and
  thus faster to execute. This is selectable at configure time.
- The functionality for allocating multiple instances at once has been
  overhauled and is now also available through :doc:`RAPI <rapi>`.

There are no significant changes from version 2.7.0~rc3.


Version 2.7.0 rc3
-----------------

*(Released Tue, 25 Jun 2013)*

- Fix permissions on the confd query socket (Issue 477)
- Fix permissions on the job archive dir (Issue 498)
- Fix handling of an internal exception in replace-disks (Issue 472)
- Fix gnt-node info handling of shortened names (Issue 497)
- Fix gnt-instance grow-disk when wiping is enabled
- Documentation improvements, and support for newer pandoc
- Fix hspace honoring ipolicy for disks (Issue 484)
- Improve handling of the ``kvm_extra`` HV parameter


Version 2.7.0 rc2
-----------------

*(Released Fri, 24 May 2013)*

- ``devel/upload`` now works when ``/var/run`` on the target nodes is a
  symlink.
- Disks added through ``gnt-instance modify`` or created through
  ``gnt-instance recreate-disks`` are wiped, if the
  ``prealloc_wipe_disks`` flag is set.
- If wiping newly created disks fails, the disks are removed. Also,
  partial failures in creating disks through ``gnt-instance modify``
  triggers a cleanup of the partially-created disks.
- Removing the master IP address doesn't fail if the address has been
  already removed.
- Fix ownership of the OS log dir
- Workaround missing SO_PEERCRED constant (Issue 191)


Version 2.7.0 rc1
-----------------

*(Released Fri, 3 May 2013)*

This was the first release candidate of the 2.7 series. Since beta3:

- Fix kvm compatibility with qemu 1.4 (Issue 389)
- Documentation updates (admin guide, upgrade notes, install
  instructions) (Issue 372)
- Fix gnt-group list nodes and instances count (Issue 436)
- Fix compilation without non-mandatory libraries (Issue 441)
- Fix xen-hvm hypervisor forcing nics to type 'ioemu' (Issue 247)
- Make confd logging more verbose at INFO level (Issue 435)
- Improve "networks" documentation in :manpage:`gnt-instance(8)`
- Fix failure path for instance storage type conversion (Issue 229)
- Update htools text backend documentation
- Improve the renew-crypto section of :manpage:`gnt-cluster(8)`
- Disable inter-cluster instance move for file-based instances, because
  it is dependant on instance export, which is not supported for
  file-based instances. (Issue 414)
- Fix gnt-job crashes on non-ascii characters (Issue 427)
- Fix volume group checks on non-vm-capable nodes (Issue 432)


Version 2.7.0 beta3
-------------------

*(Released Mon, 22 Apr 2013)*

This was the third beta release of the 2.7 series. Since beta2:

- Fix hail to verify disk instance policies on a per-disk basis (Issue 418).
- Fix data loss on wrong usage of ``gnt-instance move``
- Properly export errors in confd-based job queries
- Add ``users-setup`` tool
- Fix iallocator protocol to report 0 as a disk size for diskless
  instances. This avoids hail breaking when a diskless instance is
  present.
- Fix job queue directory permission problem that made confd job queries
  fail. This requires running an ``ensure-dirs --full-run`` on upgrade
  for access to archived jobs (Issue 406).
- Limit the sizes of networks supported by ``gnt-network`` to something
  between a ``/16`` and a ``/30`` to prevent memory bloat and crashes.
- Fix bugs in instance disk template conversion
- Fix GHC 7 compatibility
- Fix ``burnin`` install path (Issue 426).
- Allow very small disk grows (Issue 347).
- Fix a ``ganeti-noded`` memory bloat introduced in 2.5, by making sure
  that noded doesn't import masterd code (Issue 419).
- Make sure the default metavg at cluster init is the same as the vg, if
  unspecified (Issue 358).
- Fix cleanup of partially created disks (part of Issue 416)


Version 2.7.0 beta2
-------------------

*(Released Tue, 2 Apr 2013)*

This was the second beta release of the 2.7 series. Since beta1:

- Networks no longer have a "type" slot, since this information was
  unused in Ganeti: instead of it tags should be used.
- The rapi client now has a ``target_node`` option to MigrateInstance.
- Fix early exit return code for hbal (Issue 386).
- Fix ``gnt-instance migrate/failover -n`` (Issue 396).
- Fix ``rbd showmapped`` output parsing (Issue 312).
- Networks are now referenced indexed by UUID, rather than name. This
  will require running cfgupgrade, from 2.7.0beta1, if networks are in
  use.
- The OS environment now includes network information.
- Deleting of a network is now disallowed if any instance nic is using
  it, to prevent dangling references.
- External storage is now documented in man pages.
- The exclusive_storage flag can now only be set at nodegroup level.
- Hbal can now submit an explicit priority with its jobs.
- Many network related locking fixes.
- Bump up the required pylint version to 0.25.1.
- Fix the ``no_remember`` option in RAPI client.
- Many ipolicy related tests, qa, and fixes.
- Many documentation improvements and fixes.
- Fix building with ``--disable-file-storage``.
- Fix ``-q`` option in htools, which was broken if passed more than
  once.
- Some haskell/python interaction improvements and fixes.
- Fix iallocator in case of missing LVM storage.
- Fix confd config load in case of ``--no-lvm-storage``.
- The confd/query functionality is now mentioned in the security
  documentation.


Version 2.7.0 beta1
-------------------

*(Released Wed, 6 Feb 2013)*

This was the first beta release of the 2.7 series. All important changes
are listed in the latest 2.7 entry.


Version 2.6.2
-------------

*(Released Fri, 21 Dec 2012)*

Important behaviour change: hbal won't rebalance anymore instances which
have the ``auto_balance`` attribute set to false. This was the intention
all along, but until now it only skipped those from the N+1 memory
reservation (DRBD-specific).

A significant number of bug fixes in this release:

- Fixed disk adoption interaction with ipolicy checks.
- Fixed networking issues when instances are started, stopped or
  migrated, by forcing the tap device's MAC prefix to "fe" (issue 217).
- Fixed the warning in cluster verify for shared storage instances not
  being redundant.
- Fixed removal of storage directory on shared file storage (issue 262).
- Fixed validation of LVM volume group name in OpClusterSetParams
  (``gnt-cluster modify``) (issue 285).
- Fixed runtime memory increases (``gnt-instance modify -m``).
- Fixed live migration under Xen's ``xl`` mode.
- Fixed ``gnt-instance console`` with ``xl``.
- Fixed building with newer Haskell compiler/libraries.
- Fixed PID file writing in Haskell daemons (confd); this prevents
  restart issues if confd was launched manually (outside of
  ``daemon-util``) while another copy of it was running
- Fixed a type error when doing live migrations with KVM (issue 297) and
  the error messages for failing migrations have been improved.
- Fixed opcode validation for the out-of-band commands (``gnt-node
  power``).
- Fixed a type error when unsetting OS hypervisor parameters (issue
  311); now it's possible to unset all OS-specific hypervisor
  parameters.
- Fixed the ``dry-run`` mode for many operations: verification of
  results was over-zealous but didn't take into account the ``dry-run``
  operation, resulting in "wrong" failures.
- Fixed bash completion in ``gnt-job list`` when the job queue has
  hundreds of entries; especially with older ``bash`` versions, this
  results in significant CPU usage.

And lastly, a few other improvements have been made:

- Added option to force master-failover without voting (issue 282).
- Clarified error message on lock conflict (issue 287).
- Logging of newly submitted jobs has been improved (issue 290).
- Hostname checks have been made uniform between instance rename and
  create (issue 291).
- The ``--submit`` option is now supported by ``gnt-debug delay``.
- Shutting down the master daemon by sending SIGTERM now stops it from
  processing jobs waiting for locks; instead, those jobs will be started
  once again after the master daemon is started the next time (issue
  296).
- Support for Xen's ``xl`` program has been improved (besides the fixes
  above).
- Reduced logging noise in the Haskell confd daemon (only show one log
  entry for each config reload, instead of two).
- Several man page updates and typo fixes.


Version 2.6.1
-------------

*(Released Fri, 12 Oct 2012)*

A small bugfix release. Among the bugs fixed:

- Fixed double use of ``PRIORITY_OPT`` in ``gnt-node migrate``, that
  made the command unusable.
- Commands that issue many jobs don't fail anymore just because some jobs
  take so long that other jobs are archived.
- Failures during ``gnt-instance reinstall`` are reflected by the exit
  status.
- Issue 190 fixed. Check for DRBD in cluster verify is enabled only when
  DRBD is enabled.
- When ``always_failover`` is set, ``--allow-failover`` is not required
  in migrate commands anymore.
- ``bash_completion`` works even if extglob is disabled.
- Fixed bug with locks that made failover for RDB-based instances fail.
- Fixed bug in non-mirrored instance allocation that made Ganeti choose
  a random node instead of one based on the allocator metric.
- Support for newer versions of pylint and pep8.
- Hail doesn't fail anymore when trying to add an instance of type
  ``file``, ``sharedfile`` or ``rbd``.
- Added new Makefile target to rebuild the whole distribution, so that
  all files are included.


Version 2.6.0
-------------

*(Released Fri, 27 Jul 2012)*


.. attention:: The ``LUXI`` protocol has been made more consistent
   regarding its handling of command arguments. This, however, leads to
   incompatibility issues with previous versions. Please ensure that you
   restart Ganeti daemons soon after the upgrade, otherwise most
   ``LUXI`` calls (job submission, setting/resetting the drain flag,
   pausing/resuming the watcher, cancelling and archiving jobs, querying
   the cluster configuration) will fail.


New features
~~~~~~~~~~~~

Instance run status
+++++++++++++++++++

The current ``admin_up`` field, which used to denote whether an instance
should be running or not, has been removed. Instead, ``admin_state`` is
introduced, with 3 possible values -- ``up``, ``down`` and ``offline``.

The rational behind this is that an instance being “down” can have
different meanings:

- it could be down during a reboot
- it could be temporarily be down for a reinstall
- or it could be down because it is deprecated and kept just for its
  disk

The previous Boolean state was making it difficult to do capacity
calculations: should Ganeti reserve memory for a down instance? Now, the
tri-state field makes it clear:

- in ``up`` and ``down`` state, all resources are reserved for the
  instance, and it can be at any time brought up if it is down
- in ``offline`` state, only disk space is reserved for it, but not
  memory or CPUs

The field can have an extra use: since the transition between ``up`` and
``down`` and vice-versus is done via ``gnt-instance start/stop``, but
transition between ``offline`` and ``down`` is done via ``gnt-instance
modify``, it is possible to given different rights to users. For
example, owners of an instance could be allowed to start/stop it, but
not transition it out of the offline state.

Instance policies and specs
+++++++++++++++++++++++++++

In previous Ganeti versions, an instance creation request was not
limited on the minimum size and on the maximum size just by the cluster
resources. As such, any policy could be implemented only in third-party
clients (RAPI clients, or shell wrappers over ``gnt-*``
tools). Furthermore, calculating cluster capacity via ``hspace`` again
required external input with regards to instance sizes.

In order to improve these workflows and to allow for example better
per-node group differentiation, we introduced instance specs, which
allow declaring:

- minimum instance disk size, disk count, memory size, cpu count
- maximum values for the above metrics
- and “standard” values (used in ``hspace`` to calculate the standard
  sized instances)

The minimum/maximum values can be also customised at node-group level,
for example allowing more powerful hardware to support bigger instance
memory sizes.

Beside the instance specs, there are a few other settings belonging to
the instance policy framework. It is possible now to customise, per
cluster and node-group:

- the list of allowed disk templates
- the maximum ratio of VCPUs per PCPUs (to control CPU oversubscription)
- the maximum ratio of instance to spindles (see below for more
  information) for local storage

All these together should allow all tools that talk to Ganeti to know
what are the ranges of allowed values for instances and the
over-subscription that is allowed.

For the VCPU/PCPU ratio, we already have the VCPU configuration from the
instance configuration, and the physical CPU configuration from the
node. For the spindle ratios however, we didn't track before these
values, so new parameters have been added:

- a new node parameter ``spindle_count``, defaults to 1, customisable at
  node group or node level
- at new backend parameter (for instances), ``spindle_use`` defaults to 1

Note that spindles in this context doesn't need to mean actual
mechanical hard-drives; it's just a relative number for both the node
I/O capacity and instance I/O consumption.

Instance migration behaviour
++++++++++++++++++++++++++++

While live-migration is in general desirable over failover, it is
possible that for some workloads it is actually worse, due to the
variable time of the “suspend” phase during live migration.

To allow the tools to work consistently over such instances (without
having to hard-code instance names), a new backend parameter
``always_failover`` has been added to control the migration/failover
behaviour. When set to True, all migration requests for an instance will
instead fall-back to failover.

Instance memory ballooning
++++++++++++++++++++++++++

Initial support for memory ballooning has been added. The memory for an
instance is no longer fixed (backend parameter ``memory``), but instead
can vary between minimum and maximum values (backend parameters
``minmem`` and ``maxmem``). Currently we only change an instance's
memory when:

- live migrating or failing over and instance and the target node
  doesn't have enough memory
- user requests changing the memory via ``gnt-instance modify
  --runtime-memory``

Instance CPU pinning
++++++++++++++++++++

In order to control the use of specific CPUs by instance, support for
controlling CPU pinning has been added for the Xen, HVM and LXC
hypervisors. This is controlled by a new hypervisor parameter
``cpu_mask``; details about possible values for this are in the
:manpage:`gnt-instance(8)`. Note that use of the most specific (precise
VCPU-to-CPU mapping) form will work well only when all nodes in your
cluster have the same amount of CPUs.

Disk parameters
+++++++++++++++

Another area in which Ganeti was not customisable were the parameters
used for storage configuration, e.g. how many stripes to use for LVM,
DRBD resync configuration, etc.

To improve this area, we've added disks parameters, which are
customisable at cluster and node group level, and which allow to
specify various parameters for disks (DRBD has the most parameters
currently), for example:

- DRBD resync algorithm and parameters (e.g. speed)
- the default VG for meta-data volumes for DRBD
- number of stripes for LVM (plain disk template)
- the RBD pool

These parameters can be modified via ``gnt-cluster modify -D …`` and
``gnt-group modify -D …``, and are used at either instance creation (in
case of LVM stripes, for example) or at disk “activation” time
(e.g. resync speed).

Rados block device support
++++++++++++++++++++++++++

A Rados (http://ceph.com/wiki/Rbd) storage backend has been added,
denoted by the ``rbd`` disk template type. This is considered
experimental, feedback is welcome. For details on configuring it, see
the :doc:`install` document and the :manpage:`gnt-cluster(8)` man page.

Master IP setup
+++++++++++++++

The existing master IP functionality works well only in simple setups (a
single network shared by all nodes); however, if nodes belong to
different networks, then the ``/32`` setup and lack of routing
information is not enough.

To allow the master IP to function well in more complex cases, the
system was reworked as follows:

- a master IP netmask setting has been added
- the master IP activation/turn-down code was moved from the node daemon
  to a separate script
- whether to run the Ganeti-supplied master IP script or a user-supplied
  on is a ``gnt-cluster init`` setting

Details about the location of the standard and custom setup scripts are
in the man page :manpage:`gnt-cluster(8)`; for information about the
setup script protocol, look at the Ganeti-supplied script.

SPICE support
+++++++++++++

The `SPICE <http://www.linux-kvm.org/page/SPICE>`_ support has been
improved.

It is now possible to use TLS-protected connections, and when renewing
or changing the cluster certificates (via ``gnt-cluster renew-crypto``,
it is now possible to specify spice or spice CA certificates. Also, it
is possible to configure a password for SPICE sessions via the
hypervisor parameter ``spice_password_file``.

There are also new parameters to control the compression and streaming
options (e.g. ``spice_image_compression``, ``spice_streaming_video``,
etc.). For details, see the man page :manpage:`gnt-instance(8)` and look
for the spice parameters.

Lastly, it is now possible to see the SPICE connection information via
``gnt-instance console``.

OVF converter
+++++++++++++

A new tool (``tools/ovfconverter``) has been added that supports
conversion between Ganeti and the `Open Virtualization Format
<http://en.wikipedia.org/wiki/Open_Virtualization_Format>`_ (both to and
from).

This relies on the ``qemu-img`` tool to convert the disk formats, so the
actual compatibility with other virtualization solutions depends on it.

Confd daemon changes
++++++++++++++++++++

The configuration query daemon (``ganeti-confd``) is now optional, and
has been rewritten in Haskell; whether to use the daemon at all, use the
Python (default) or the Haskell version is selectable at configure time
via the ``--enable-confd`` parameter, which can take one of the
``haskell``, ``python`` or ``no`` values. If not used, disabling the
daemon will result in a smaller footprint; for larger systems, we
welcome feedback on the Haskell version which might become the default
in future versions.

If you want to use ``gnt-node list-drbd`` you need to have the Haskell
daemon running. The Python version doesn't implement the new call.


User interface changes
~~~~~~~~~~~~~~~~~~~~~~

We have replaced the ``--disks`` option of ``gnt-instance
replace-disks`` with a more flexible ``--disk`` option, which allows
adding and removing disks at arbitrary indices (Issue 188). Furthermore,
disk size and mode can be changed upon recreation (via ``gnt-instance
recreate-disks``, which accepts the same ``--disk`` option).

As many people are used to a ``show`` command, we have added that as an
alias to ``info`` on all ``gnt-*`` commands.

The ``gnt-instance grow-disk`` command has a new mode in which it can
accept the target size of the disk, instead of the delta; this can be
more safe since two runs in absolute mode will be idempotent, and
sometimes it's also easier to specify the desired size directly.

Also the handling of instances with regard to offline secondaries has
been improved. Instance operations should not fail because one of it's
secondary nodes is offline, even though it's safe to proceed.

A new command ``list-drbd`` has been added to the ``gnt-node`` script to
support debugging of DRBD issues on nodes. It provides a mapping of DRBD
minors to instance name.

API changes
~~~~~~~~~~~

RAPI coverage has improved, with (for example) new resources for
recreate-disks, node power-cycle, etc.

Compatibility
~~~~~~~~~~~~~

There is partial support for ``xl`` in the Xen hypervisor; feedback is
welcome.

Python 2.7 is better supported, and after Ganeti 2.6 we will investigate
whether to still support Python 2.4 or move to Python 2.6 as minimum
required version.

Support for Fedora has been slightly improved; the provided example
init.d script should work better on it and the INSTALL file should
document the needed dependencies.

Internal changes
~~~~~~~~~~~~~~~~

The deprecated ``QueryLocks`` LUXI request has been removed. Use
``Query(what=QR_LOCK, ...)`` instead.

The LUXI requests :pyeval:`luxi.REQ_QUERY_JOBS`,
:pyeval:`luxi.REQ_QUERY_INSTANCES`, :pyeval:`luxi.REQ_QUERY_NODES`,
:pyeval:`luxi.REQ_QUERY_GROUPS`, :pyeval:`luxi.REQ_QUERY_EXPORTS` and
:pyeval:`luxi.REQ_QUERY_TAGS` are deprecated and will be removed in a
future version. :pyeval:`luxi.REQ_QUERY` should be used instead.

RAPI client: ``CertificateError`` now derives from
``GanetiApiError``. This should make it more easy to handle Ganeti
errors.

Deprecation warnings due to PyCrypto/paramiko import in
``tools/setup-ssh`` have been silenced, as usually they are safe; please
make sure to run an up-to-date paramiko version, if you use this tool.

The QA scripts now depend on Python 2.5 or above (the main code base
still works with Python 2.4).

The configuration file (``config.data``) is now written without
indentation for performance reasons; if you want to edit it, it can be
re-formatted via ``tools/fmtjson``.

A number of bugs has been fixed in the cluster merge tool.

``x509`` certification verification (used in import-export) has been
changed to allow the same clock skew as permitted by the cluster
verification. This will remove some rare but hard to diagnose errors in
import-export.


Version 2.6.0 rc4
-----------------

*(Released Thu, 19 Jul 2012)*

Very few changes from rc4 to the final release, only bugfixes:

- integrated fixes from release 2.5.2 (fix general boot flag for KVM
  instance, fix CDROM booting for KVM instances)
- fixed node group modification of node parameters
- fixed issue in LUClusterVerifyGroup with multi-group clusters
- fixed generation of bash completion to ensure a stable ordering
- fixed a few typos


Version 2.6.0 rc3
-----------------

*(Released Fri, 13 Jul 2012)*

Third release candidate for 2.6. The following changes were done from
rc3 to rc4:

- Fixed ``UpgradeConfig`` w.r.t. to disk parameters on disk objects.
- Fixed an inconsistency in the LUXI protocol with the provided
  arguments (NOT backwards compatible)
- Fixed a bug with node groups ipolicy where ``min`` was greater than
  the cluster ``std`` value
- Implemented a new ``gnt-node list-drbd`` call to list DRBD minors for
  easier instance debugging on nodes (requires ``hconfd`` to work)


Version 2.6.0 rc2
-----------------

*(Released Tue, 03 Jul 2012)*

Second release candidate for 2.6. The following changes were done from
rc2 to rc3:

- Fixed ``gnt-cluster verify`` regarding ``master-ip-script`` on non
  master candidates
- Fixed a RAPI regression on missing beparams/memory
- Fixed redistribution of files on offline nodes
- Added possibility to run activate-disks even though secondaries are
  offline. With this change it relaxes also the strictness on some other
  commands which use activate disks internally:
  * ``gnt-instance start|reboot|rename|backup|export``
- Made it possible to remove safely an instance if its secondaries are
  offline
- Made it possible to reinstall even though secondaries are offline


Version 2.6.0 rc1
-----------------

*(Released Mon, 25 Jun 2012)*

First release candidate for 2.6. The following changes were done from
rc1 to rc2:

- Fixed bugs with disk parameters and ``rbd`` templates as well as
  ``instance_os_add``
- Made ``gnt-instance modify`` more consistent regarding new NIC/Disk
  behaviour. It supports now the modify operation
- ``hcheck`` implemented to analyze cluster health and possibility of
  improving health by rebalance
- ``hbal`` has been improved in dealing with split instances


Version 2.6.0 beta2
-------------------

*(Released Mon, 11 Jun 2012)*

Second beta release of 2.6. The following changes were done from beta2
to rc1:

- Fixed ``daemon-util`` with non-root user models
- Fixed creation of plain instances with ``--no-wait-for-sync``
- Fix wrong iv_names when running ``cfgupgrade``
- Export more information in RAPI group queries
- Fixed bug when changing instance network interfaces
- Extended burnin to do NIC changes
- query: Added ``<``, ``>``, ``<=``, ``>=`` comparison operators
- Changed default for DRBD barriers
- Fixed DRBD error reporting for syncer rate
- Verify the options on disk parameters

And of course various fixes to documentation and improved unittests and
QA.


Version 2.6.0 beta1
-------------------

*(Released Wed, 23 May 2012)*

First beta release of 2.6. The following changes were done from beta1 to
beta2:

- integrated patch for distributions without ``start-stop-daemon``
- adapted example init.d script to work on Fedora
- fixed log handling in Haskell daemons
- adapted checks in the watcher for pycurl linked against libnss
- add partial support for ``xl`` instead of ``xm`` for Xen
- fixed a type issue in cluster verification
- fixed ssconf handling in the Haskell code (was breaking confd in IPv6
  clusters)

Plus integrated fixes from the 2.5 branch:

- fixed ``kvm-ifup`` to use ``/bin/bash``
- fixed parallel build failures
- KVM live migration when using a custom keymap


Version 2.5.2
-------------

*(Released Tue, 24 Jul 2012)*

A small bugfix release, with no new features:

- fixed bash-isms in kvm-ifup, for compatibility with systems which use a
  different default shell (e.g. Debian, Ubuntu)
- fixed KVM startup and live migration with a custom keymap (fixes Issue
  243 and Debian bug #650664)
- fixed compatibility with KVM versions that don't support multiple boot
  devices (fixes Issue 230 and Debian bug #624256)

Additionally, a few fixes were done to the build system (fixed parallel
build failures) and to the unittests (fixed race condition in test for
FileID functions, and the default enable/disable mode for QA test is now
customisable).


Version 2.5.1
-------------

*(Released Fri, 11 May 2012)*

A small bugfix release.

The main issues solved are on the topic of compatibility with newer LVM
releases:

- fixed parsing of ``lv_attr`` field
- adapted to new ``vgreduce --removemissing`` behaviour where sometimes
  the ``--force`` flag is needed

Also on the topic of compatibility, ``tools/lvmstrap`` has been changed
to accept kernel 3.x too (was hardcoded to 2.6.*).

A regression present in 2.5.0 that broke handling (in the gnt-* scripts)
of hook results and that also made display of other errors suboptimal
was fixed; the code behaves now like 2.4 and earlier.

Another change in 2.5, the cleanup of the OS scripts environment, is too
aggressive: it removed even the ``PATH`` variable, which requires the OS
scripts to *always* need to export it. Since this is a bit too strict,
we now export a minimal PATH, the same that we export for hooks.

The fix for issue 201 (Preserve bridge MTU in KVM ifup script) was
integrated into this release.

Finally, a few other miscellaneous changes were done (no new features,
just small improvements):

- Fix ``gnt-group --help`` display
- Fix hardcoded Xen kernel path
- Fix grow-disk handling of invalid units
- Update synopsis for ``gnt-cluster repair-disk-sizes``
- Accept both PUT and POST in noded (makes future upgrade to 2.6 easier)


Version 2.5.0
-------------

*(Released Thu, 12 Apr 2012)*

Incompatible/important changes and bugfixes
~~~~~~~~~~~~~~~~~~~~~~~~~~~~~~~~~~~~~~~~~~~

- The default of the ``/2/instances/[instance_name]/rename`` RAPI
  resource's ``ip_check`` parameter changed from ``True`` to ``False``
  to match the underlying LUXI interface.
- The ``/2/nodes/[node_name]/evacuate`` RAPI resource was changed to use
  body parameters, see :doc:`RAPI documentation <rapi>`. The server does
  not maintain backwards-compatibility as the underlying operation
  changed in an incompatible way. The RAPI client can talk to old
  servers, but it needs to be told so as the return value changed.
- When creating file-based instances via RAPI, the ``file_driver``
  parameter no longer defaults to ``loop`` and must be specified.
- The deprecated ``bridge`` NIC parameter is no longer supported. Use
  ``link`` instead.
- Support for the undocumented and deprecated RAPI instance creation
  request format version 0 has been dropped. Use version 1, supported
  since Ganeti 2.1.3 and :doc:`documented <rapi>`, instead.
- Pyparsing 1.4.6 or above is required, see :doc:`installation
  documentation <install>`.
- The "cluster-verify" hooks are now executed per group by the
  ``OP_CLUSTER_VERIFY_GROUP`` opcode. This maintains the same behavior
  if you just run ``gnt-cluster verify``, which generates one opcode per
  group.
- The environment as passed to the OS scripts is cleared, and thus no
  environment variables defined in the node daemon's environment will be
  inherited by the scripts.
- The :doc:`iallocator <iallocator>` mode ``multi-evacuate`` has been
  deprecated.
- :doc:`New iallocator modes <design-multi-reloc>` have been added to
  support operations involving multiple node groups.
- Offline nodes are ignored when failing over an instance.
- Support for KVM version 1.0, which changed the version reporting format
  from 3 to 2 digits.
- TCP/IP ports used by DRBD disks are returned to a pool upon instance
  removal.
- ``Makefile`` is now compatible with Automake 1.11.2
- Includes all bugfixes made in the 2.4 series

New features
~~~~~~~~~~~~

- The ganeti-htools project has been merged into the ganeti-core source
  tree and will be built as part of Ganeti (see :doc:`install-quick`).
- Implemented support for :doc:`shared storage <design-shared-storage>`.
- Add support for disks larger than 2 TB in ``lvmstrap`` by supporting
  GPT-style partition tables (requires `parted
  <http://www.gnu.org/s/parted/>`_).
- Added support for floppy drive and 2nd CD-ROM drive in KVM hypervisor.
- Allowed adding tags on instance creation.
- Export instance tags to hooks (``INSTANCE_TAGS``, see :doc:`hooks`)
- Allow instances to be started in a paused state, enabling the user to
  see the complete console output on boot using the console.
- Added new hypervisor flag to control default reboot behaviour
  (``reboot_behavior``).
- Added support for KVM keymaps (hypervisor parameter ``keymap``).
- Improved out-of-band management support:

  - Added ``gnt-node health`` command reporting the health status of
    nodes.
  - Added ``gnt-node power`` command to manage power status of nodes.
  - Added command for emergency power-off (EPO), ``gnt-cluster epo``.

- Instance migration can fall back to failover if instance is not
  running.
- Filters can be used when listing nodes, instances, groups and locks;
  see :manpage:`ganeti(7)` manpage.
- Added post-execution status as variables to :doc:`hooks <hooks>`
  environment.
- Instance tags are exported/imported together with the instance.
- When given an explicit job ID, ``gnt-job info`` will work for archived
  jobs.
- Jobs can define dependencies on other jobs (not yet supported via
  RAPI or command line, but used by internal commands and usable via
  LUXI).

  - Lock monitor (``gnt-debug locks``) shows jobs waiting for
    dependencies.

- Instance failover is now available as a RAPI resource
  (``/2/instances/[instance_name]/failover``).
- ``gnt-instance info`` defaults to static information if primary node
  is offline.
- Opcodes have a new ``comment`` attribute.
- Added basic SPICE support to KVM hypervisor.
- ``tools/ganeti-listrunner`` allows passing of arguments to executable.

Node group improvements
~~~~~~~~~~~~~~~~~~~~~~~

- ``gnt-cluster verify`` has been modified to check groups separately,
  thereby improving performance.
- Node group support has been added to ``gnt-cluster verify-disks``,
  which now operates per node group.
- Watcher has been changed to work better with node groups.

  - One process and state file per node group.
  - Slow watcher in one group doesn't block other group's watcher.

- Added new command, ``gnt-group evacuate``, to move all instances in a
  node group to other groups.
- Added ``gnt-instance change-group`` to move an instance to another
  node group.
- ``gnt-cluster command`` and ``gnt-cluster copyfile`` now support
  per-group operations.
- Node groups can be tagged.
- Some operations switch from an exclusive to a shared lock as soon as
  possible.
- Instance's primary and secondary nodes' groups are now available as
  query fields (``pnode.group``, ``pnode.group.uuid``, ``snodes.group``
  and ``snodes.group.uuid``).

Misc
~~~~

- Numerous updates to documentation and manpages.

  - :doc:`RAPI <rapi>` documentation now has detailed parameter
    descriptions.
  - Some opcode/job results are now also documented, see :doc:`RAPI
    <rapi>`.

- A lockset's internal lock is now also visible in lock monitor.
- Log messages from job queue workers now contain information about the
  opcode they're processing.
- ``gnt-instance console`` no longer requires the instance lock.
- A short delay when waiting for job changes reduces the number of LUXI
  requests significantly.
- DRBD metadata volumes are overwritten with zeros during disk creation.
- Out-of-band commands no longer acquire the cluster lock in exclusive
  mode.
- ``devel/upload`` now uses correct permissions for directories.


Version 2.5.0 rc6
-----------------

*(Released Fri, 23 Mar 2012)*

This was the sixth release candidate of the 2.5 series.


Version 2.5.0 rc5
-----------------

*(Released Mon, 9 Jan 2012)*

This was the fifth release candidate of the 2.5 series.


Version 2.5.0 rc4
-----------------

*(Released Thu, 27 Oct 2011)*

This was the fourth release candidate of the 2.5 series.


Version 2.5.0 rc3
-----------------

*(Released Wed, 26 Oct 2011)*

This was the third release candidate of the 2.5 series.


Version 2.5.0 rc2
-----------------

*(Released Tue, 18 Oct 2011)*

This was the second release candidate of the 2.5 series.


Version 2.5.0 rc1
-----------------

*(Released Tue, 4 Oct 2011)*

This was the first release candidate of the 2.5 series.


Version 2.5.0 beta3
-------------------

*(Released Wed, 31 Aug 2011)*

This was the third beta release of the 2.5 series.


Version 2.5.0 beta2
-------------------

*(Released Mon, 22 Aug 2011)*

This was the second beta release of the 2.5 series.


Version 2.5.0 beta1
-------------------

*(Released Fri, 12 Aug 2011)*

This was the first beta release of the 2.5 series.


Version 2.4.5
-------------

*(Released Thu, 27 Oct 2011)*

- Fixed bug when parsing command line parameter values ending in
  backslash
- Fixed assertion error after unclean master shutdown
- Disable HTTP client pool for RPC, significantly reducing memory usage
  of master daemon
- Fixed queue archive creation with wrong permissions


Version 2.4.4
-------------

*(Released Tue, 23 Aug 2011)*

Small bug-fixes:

- Fixed documentation for importing with ``--src-dir`` option
- Fixed a bug in ``ensure-dirs`` with queue/archive permissions
- Fixed a parsing issue with DRBD 8.3.11 in the Linux kernel


Version 2.4.3
-------------

*(Released Fri, 5 Aug 2011)*

Many bug-fixes and a few small features:

- Fixed argument order in ``ReserveLV`` and ``ReserveMAC`` which caused
  issues when you tried to add an instance with two MAC addresses in one
  request
- KVM: fixed per-instance stored UID value
- KVM: configure bridged NICs at migration start
- KVM: Fix a bug where instance will not start with never KVM versions
  (>= 0.14)
- Added OS search path to ``gnt-cluster info``
- Fixed an issue with ``file_storage_dir`` where you were forced to
  provide an absolute path, but the documentation states it is a
  relative path, the documentation was right
- Added a new parameter to instance stop/start called ``--no-remember``
  that will make the state change to not be remembered
- Implemented ``no_remember`` at RAPI level
- Improved the documentation
- Node evacuation: don't call IAllocator if node is already empty
- Fixed bug in DRBD8 replace disks on current nodes
- Fixed bug in recreate-disks for DRBD instances
- Moved assertion checking locks in ``gnt-instance replace-disks``
  causing it to abort with not owning the right locks for some situation
- Job queue: Fixed potential race condition when cancelling queued jobs
- Fixed off-by-one bug in job serial generation
- ``gnt-node volumes``: Fix instance names
- Fixed aliases in bash completion
- Fixed a bug in reopening log files after being sent a SIGHUP
- Added a flag to burnin to allow specifying VCPU count
- Bugfixes to non-root Ganeti configuration


Version 2.4.2
-------------

*(Released Thu, 12 May 2011)*

Many bug-fixes and a few new small features:

- Fixed a bug related to log opening failures
- Fixed a bug in instance listing with orphan instances
- Fixed a bug which prevented resetting the cluster-level node parameter
  ``oob_program`` to the default
- Many fixes related to the ``cluster-merge`` tool
- Fixed a race condition in the lock monitor, which caused failures
  during (at least) creation of many instances in parallel
- Improved output for gnt-job info
- Removed the quiet flag on some ssh calls which prevented debugging
  failures
- Improved the N+1 failure messages in cluster verify by actually
  showing the memory values (needed and available)
- Increased lock attempt timeouts so that when executing long operations
  (e.g. DRBD replace-disks) other jobs do not enter 'blocking acquire'
  too early and thus prevent the use of the 'fair' mechanism
- Changed instance query data (``gnt-instance info``) to not acquire
  locks unless needed, thus allowing its use on locked instance if only
  static information is asked for
- Improved behaviour with filesystems that do not support rename on an
  opened file
- Fixed the behaviour of ``prealloc_wipe_disks`` cluster parameter which
  kept locks on all nodes during the wipe, which is unneeded
- Fixed ``gnt-watcher`` handling of errors during hooks execution
- Fixed bug in ``prealloc_wipe_disks`` with small disk sizes (less than
  10GiB) which caused the wipe to fail right at the end in some cases
- Fixed master IP activation when doing master failover with no-voting
- Fixed bug in ``gnt-node add --readd`` which allowed the re-adding of
  the master node itself
- Fixed potential data-loss in under disk full conditions, where Ganeti
  wouldn't check correctly the return code and would consider
  partially-written files 'correct'
- Fixed bug related to multiple VGs and DRBD disk replacing
- Added new disk parameter ``metavg`` that allows placement of the meta
  device for DRBD in a different volume group
- Fixed error handling in the node daemon when the system libc doesn't
  have major number 6 (i.e. if ``libc.so.6`` is not the actual libc)
- Fixed lock release during replace-disks, which kept cluster-wide locks
  when doing disk replaces with an iallocator script
- Added check for missing bridges in cluster verify
- Handle EPIPE errors while writing to the terminal better, so that
  piping the output to e.g. ``less`` doesn't cause a backtrace
- Fixed rare case where a ^C during Luxi calls could have been
  interpreted as server errors, instead of simply terminating
- Fixed a race condition in LUGroupAssignNodes (``gnt-group
  assign-nodes``)
- Added a few more parameters to the KVM hypervisor, allowing a second
  CDROM, custom disk type for CDROMs and a floppy image
- Removed redundant message in instance rename when the name is given
  already as a FQDN
- Added option to ``gnt-instance recreate-disks`` to allow creating the
  disks on new nodes, allowing recreation when the original instance
  nodes are completely gone
- Added option when converting disk templates to DRBD to skip waiting
  for the resync, in order to make the instance available sooner
- Added two new variables to the OS scripts environment (containing the
  instance's nodes)
- Made the root_path and optional parameter for the xen-pvm hypervisor,
  to allow use of ``pvgrub`` as bootloader
- Changed the instance memory modifications to only check out-of-memory
  conditions on memory increases, and turned the secondary node warnings
  into errors (they can still be overridden via ``--force``)
- Fixed the handling of a corner case when the Python installation gets
  corrupted (e.g. a bad disk) while ganeti-noded is running and we try
  to execute a command that doesn't exist
- Fixed a bug in ``gnt-instance move`` (LUInstanceMove) when the primary
  node of the instance returned failures during instance shutdown; this
  adds the option ``--ignore-consistency`` to gnt-instance move

And as usual, various improvements to the error messages, documentation
and man pages.


Version 2.4.1
-------------

*(Released Wed, 09 Mar 2011)*

Emergency bug-fix release. ``tools/cfgupgrade`` was broken and overwrote
the RAPI users file if run twice (even with ``--dry-run``).

The release fixes that bug (nothing else changed).


Version 2.4.0
-------------

*(Released Mon, 07 Mar 2011)*

Final 2.4.0 release. Just a few small fixes:

- Fixed RAPI node evacuate
- Fixed the kvm-ifup script
- Fixed internal error handling for special job cases
- Updated man page to specify the escaping feature for options


Version 2.4.0 rc3
-----------------

*(Released Mon, 28 Feb 2011)*

A critical fix for the ``prealloc_wipe_disks`` feature: it is possible
that this feature wiped the disks of the wrong instance, leading to loss
of data.

Other changes:

- Fixed title of query field containing instance name
- Expanded the glossary in the documentation
- Fixed one unittest (internal issue)


Version 2.4.0 rc2
-----------------

*(Released Mon, 21 Feb 2011)*

A number of bug fixes plus just a couple functionality changes.

On the user-visible side, the ``gnt-* list`` command output has changed
with respect to "special" field states. The current rc1 style of display
can be re-enabled by passing a new ``--verbose`` (``-v``) flag, but in
the default output mode special fields states are displayed as follows:

- Offline resource: ``*``
- Unavailable/not applicable: ``-``
- Data missing (RPC failure): ``?``
- Unknown field: ``??``

Another user-visible change is the addition of ``--force-join`` to
``gnt-node add``.

As for bug fixes:

- ``tools/cluster-merge`` has seen many fixes and is now enabled again
- Fixed regression in RAPI/instance reinstall where all parameters were
  required (instead of optional)
- Fixed ``gnt-cluster repair-disk-sizes``, was broken since Ganeti 2.2
- Fixed iallocator usage (offline nodes were not considered offline)
- Fixed ``gnt-node list`` with respect to non-vm_capable nodes
- Fixed hypervisor and OS parameter validation with respect to
  non-vm_capable nodes
- Fixed ``gnt-cluster verify`` with respect to offline nodes (mostly
  cosmetic)
- Fixed ``tools/listrunner`` with respect to agent-based usage


Version 2.4.0 rc1
-----------------

*(Released Fri,  4 Feb 2011)*

Many changes and fixes since the beta1 release. While there were some
internal changes, the code has been mostly stabilised for the RC
release.

Note: the dumb allocator was removed in this release, as it was not kept
up-to-date with the IAllocator protocol changes. It is recommended to
use the ``hail`` command from the ganeti-htools package.

Note: the 2.4 and up versions of Ganeti are not compatible with the
0.2.x branch of ganeti-htools. You need to upgrade to
ganeti-htools-0.3.0 (or later).

Regressions fixed from 2.3
~~~~~~~~~~~~~~~~~~~~~~~~~~

- Fixed the ``gnt-cluster verify-disks`` command
- Made ``gnt-cluster verify-disks`` work in parallel (as opposed to
  serially on nodes)
- Fixed disk adoption breakage
- Fixed wrong headers in instance listing for field aliases

Other bugs fixed
~~~~~~~~~~~~~~~~

- Fixed corner case in KVM handling of NICs
- Fixed many cases of wrong handling of non-vm_capable nodes
- Fixed a bug where a missing instance symlink was not possible to
  recreate with any ``gnt-*`` command (now ``gnt-instance
  activate-disks`` does it)
- Fixed the volume group name as reported by ``gnt-cluster
  verify-disks``
- Increased timeouts for the import-export code, hopefully leading to
  fewer aborts due network or instance timeouts
- Fixed bug in ``gnt-node list-storage``
- Fixed bug where not all daemons were started on cluster
  initialisation, but only at the first watcher run
- Fixed many bugs in the OOB implementation
- Fixed watcher behaviour in presence of instances with offline
  secondaries
- Fixed instance list output for instances running on the wrong node
- a few fixes to the cluster-merge tool, but it still cannot merge
  multi-node groups (currently it is not recommended to use this tool)


Improvements
~~~~~~~~~~~~

- Improved network configuration for the KVM hypervisor
- Added e1000 as a supported NIC for Xen-HVM
- Improved the lvmstrap tool to also be able to use partitions, as
  opposed to full disks
- Improved speed of disk wiping (the cluster parameter
  ``prealloc_wipe_disks``, so that it has a low impact on the total time
  of instance creations
- Added documentation for the OS parameters
- Changed ``gnt-instance deactivate-disks`` so that it can work if the
  hypervisor is not responding
- Added display of blacklisted and hidden OS information in
  ``gnt-cluster info``
- Extended ``gnt-cluster verify`` to also validate hypervisor, backend,
  NIC and node parameters, which might create problems with currently
  invalid (but undetected) configuration files, but prevents validation
  failures when unrelated parameters are modified
- Changed cluster initialisation to wait for the master daemon to become
  available
- Expanded the RAPI interface:

  - Added config redistribution resource
  - Added activation/deactivation of instance disks
  - Added export of console information

- Implemented log file reopening on SIGHUP, which allows using
  logrotate(8) for the Ganeti log files
- Added a basic OOB helper script as an example


Version 2.4.0 beta1
-------------------

*(Released Fri, 14 Jan 2011)*

User-visible
~~~~~~~~~~~~

- Fixed timezone issues when formatting timestamps
- Added support for node groups, available via ``gnt-group`` and other
  commands
- Added out-of-band framework and management, see :doc:`design
  document <design-oob>`
- Removed support for roman numbers from ``gnt-node list`` and
  ``gnt-instance list``.
- Allowed modification of master network interface via ``gnt-cluster
  modify --master-netdev``
- Accept offline secondaries while shutting down instance disks
- Added ``blockdev_prefix`` parameter to Xen PVM and HVM hypervisors
- Added support for multiple LVM volume groups
- Avoid sorting nodes for ``gnt-node list`` if specific nodes are
  requested
- Added commands to list available fields:

  - ``gnt-node list-fields``
  - ``gnt-group list-fields``
  - ``gnt-instance list-fields``

- Updated documentation and man pages

Integration
~~~~~~~~~~~

- Moved ``rapi_users`` file into separate directory, now named
  ``.../ganeti/rapi/users``, ``cfgupgrade`` moves the file and creates a
  symlink
- Added new tool for running commands on many machines,
  ``tools/ganeti-listrunner``
- Implemented more verbose result in ``OpInstanceConsole`` opcode, also
  improving the ``gnt-instance console`` output
- Allowed customisation of disk index separator at ``configure`` time
- Export node group allocation policy to :doc:`iallocator <iallocator>`
- Added support for non-partitioned md disks in ``lvmstrap``
- Added script to gracefully power off KVM instances
- Split ``utils`` module into smaller parts
- Changed query operations to return more detailed information, e.g.
  whether an information is unavailable due to an offline node. To use
  this new functionality, the LUXI call ``Query`` must be used. Field
  information is now stored by the master daemon and can be retrieved
  using ``QueryFields``. Instances, nodes and groups can also be queried
  using the new opcodes ``OpQuery`` and ``OpQueryFields`` (not yet
  exposed via RAPI). The following commands make use of this
  infrastructure change:

  - ``gnt-group list``
  - ``gnt-group list-fields``
  - ``gnt-node list``
  - ``gnt-node list-fields``
  - ``gnt-instance list``
  - ``gnt-instance list-fields``
  - ``gnt-debug locks``

Remote API
~~~~~~~~~~

- New RAPI resources (see :doc:`rapi`):

  - ``/2/modify``
  - ``/2/groups``
  - ``/2/groups/[group_name]``
  - ``/2/groups/[group_name]/assign-nodes``
  - ``/2/groups/[group_name]/modify``
  - ``/2/groups/[group_name]/rename``
  - ``/2/instances/[instance_name]/disk/[disk_index]/grow``

- RAPI changes:

  - Implemented ``no_install`` for instance creation
  - Implemented OS parameters for instance reinstallation, allowing
    use of special settings on reinstallation (e.g. for preserving data)

Misc
~~~~

- Added IPv6 support in import/export
- Pause DRBD synchronization while wiping disks on instance creation
- Updated unittests and QA scripts
- Improved network parameters passed to KVM
- Converted man pages from docbook to reStructuredText


Version 2.3.1
-------------

*(Released Mon, 20 Dec 2010)*

Released version 2.3.1~rc1 without any changes.


Version 2.3.1 rc1
-----------------

*(Released Wed, 1 Dec 2010)*

- impexpd: Disable OpenSSL compression in socat if possible (backport
  from master, commit e90739d625b, see :doc:`installation guide
  <install-quick>` for details)
- Changed unittest coverage report to exclude test scripts
- Added script to check version format


Version 2.3.0
-------------

*(Released Wed, 1 Dec 2010)*

Released version 2.3.0~rc1 without any changes.


Version 2.3.0 rc1
-----------------

*(Released Fri, 19 Nov 2010)*

A number of bugfixes and documentation updates:

- Update ganeti-os-interface documentation
- Fixed a bug related to duplicate MACs or similar items which should be
  unique
- Fix breakage in OS state modify
- Reinstall instance: disallow offline secondaries (fixes bug related to
  OS changing but reinstall failing)
- plus all the other fixes between 2.2.1 and 2.2.2


Version 2.3.0 rc0
-----------------

*(Released Tue, 2 Nov 2010)*

- Fixed clearing of the default iallocator using ``gnt-cluster modify``
- Fixed master failover race with watcher
- Fixed a bug in ``gnt-node modify`` which could lead to an inconsistent
  configuration
- Accept previously stopped instance for export with instance removal
- Simplify and extend the environment variables for instance OS scripts
- Added new node flags, ``master_capable`` and ``vm_capable``
- Added optional instance disk wiping prior during allocation. This is a
  cluster-wide option and can be set/modified using
  ``gnt-cluster {init,modify} --prealloc-wipe-disks``.
- Added IPv6 support, see :doc:`design document <design-2.3>` and
  :doc:`install-quick`
- Added a new watcher option (``--ignore-pause``)
- Added option to ignore offline node on instance start/stop
  (``--ignore-offline``)
- Allow overriding OS parameters with ``gnt-instance reinstall``
- Added ability to change node's secondary IP address using ``gnt-node
  modify``
- Implemented privilege separation for all daemons except
  ``ganeti-noded``, see ``configure`` options
- Complain if an instance's disk is marked faulty in ``gnt-cluster
  verify``
- Implemented job priorities (see ``ganeti(7)`` manpage)
- Ignore failures while shutting down instances during failover from
  offline node
- Exit daemon's bootstrap process only once daemon is ready
- Export more information via ``LUInstanceQuery``/remote API
- Improved documentation, QA and unittests
- RAPI daemon now watches ``rapi_users`` all the time and doesn't need a
  restart if the file was created or changed
- Added LUXI protocol version sent with each request and response,
  allowing detection of server/client mismatches
- Moved the Python scripts among gnt-* and ganeti-* into modules
- Moved all code related to setting up SSH to an external script,
  ``setup-ssh``
- Infrastructure changes for node group support in future versions


Version 2.2.2
-------------

*(Released Fri, 19 Nov 2010)*

A few small bugs fixed, and some improvements to the build system:

- Fix documentation regarding conversion to drbd
- Fix validation of parameters in cluster modify (``gnt-cluster modify
  -B``)
- Fix error handling in node modify with multiple changes
- Allow remote imports without checked names


Version 2.2.1
-------------

*(Released Tue, 19 Oct 2010)*

- Disable SSL session ID cache in RPC client


Version 2.2.1 rc1
-----------------

*(Released Thu, 14 Oct 2010)*

- Fix interaction between Curl/GnuTLS and the Python's HTTP server
  (thanks Apollon Oikonomopoulos!), finally allowing the use of Curl
  with GnuTLS
- Fix problems with interaction between Curl and Python's HTTP server,
  resulting in increased speed in many RPC calls
- Improve our release script to prevent breakage with older aclocal and
  Python 2.6


Version 2.2.1 rc0
-----------------

*(Released Thu, 7 Oct 2010)*

- Fixed issue 125, replace hardcoded "xenvg" in ``gnt-cluster`` with
  value retrieved from master
- Added support for blacklisted or hidden OS definitions
- Added simple lock monitor (accessible via (``gnt-debug locks``)
- Added support for -mem-path in KVM hypervisor abstraction layer
- Allow overriding instance parameters in tool for inter-cluster
  instance moves (``tools/move-instance``)
- Improved opcode summaries (e.g. in ``gnt-job list``)
- Improve consistency of OS listing by sorting it
- Documentation updates


Version 2.2.0.1
---------------

*(Released Fri, 8 Oct 2010)*

- Rebuild with a newer autotools version, to fix python 2.6 compatibility


Version 2.2.0
-------------

*(Released Mon, 4 Oct 2010)*

- Fixed regression in ``gnt-instance rename``


Version 2.2.0 rc2
-----------------

*(Released Wed, 22 Sep 2010)*

- Fixed OS_VARIANT variable for OS scripts
- Fixed cluster tag operations via RAPI
- Made ``setup-ssh`` exit with non-zero code if an error occurred
- Disabled RAPI CA checks in watcher


Version 2.2.0 rc1
-----------------

*(Released Mon, 23 Aug 2010)*

- Support DRBD versions of the format "a.b.c.d"
- Updated manpages
- Re-introduce support for usage from multiple threads in RAPI client
- Instance renames and modify via RAPI
- Work around race condition between processing and archival in job
  queue
- Mark opcodes following failed one as failed, too
- Job field ``lock_status`` was removed due to difficulties making it
  work with the changed job queue in Ganeti 2.2; a better way to monitor
  locks is expected for a later 2.2.x release
- Fixed dry-run behaviour with many commands
- Support ``ssh-agent`` again when adding nodes
- Many additional bugfixes


Version 2.2.0 rc0
-----------------

*(Released Fri, 30 Jul 2010)*

Important change: the internal RPC mechanism between Ganeti nodes has
changed from using a home-grown http library (based on the Python base
libraries) to use the PycURL library. This requires that PycURL is
installed on nodes. Please note that on Debian/Ubuntu, PycURL is linked
against GnuTLS by default. cURL's support for GnuTLS had known issues
before cURL 7.21.0 and we recommend using the latest cURL release or
linking against OpenSSL. Most other distributions already link PycURL
and cURL against OpenSSL. The command::

  python -c 'import pycurl; print pycurl.version'

can be used to determine the libraries PycURL and cURL are linked
against.

Other significant changes:

- Rewrote much of the internals of the job queue, in order to achieve
  better parallelism; this decouples job query operations from the job
  processing, and it should allow much nicer behaviour of the master
  daemon under load, and it also has uncovered some long-standing bugs
  related to the job serialisation (now fixed)
- Added a default iallocator setting to the cluster parameters,
  eliminating the need to always pass nodes or an iallocator for
  operations that require selection of new node(s)
- Added experimental support for the LXC virtualization method
- Added support for OS parameters, which allows the installation of
  instances to pass parameter to OS scripts in order to customise the
  instance
- Added a hypervisor parameter controlling the migration type (live or
  non-live), since hypervisors have various levels of reliability; this
  has renamed the 'live' parameter to 'mode'
- Added a cluster parameter ``reserved_lvs`` that denotes reserved
  logical volumes, meaning that cluster verify will ignore them and not
  flag their presence as errors
- The watcher will now reset the error count for failed instances after
  8 hours, thus allowing self-healing if the problem that caused the
  instances to be down/fail to start has cleared in the meantime
- Added a cluster parameter ``drbd_usermode_helper`` that makes Ganeti
  check for, and warn, if the drbd module parameter ``usermode_helper``
  is not consistent with the cluster-wide setting; this is needed to
  make diagnose easier of failed drbd creations
- Started adding base IPv6 support, but this is not yet
  enabled/available for use
- Rename operations (cluster, instance) will now return the new name,
  which is especially useful if a short name was passed in
- Added support for instance migration in RAPI
- Added a tool to pre-configure nodes for the SSH setup, before joining
  them to the cluster; this will allow in the future a simplified model
  for node joining (but not yet fully enabled in 2.2); this needs the
  paramiko python library
- Fixed handling of name-resolving errors
- Fixed consistency of job results on the error path
- Fixed master-failover race condition when executed multiple times in
  sequence
- Fixed many bugs related to the job queue (mostly introduced during the
  2.2 development cycle, so not all are impacting 2.1)
- Fixed instance migration with missing disk symlinks
- Fixed handling of unknown jobs in ``gnt-job archive``
- And many other small fixes/improvements

Internal changes:

- Enhanced both the unittest and the QA coverage
- Switched the opcode validation to a generic model, and extended the
  validation to all opcode parameters
- Changed more parts of the code that write shell scripts to use the
  same class for this
- Switched the master daemon to use the asyncore library for the Luxi
  server endpoint


Version 2.2.0 beta0
-------------------

*(Released Thu, 17 Jun 2010)*

- Added tool (``move-instance``) and infrastructure to move instances
  between separate clusters (see :doc:`separate documentation
  <move-instance>` and :doc:`design document <design-2.2>`)
- Added per-request RPC timeout
- RAPI now requires a Content-Type header for requests with a body (e.g.
  ``PUT`` or ``POST``) which must be set to ``application/json`` (see
  :rfc:`2616` (HTTP/1.1), section 7.2.1)
- ``ganeti-watcher`` attempts to restart ``ganeti-rapi`` if RAPI is not
  reachable
- Implemented initial support for running Ganeti daemons as separate
  users, see configure-time flags ``--with-user-prefix`` and
  ``--with-group-prefix`` (only ``ganeti-rapi`` is supported at this
  time)
- Instances can be removed after export (``gnt-backup export
  --remove-instance``)
- Self-signed certificates generated by Ganeti now use a 2048 bit RSA
  key (instead of 1024 bit)
- Added new cluster configuration file for cluster domain secret
- Import/export now use SSL instead of SSH
- Added support for showing estimated time when exporting an instance,
  see the ``ganeti-os-interface(7)`` manpage and look for
  ``EXP_SIZE_FD``


Version 2.1.8
-------------

*(Released Tue, 16 Nov 2010)*

Some more bugfixes. Unless critical bugs occur, this will be the last
2.1 release:

- Fix case of MAC special-values
- Fix mac checker regex
- backend: Fix typo causing "out of range" error
- Add missing --units in gnt-instance list man page


Version 2.1.7
-------------

*(Released Tue, 24 Aug 2010)*

Bugfixes only:
  - Don't ignore secondary node silently on non-mirrored disk templates
    (issue 113)
  - Fix --master-netdev arg name in gnt-cluster(8) (issue 114)
  - Fix usb_mouse parameter breaking with vnc_console (issue 109)
  - Properly document the usb_mouse parameter
  - Fix path in ganeti-rapi(8) (issue 116)
  - Adjust error message when the ganeti user's .ssh directory is
    missing
  - Add same-node-check when changing the disk template to drbd


Version 2.1.6
-------------

*(Released Fri, 16 Jul 2010)*

Bugfixes only:
  - Add an option to only select some reboot types during qa/burnin.
    (on some hypervisors consequent reboots are not supported)
  - Fix infrequent race condition in master failover. Sometimes the old
    master ip address would be still detected as up for a short time
    after it was removed, causing failover to fail.
  - Decrease mlockall warnings when the ctypes module is missing. On
    Python 2.4 we support running even if no ctypes module is installed,
    but we were too verbose about this issue.
  - Fix building on old distributions, on which man doesn't have a
    --warnings option.
  - Fix RAPI not to ignore the MAC address on instance creation
  - Implement the old instance creation format in the RAPI client.


Version 2.1.5
-------------

*(Released Thu, 01 Jul 2010)*

A small bugfix release:
  - Fix disk adoption: broken by strict --disk option checking in 2.1.4
  - Fix batch-create: broken in the whole 2.1 series due to a lookup on
    a non-existing option
  - Fix instance create: the --force-variant option was ignored
  - Improve pylint 0.21 compatibility and warnings with Python 2.6
  - Fix modify node storage with non-FQDN arguments
  - Fix RAPI client to authenticate under Python 2.6 when used
    for more than 5 requests needing authentication
  - Fix gnt-instance modify -t (storage) giving a wrong error message
    when converting a non-shutdown drbd instance to plain


Version 2.1.4
-------------

*(Released Fri, 18 Jun 2010)*

A small bugfix release:

  - Fix live migration of KVM instances started with older Ganeti
    versions which had fewer hypervisor parameters
  - Fix gnt-instance grow-disk on down instances
  - Fix an error-reporting bug during instance migration
  - Better checking of the ``--net`` and ``--disk`` values, to avoid
    silently ignoring broken ones
  - Fix an RPC error reporting bug affecting, for example, RAPI client
    users
  - Fix bug triggered by different API version os-es on different nodes
  - Fix a bug in instance startup with custom hvparams: OS level
    parameters would fail to be applied.
  - Fix the RAPI client under Python 2.6 (but more work is needed to
    make it work completely well with OpenSSL)
  - Fix handling of errors when resolving names from DNS


Version 2.1.3
-------------

*(Released Thu, 3 Jun 2010)*

A medium sized development cycle. Some new features, and some
fixes/small improvements/cleanups.

Significant features
~~~~~~~~~~~~~~~~~~~~

The node deamon now tries to mlock itself into memory, unless the
``--no-mlock`` flag is passed. It also doesn't fail if it can't write
its logs, and falls back to console logging. This allows emergency
features such as ``gnt-node powercycle`` to work even in the event of a
broken node disk (tested offlining the disk hosting the node's
filesystem and dropping its memory caches; don't try this at home)

KVM: add vhost-net acceleration support. It can be tested with a new
enough version of the kernel and of qemu-kvm.

KVM: Add instance chrooting feature. If you use privilege dropping for
your VMs you can also now force them to chroot to an empty directory,
before starting the emulated guest.

KVM: Add maximum migration bandwith and maximum downtime tweaking
support (requires a new-enough version of qemu-kvm).

Cluster verify will now warn if the master node doesn't have the master
ip configured on it.

Add a new (incompatible) instance creation request format to RAPI which
supports all parameters (previously only a subset was supported, and it
wasn't possible to extend the old format to accomodate all the new
features. The old format is still supported, and a client can check for
this feature, before using it, by checking for its presence in the
``features`` RAPI resource.

Now with ancient latin support. Try it passing the ``--roman`` option to
``gnt-instance info``, ``gnt-cluster info`` or ``gnt-node list``
(requires the python-roman module to be installed, in order to work).

Other changes
~~~~~~~~~~~~~

As usual many internal code refactorings, documentation updates, and
such. Among others:

  - Lots of improvements and cleanups to the experimental Remote API
    (RAPI) client library.
  - A new unit test suite for the core daemon libraries.
  - A fix to creating missing directories makes sure the umask is not
    applied anymore. This enforces the same directory permissions
    everywhere.
  - Better handling terminating daemons with ctrl+c (used when running
    them in debugging mode).
  - Fix a race condition in live migrating a KVM instance, when stat()
    on the old proc status file returned EINVAL, which is an unexpected
    value.
  - Fixed manpage checking with newer man and utf-8 charachters. But now
    you need the en_US.UTF-8 locale enabled to build Ganeti from git.


Version 2.1.2.1
---------------

*(Released Fri, 7 May 2010)*

Fix a bug which prevented untagged KVM instances from starting.


Version 2.1.2
-------------

*(Released Fri, 7 May 2010)*

Another release with a long development cycle, during which many
different features were added.

Significant features
~~~~~~~~~~~~~~~~~~~~

The KVM hypervisor now can run the individual instances as non-root, to
reduce the impact of a VM being hijacked due to bugs in the
hypervisor. It is possible to run all instances as a single (non-root)
user, to manually specify a user for each instance, or to dynamically
allocate a user out of a cluster-wide pool to each instance, with the
guarantee that no two instances will run under the same user ID on any
given node.

An experimental RAPI client library, that can be used standalone
(without the other Ganeti libraries), is provided in the source tree as
``lib/rapi/client.py``. Note this client might change its interface in
the future, as we iterate on its capabilities.

A new command, ``gnt-cluster renew-crypto`` has been added to easily
replace the cluster's certificates and crypto keys. This might help in
case they have been compromised, or have simply expired.

A new disk option for instance creation has been added that allows one
to "adopt" currently existing logical volumes, with data
preservation. This should allow easier migration to Ganeti from
unmanaged (or managed via other software) instances.

Another disk improvement is the possibility to convert between redundant
(DRBD) and plain (LVM) disk configuration for an instance. This should
allow better scalability (starting with one node and growing the
cluster, or shrinking a two-node cluster to one node).

A new feature that could help with automated node failovers has been
implemented: if a node sees itself as offline (by querying the master
candidates), it will try to shutdown (hard) all instances and any active
DRBD devices. This reduces the risk of duplicate instances if an
external script automatically failovers the instances on such nodes. To
enable this, the cluster parameter ``maintain_node_health`` should be
enabled; in the future this option (per the name) will enable other
automatic maintenance features.

Instance export/import now will reuse the original instance
specifications for all parameters; that means exporting an instance,
deleting it and the importing it back should give an almost identical
instance. Note that the default import behaviour has changed from
before, where it created only one NIC; now it recreates the original
number of NICs.

Cluster verify has added a few new checks: SSL certificates validity,
/etc/hosts consistency across the cluster, etc.

Other changes
~~~~~~~~~~~~~

As usual, many internal changes were done, documentation fixes,
etc. Among others:

- Fixed cluster initialization with disabled cluster storage (regression
  introduced in 2.1.1)
- File-based storage supports growing the disks
- Fixed behaviour of node role changes
- Fixed cluster verify for some corner cases, plus a general rewrite of
  cluster verify to allow future extension with more checks
- Fixed log spamming by watcher and node daemon (regression introduced
  in 2.1.1)
- Fixed possible validation issues when changing the list of enabled
  hypervisors
- Fixed cleanup of /etc/hosts during node removal
- Fixed RAPI response for invalid methods
- Fixed bug with hashed passwords in ``ganeti-rapi`` daemon
- Multiple small improvements to the KVM hypervisor (VNC usage, booting
  from ide disks, etc.)
- Allow OS changes without re-installation (to record a changed OS
  outside of Ganeti, or to allow OS renames)
- Allow instance creation without OS installation (useful for example if
  the OS will be installed manually, or restored from a backup not in
  Ganeti format)
- Implemented option to make cluster ``copyfile`` use the replication
  network
- Added list of enabled hypervisors to ssconf (possibly useful for
  external scripts)
- Added a new tool (``tools/cfgupgrade12``) that allows upgrading from
  1.2 clusters
- A partial form of node re-IP is possible via node readd, which now
  allows changed node primary IP
- Command line utilities now show an informational message if the job is
  waiting for a lock
- The logs of the master daemon now show the PID/UID/GID of the
  connected client


Version 2.1.1
-------------

*(Released Fri, 12 Mar 2010)*

During the 2.1.0 long release candidate cycle, a lot of improvements and
changes have accumulated with were released later as 2.1.1.

Major changes
~~~~~~~~~~~~~

The node evacuate command (``gnt-node evacuate``) was significantly
rewritten, and as such the IAllocator protocol was changed - a new
request type has been added. This unfortunate change during a stable
series is designed to improve performance of node evacuations; on
clusters with more than about five nodes and which are well-balanced,
evacuation should proceed in parallel for all instances of the node
being evacuated. As such, any existing IAllocator scripts need to be
updated, otherwise the above command will fail due to the unknown
request. The provided "dumb" allocator has not been updated; but the
ganeti-htools package supports the new protocol since version 0.2.4.

Another important change is increased validation of node and instance
names. This might create problems in special cases, if invalid host
names are being used.

Also, a new layer of hypervisor parameters has been added, that sits at
OS level between the cluster defaults and the instance ones. This allows
customisation of virtualization parameters depending on the installed
OS. For example instances with OS 'X' may have a different KVM kernel
(or any other parameter) than the cluster defaults. This is intended to
help managing a multiple OSes on the same cluster, without manual
modification of each instance's parameters.

A tool for merging clusters, ``cluster-merge``, has been added in the
tools sub-directory.

Bug fixes
~~~~~~~~~

- Improved the int/float conversions that should make the code more
  robust in face of errors from the node daemons
- Fixed the remove node code in case of internal configuration errors
- Fixed the node daemon behaviour in face of inconsistent queue
  directory (e.g. read-only file-system where we can't open the files
  read-write, etc.)
- Fixed the behaviour of gnt-node modify for master candidate demotion;
  now it either aborts cleanly or, if given the new "auto_promote"
  parameter, will automatically promote other nodes as needed
- Fixed compatibility with (unreleased yet) Python 2.6.5 that would
  completely prevent Ganeti from working
- Fixed bug for instance export when not all disks were successfully
  exported
- Fixed behaviour of node add when the new node is slow in starting up
  the node daemon
- Fixed handling of signals in the LUXI client, which should improve
  behaviour of command-line scripts
- Added checks for invalid node/instance names in the configuration (now
  flagged during cluster verify)
- Fixed watcher behaviour for disk activation errors
- Fixed two potentially endless loops in http library, which led to the
  RAPI daemon hanging and consuming 100% CPU in some cases
- Fixed bug in RAPI daemon related to hashed passwords
- Fixed bug for unintended qemu-level bridging of multi-NIC KVM
  instances
- Enhanced compatibility with non-Debian OSes, but not using absolute
  path in some commands and allowing customisation of the ssh
  configuration directory
- Fixed possible future issue with new Python versions by abiding to the
  proper use of ``__slots__`` attribute on classes
- Added checks that should prevent directory traversal attacks
- Many documentation fixes based on feedback from users

New features
~~~~~~~~~~~~

- Added an "early_release" more for instance replace disks and node
  evacuate, where we release locks earlier and thus allow higher
  parallelism within the cluster
- Added watcher hooks, intended to allow the watcher to restart other
  daemons (e.g. from the ganeti-nbma project), but they can be used of
  course for any other purpose
- Added a compile-time disable for DRBD barriers, to increase
  performance if the administrator trusts the power supply or the
  storage system to not lose writes
- Added the option of using syslog for logging instead of, or in
  addition to, Ganeti's own log files
- Removed boot restriction for paravirtual NICs for KVM, recent versions
  can indeed boot from a paravirtual NIC
- Added a generic debug level for many operations; while this is not
  used widely yet, it allows one to pass the debug value all the way to
  the OS scripts
- Enhanced the hooks environment for instance moves (failovers,
  migrations) where the primary/secondary nodes changed during the
  operation, by adding {NEW,OLD}_{PRIMARY,SECONDARY} vars
- Enhanced data validations for many user-supplied values; one important
  item is the restrictions imposed on instance and node names, which
  might reject some (invalid) host names
- Add a configure-time option to disable file-based storage, if it's not
  needed; this allows greater security separation between the master
  node and the other nodes from the point of view of the inter-node RPC
  protocol
- Added user notification in interactive tools if job is waiting in the
  job queue or trying to acquire locks
- Added log messages when a job is waiting for locks
- Added filtering by node tags in instance operations which admit
  multiple instances (start, stop, reboot, reinstall)
- Added a new tool for cluster mergers, ``cluster-merge``
- Parameters from command line which are of the form ``a=b,c=d`` can now
  use backslash escapes to pass in values which contain commas,
  e.g. ``a=b\\c,d=e`` where the 'a' parameter would get the value
  ``b,c``
- For KVM, the instance name is the first parameter passed to KVM, so
  that it's more visible in the process list


Version 2.1.0
-------------

*(Released Tue, 2 Mar 2010)*

Ganeti 2.1 brings many improvements with it. Major changes:

- Added infrastructure to ease automated disk repairs
- Added new daemon to export configuration data in a cheaper way than
  using the remote API
- Instance NICs can now be routed instead of being associated with a
  networking bridge
- Improved job locking logic to reduce impact of jobs acquiring multiple
  locks waiting for other long-running jobs

In-depth implementation details can be found in the Ganeti 2.1 design
document.

Details
~~~~~~~

- Added chroot hypervisor
- Added more options to xen-hvm hypervisor (``kernel_path`` and
  ``device_model``)
- Added more options to xen-pvm hypervisor (``use_bootloader``,
  ``bootloader_path`` and ``bootloader_args``)
- Added the ``use_localtime`` option for the xen-hvm and kvm
  hypervisors, and the default value for this has changed to false (in
  2.0 xen-hvm always enabled it)
- Added luxi call to submit multiple jobs in one go
- Added cluster initialization option to not modify ``/etc/hosts``
  file on nodes
- Added network interface parameters
- Added dry run mode to some LUs
- Added RAPI resources:

  - ``/2/instances/[instance_name]/info``
  - ``/2/instances/[instance_name]/replace-disks``
  - ``/2/nodes/[node_name]/evacuate``
  - ``/2/nodes/[node_name]/migrate``
  - ``/2/nodes/[node_name]/role``
  - ``/2/nodes/[node_name]/storage``
  - ``/2/nodes/[node_name]/storage/modify``
  - ``/2/nodes/[node_name]/storage/repair``

- Added OpCodes to evacuate or migrate all instances on a node
- Added new command to list storage elements on nodes (``gnt-node
  list-storage``) and modify them (``gnt-node modify-storage``)
- Added new ssconf files with master candidate IP address
  (``ssconf_master_candidates_ips``), node primary IP address
  (``ssconf_node_primary_ips``) and node secondary IP address
  (``ssconf_node_secondary_ips``)
- Added ``ganeti-confd`` and a client library to query the Ganeti
  configuration via UDP
- Added ability to run hooks after cluster initialization and before
  cluster destruction
- Added automatic mode for disk replace (``gnt-instance replace-disks
  --auto``)
- Added ``gnt-instance recreate-disks`` to re-create (empty) disks
  after catastrophic data-loss
- Added ``gnt-node repair-storage`` command to repair damaged LVM volume
  groups
- Added ``gnt-instance move`` command to move instances
- Added ``gnt-cluster watcher`` command to control watcher
- Added ``gnt-node powercycle`` command to powercycle nodes
- Added new job status field ``lock_status``
- Added parseable error codes to cluster verification (``gnt-cluster
  verify --error-codes``) and made output less verbose (use
  ``--verbose`` to restore previous behaviour)
- Added UUIDs to the main config entities (cluster, nodes, instances)
- Added support for OS variants
- Added support for hashed passwords in the Ganeti remote API users file
  (``rapi_users``)
- Added option to specify maximum timeout on instance shutdown
- Added ``--no-ssh-init`` option to ``gnt-cluster init``
- Added new helper script to start and stop Ganeti daemons
  (``daemon-util``), with the intent to reduce the work necessary to
  adjust Ganeti for non-Debian distributions and to start/stop daemons
  from one place
- Added more unittests
- Fixed critical bug in ganeti-masterd startup
- Removed the configure-time ``kvm-migration-port`` parameter, this is
  now customisable at the cluster level for both the KVM and Xen
  hypervisors using the new ``migration_port`` parameter
- Pass ``INSTANCE_REINSTALL`` variable to OS installation script when
  reinstalling an instance
- Allowed ``@`` in tag names
- Migrated to Sphinx (http://sphinx.pocoo.org/) for documentation
- Many documentation updates
- Distribute hypervisor files on ``gnt-cluster redist-conf``
- ``gnt-instance reinstall`` can now reinstall multiple instances
- Updated many command line parameters
- Introduced new OS API version 15
- No longer support a default hypervisor
- Treat virtual LVs as inexistent
- Improved job locking logic to reduce lock contention
- Match instance and node names case insensitively
- Reimplemented bash completion script to be more complete
- Improved burnin


Version 2.0.6
-------------

*(Released Thu, 4 Feb 2010)*

- Fix cleaner behaviour on nodes not in a cluster (Debian bug 568105)
- Fix a string formatting bug
- Improve safety of the code in some error paths
- Improve data validation in the master of values returned from nodes


Version 2.0.5
-------------

*(Released Thu, 17 Dec 2009)*

- Fix security issue due to missing validation of iallocator names; this
  allows local and remote execution of arbitrary executables
- Fix failure of gnt-node list during instance removal
- Ship the RAPI documentation in the archive


Version 2.0.4
-------------

*(Released Wed, 30 Sep 2009)*

- Fixed many wrong messages
- Fixed a few bugs related to the locking library
- Fixed MAC checking at instance creation time
- Fixed a DRBD parsing bug related to gaps in /proc/drbd
- Fixed a few issues related to signal handling in both daemons and
  scripts
- Fixed the example startup script provided
- Fixed insserv dependencies in the example startup script (patch from
  Debian)
- Fixed handling of drained nodes in the iallocator framework
- Fixed handling of KERNEL_PATH parameter for xen-hvm (Debian bug
  #528618)
- Fixed error related to invalid job IDs in job polling
- Fixed job/opcode persistence on unclean master shutdown
- Fixed handling of partial job processing after unclean master
  shutdown
- Fixed error reporting from LUs, previously all errors were converted
  into execution errors
- Fixed error reporting from burnin
- Decreased significantly the memory usage of the job queue
- Optimised slightly multi-job submission
- Optimised slightly opcode loading
- Backported the multi-job submit framework from the development
  branch; multi-instance start and stop should be faster
- Added script to clean archived jobs after 21 days; this will reduce
  the size of the queue directory
- Added some extra checks in disk size tracking
- Added an example ethers hook script
- Added a cluster parameter that prevents Ganeti from modifying of
  /etc/hosts
- Added more node information to RAPI responses
- Added a ``gnt-job watch`` command that allows following the ouput of a
  job
- Added a bind-address option to ganeti-rapi
- Added more checks to the configuration verify
- Enhanced the burnin script such that some operations can be retried
  automatically
- Converted instance reinstall to multi-instance model


Version 2.0.3
-------------

*(Released Fri, 7 Aug 2009)*

- Added ``--ignore-size`` to the ``gnt-instance activate-disks`` command
  to allow using the pre-2.0.2 behaviour in activation, if any existing
  instances have mismatched disk sizes in the configuration
- Added ``gnt-cluster repair-disk-sizes`` command to check and update
  any configuration mismatches for disk sizes
- Added ``gnt-master cluste-failover --no-voting`` to allow master
  failover to work on two-node clusters
- Fixed the ``--net`` option of ``gnt-backup import``, which was
  unusable
- Fixed detection of OS script errors in ``gnt-backup export``
- Fixed exit code of ``gnt-backup export``


Version 2.0.2
-------------

*(Released Fri, 17 Jul 2009)*

- Added experimental support for stripped logical volumes; this should
  enhance performance but comes with a higher complexity in the block
  device handling; stripping is only enabled when passing
  ``--with-lvm-stripecount=N`` to ``configure``, but codepaths are
  affected even in the non-stripped mode
- Improved resiliency against transient failures at the end of DRBD
  resyncs, and in general of DRBD resync checks
- Fixed a couple of issues with exports and snapshot errors
- Fixed a couple of issues in instance listing
- Added display of the disk size in ``gnt-instance info``
- Fixed checking for valid OSes in instance creation
- Fixed handling of the "vcpus" parameter in instance listing and in
  general of invalid parameters
- Fixed http server library, and thus RAPI, to handle invalid
  username/password combinations correctly; this means that now they
  report unauthorized for queries too, not only for modifications,
  allowing earlier detect of configuration problems
- Added a new "role" node list field, equivalent to the master/master
  candidate/drained/offline flags combinations
- Fixed cluster modify and changes of candidate pool size
- Fixed cluster verify error messages for wrong files on regular nodes
- Fixed a couple of issues with node demotion from master candidate role
- Fixed node readd issues
- Added non-interactive mode for ``ganeti-masterd --no-voting`` startup
- Added a new ``--no-voting`` option for masterfailover to fix failover
  on two-nodes clusters when the former master node is unreachable
- Added instance reinstall over RAPI


Version 2.0.1
-------------

*(Released Tue, 16 Jun 2009)*

- added ``-H``/``-B`` startup parameters to ``gnt-instance``, which will
  allow re-adding the start in single-user option (regression from 1.2)
- the watcher writes the instance status to a file, to allow monitoring
  to report the instance status (from the master) based on cached
  results of the watcher's queries; while this can get stale if the
  watcher is being locked due to other work on the cluster, this is
  still an improvement
- the watcher now also restarts the node daemon and the rapi daemon if
  they died
- fixed the watcher to handle full and drained queue cases
- hooks export more instance data in the environment, which helps if
  hook scripts need to take action based on the instance's properties
  (no longer need to query back into ganeti)
- instance failovers when the instance is stopped do not check for free
  RAM, so that failing over a stopped instance is possible in low memory
  situations
- rapi uses queries for tags instead of jobs (for less job traffic), and
  for cluster tags it won't talk to masterd at all but read them from
  ssconf
- a couple of error handling fixes in RAPI
- drbd handling: improved the error handling of inconsistent disks after
  resync to reduce the frequency of "there are some degraded disks for
  this instance" messages
- fixed a bug in live migration when DRBD doesn't want to reconnect (the
  error handling path called a wrong function name)


Version 2.0.0
-------------

*(Released Wed, 27 May 2009)*

- no changes from rc5


Version 2.0 rc5
---------------

*(Released Wed, 20 May 2009)*

- fix a couple of bugs (validation, argument checks)
- fix ``gnt-cluster getmaster`` on non-master nodes (regression)
- some small improvements to RAPI and IAllocator
- make watcher automatically start the master daemon if down


Version 2.0 rc4
---------------

*(Released Mon, 27 Apr 2009)*

- change the OS list to not require locks; this helps with big clusters
- fix ``gnt-cluster verify`` and ``gnt-cluster verify-disks`` when the
  volume group is broken
- ``gnt-instance info``, without any arguments, doesn't run for all
  instances anymore; either pass ``--all`` or pass the desired
  instances; this helps against mistakes on big clusters where listing
  the information for all instances takes a long time
- miscellaneous doc and man pages fixes


Version 2.0 rc3
---------------

*(Released Wed, 8 Apr 2009)*

- Change the internal locking model of some ``gnt-node`` commands, in
  order to reduce contention (and blocking of master daemon) when
  batching many creation/reinstall jobs
- Fixes to Xen soft reboot
- No longer build documentation at build time, instead distribute it in
  the archive, in order to reduce the need for the whole docbook/rst
  toolchains


Version 2.0 rc2
---------------

*(Released Fri, 27 Mar 2009)*

- Now the cfgupgrade scripts works and can upgrade 1.2.7 clusters to 2.0
- Fix watcher startup sequence, improves the behaviour of busy clusters
- Some other fixes in ``gnt-cluster verify``, ``gnt-instance
  replace-disks``, ``gnt-instance add``, ``gnt-cluster queue``, KVM VNC
  bind address and other places
- Some documentation fixes and updates


Version 2.0 rc1
---------------

*(Released Mon, 2 Mar 2009)*

- More documentation updates, now all docs should be more-or-less
  up-to-date
- A couple of small fixes (mixed hypervisor clusters, offline nodes,
  etc.)
- Added a customizable HV_KERNEL_ARGS hypervisor parameter (for Xen PVM
  and KVM)
- Fix an issue related to $libdir/run/ganeti and cluster creation


Version 2.0 beta2
-----------------

*(Released Thu, 19 Feb 2009)*

- Xen PVM and KVM have switched the default value for the instance root
  disk to the first partition on the first drive, instead of the whole
  drive; this means that the OS installation scripts must be changed
  accordingly
- Man pages have been updated
- RAPI has been switched by default to HTTPS, and the exported functions
  should all work correctly
- RAPI v1 has been removed
- Many improvements to the KVM hypervisor
- Block device errors are now better reported
- Many other bugfixes and small improvements


Version 2.0 beta1
-----------------

*(Released Mon, 26 Jan 2009)*

- Version 2 is a general rewrite of the code and therefore the
  differences are too many to list, see the design document for 2.0 in
  the ``doc/`` subdirectory for more details
- In this beta version there is not yet a migration path from 1.2 (there
  will be one in the final 2.0 release)
- A few significant changes are:

  - all commands are executed by a daemon (``ganeti-masterd``) and the
    various ``gnt-*`` commands are just front-ends to it
  - all the commands are entered into, and executed from a job queue,
    see the ``gnt-job(8)`` manpage
  - the RAPI daemon supports read-write operations, secured by basic
    HTTP authentication on top of HTTPS
  - DRBD version 0.7 support has been removed, DRBD 8 is the only
    supported version (when migrating from Ganeti 1.2 to 2.0, you need
    to migrate to DRBD 8 first while still running Ganeti 1.2)
  - DRBD devices are using statically allocated minor numbers, which
    will be assigned to existing instances during the migration process
  - there is support for both Xen PVM and Xen HVM instances running on
    the same cluster
  - KVM virtualization is supported too
  - file-based storage has been implemented, which means that it is
    possible to run the cluster without LVM and DRBD storage, for
    example using a shared filesystem exported from shared storage (and
    still have live migration)


Version 1.2.7
-------------

*(Released Tue, 13 Jan 2009)*

- Change the default reboot type in ``gnt-instance reboot`` to "hard"
- Reuse the old instance mac address by default on instance import, if
  the instance name is the same.
- Handle situations in which the node info rpc returns incomplete
  results (issue 46)
- Add checks for tcp/udp ports collisions in ``gnt-cluster verify``
- Improved version of batcher:

  - state file support
  - instance mac address support
  - support for HVM clusters/instances

- Add an option to show the number of cpu sockets and nodes in
  ``gnt-node list``
- Support OSes that handle more than one version of the OS api (but do
  not change the current API in any other way)
- Fix ``gnt-node migrate``
- ``gnt-debug`` man page
- Fixes various more typos and small issues
- Increase disk resync maximum speed to 60MB/s (from 30MB/s)


Version 1.2.6
-------------

*(Released Wed, 24 Sep 2008)*

- new ``--hvm-nic-type`` and ``--hvm-disk-type`` flags to control the
  type of disk exported to fully virtualized instances.
- provide access to the serial console of HVM instances
- instance auto_balance flag, set by default. If turned off it will
  avoid warnings on cluster verify if there is not enough memory to fail
  over an instance. in the future it will prevent automatically failing
  it over when we will support that.
- batcher tool for instance creation, see ``tools/README.batcher``
- ``gnt-instance reinstall --select-os`` to interactively select a new
  operating system when reinstalling an instance.
- when changing the memory amount on instance modify a check has been
  added that the instance will be able to start. also warnings are
  emitted if the instance will not be able to fail over, if auto_balance
  is true.
- documentation fixes
- sync fields between ``gnt-instance list/modify/add/import``
- fix a race condition in drbd when the sync speed was set after giving
  the device a remote peer.


Version 1.2.5
-------------

*(Released Tue, 22 Jul 2008)*

- note: the allowed size and number of tags per object were reduced
- fix a bug in ``gnt-cluster verify`` with inconsistent volume groups
- fixed twisted 8.x compatibility
- fixed ``gnt-instance replace-disks`` with iallocator
- add TCP keepalives on twisted connections to detect restarted nodes
- disk increase support, see ``gnt-instance grow-disk``
- implement bulk node/instance query for RAPI
- add tags in node/instance listing (optional)
- experimental migration (and live migration) support, read the man page
  for ``gnt-instance migrate``
- the ``ganeti-watcher`` logs are now timestamped, and the watcher also
  has some small improvements in handling its state file


Version 1.2.4
-------------

*(Released Fri, 13 Jun 2008)*

- Experimental readonly, REST-based remote API implementation;
  automatically started on master node, TCP port 5080, if enabled by
  ``--enable-rapi`` parameter to configure script.
- Instance allocator support. Add and import instance accept a
  ``--iallocator`` parameter, and call that instance allocator to decide
  which node to use for the instance. The iallocator document describes
  what's expected from an allocator script.
- ``gnt-cluster verify`` N+1 memory redundancy checks: Unless passed the
  ``--no-nplus1-mem`` option ``gnt-cluster verify`` now checks that if a
  node is lost there is still enough memory to fail over the instances
  that reside on it.
- ``gnt-cluster verify`` hooks: it is now possible to add post-hooks to
  ``gnt-cluster verify``, to check for site-specific compliance. All the
  hooks will run, and their output, if any, will be displayed. Any
  failing hook will make the verification return an error value.
- ``gnt-cluster verify`` now checks that its peers are reachable on the
  primary and secondary interfaces
- ``gnt-node add`` now supports the ``--readd`` option, to readd a node
  that is still declared as part of the cluster and has failed.
- ``gnt-* list`` commands now accept a new ``-o +field`` way of
  specifying output fields, that just adds the chosen fields to the
  default ones.
- ``gnt-backup`` now has a new ``remove`` command to delete an existing
  export from the filesystem.
- New per-instance parameters hvm_acpi, hvm_pae and hvm_cdrom_image_path
  have been added. Using them you can enable/disable acpi and pae
  support, and specify a path for a cd image to be exported to the
  instance. These parameters as the name suggest only work on HVM
  clusters.
- When upgrading an HVM cluster to Ganeti 1.2.4, the values for ACPI and
  PAE support will be set to the previously hardcoded values, but the
  (previously hardcoded) path to the CDROM ISO image will be unset and
  if required, needs to be set manually with ``gnt-instance modify``
  after the upgrade.
- The address to which an instance's VNC console is bound is now
  selectable per-instance, rather than being cluster wide. Of course
  this only applies to instances controlled via VNC, so currently just
  applies to HVM clusters.


Version 1.2.3
-------------

*(Released Mon, 18 Feb 2008)*

- more tweaks to the disk activation code (especially helpful for DRBD)
- change the default ``gnt-instance list`` output format, now there is
  one combined status field (see the manpage for the exact values this
  field will have)
- some more fixes for the mac export to hooks change
- make Ganeti not break with DRBD 8.2.x (which changed the version
  format in ``/proc/drbd``) (issue 24)
- add an upgrade tool from "remote_raid1" disk template to "drbd" disk
  template, allowing migration from DRBD0.7+MD to DRBD8


Version 1.2.2
-------------

*(Released Wed, 30 Jan 2008)*

- fix ``gnt-instance modify`` breakage introduced in 1.2.1 with the HVM
  support (issue 23)
- add command aliases infrastructure and a few aliases
- allow listing of VCPUs in the ``gnt-instance list`` and improve the
  man pages and the ``--help`` option of ``gnt-node
  list``/``gnt-instance list``
- fix ``gnt-backup list`` with down nodes (issue 21)
- change the tools location (move from $pkgdatadir to $pkglibdir/tools)
- fix the dist archive and add a check for including svn/git files in
  the future
- some developer-related changes: improve the burnin and the QA suite,
  add an upload script for testing during development


Version 1.2.1
-------------

*(Released Wed, 16 Jan 2008)*

- experimental HVM support, read the install document, section
  "Initializing the cluster"
- allow for the PVM hypervisor per-instance kernel and initrd paths
- add a new command ``gnt-cluster verify-disks`` which uses a new
  algorithm to improve the reconnection of the DRBD pairs if the device
  on the secondary node has gone away
- make logical volume code auto-activate LVs at disk activation time
- slightly improve the speed of activating disks
- allow specification of the MAC address at instance creation time, and
  changing it later via ``gnt-instance modify``
- fix handling of external commands that generate lots of output on
  stderr
- update documentation with regard to minimum version of DRBD8 supported


Version 1.2.0
-------------

*(Released Tue, 4 Dec 2007)*

- Log the ``xm create`` output to the node daemon log on failure (to
  help diagnosing the error)
- In debug mode, log all external commands output if failed to the logs
- Change parsing of lvm commands to ignore stderr


Version 1.2 beta3
-----------------

*(Released Wed, 28 Nov 2007)*

- Another round of updates to the DRBD 8 code to deal with more failures
  in the replace secondary node operation
- Some more logging of failures in disk operations (lvm, drbd)
- A few documentation updates
- QA updates


Version 1.2 beta2
-----------------

*(Released Tue, 13 Nov 2007)*

- Change configuration file format from Python's Pickle to JSON.
  Upgrading is possible using the cfgupgrade utility.
- Add support for DRBD 8.0 (new disk template ``drbd``) which allows for
  faster replace disks and is more stable (DRBD 8 has many improvements
  compared to DRBD 0.7)
- Added command line tags support (see man pages for ``gnt-instance``,
  ``gnt-node``, ``gnt-cluster``)
- Added instance rename support
- Added multi-instance startup/shutdown
- Added cluster rename support
- Added ``gnt-node evacuate`` to simplify some node operations
- Added instance reboot operation that can speedup reboot as compared to
  stop and start
- Soften the requirement that hostnames are in FQDN format
- The ``ganeti-watcher`` now activates drbd pairs after secondary node
  reboots
- Removed dependency on debian's patched fping that uses the
  non-standard ``-S`` option
- Now the OS definitions are searched for in multiple, configurable
  paths (easier for distros to package)
- Some changes to the hooks infrastructure (especially the new
  post-configuration update hook)
- Other small bugfixes

.. vim: set textwidth=72 syntax=rst :
.. Local Variables:
.. mode: rst
.. fill-column: 72
.. End:<|MERGE_RESOLUTION|>--- conflicted
+++ resolved
@@ -2,7 +2,6 @@
 ====
 
 
-<<<<<<< HEAD
 Version 2.16.0 beta1
 --------------------
 
@@ -38,12 +37,8 @@
   package.
 
 
-Version 2.15.0 rc1
-------------------
-=======
 Version 2.15.0
 --------------
->>>>>>> 9812a6a9
 
 *(Released Wed, 29 Jul 2015)*
 
