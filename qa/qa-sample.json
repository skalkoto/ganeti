--- conflicted
+++ resolved
@@ -202,11 +202,8 @@
     "instance-list": true,
     "instance-migrate": true,
     "instance-modify": true,
-<<<<<<< HEAD
     "instance-modify-primary": true,
-=======
     "instance-modify-disks": false,
->>>>>>> ef726a3f
     "instance-reboot": true,
     "instance-reinstall": true,
     "instance-rename": true,
