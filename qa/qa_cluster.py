#
#

# Copyright (C) 2007 Google Inc.
#
# This program is free software; you can redistribute it and/or modify
# it under the terms of the GNU General Public License as published by
# the Free Software Foundation; either version 2 of the License, or
# (at your option) any later version.
#
# This program is distributed in the hope that it will be useful, but
# WITHOUT ANY WARRANTY; without even the implied warranty of
# MERCHANTABILITY or FITNESS FOR A PARTICULAR PURPOSE.  See the GNU
# General Public License for more details.
#
# You should have received a copy of the GNU General Public License
# along with this program; if not, write to the Free Software
# Foundation, Inc., 51 Franklin Street, Fifth Floor, Boston, MA
# 02110-1301, USA.


"""Cluster related QA tests.

"""

import tempfile

from ganeti import constants
from ganeti import utils

import qa_config
import qa_utils
import qa_error

from qa_utils import AssertEqual, AssertNotEqual, StartSSH


def _RemoveFileFromAllNodes(filename):
  """Removes a file from all nodes.

  """
  for node in qa_config.get('nodes'):
    cmd = ['rm', '-f', filename]
    AssertEqual(StartSSH(node['primary'],
                         utils.ShellQuoteArgs(cmd)).wait(), 0)


def _CheckFileOnAllNodes(filename, content):
  """Verifies the content of the given file on all nodes.

  """
  cmd = utils.ShellQuoteArgs(["cat", filename])
  for node in qa_config.get('nodes'):
    AssertEqual(qa_utils.GetCommandOutput(node['primary'], cmd),
                content)


def TestClusterInit(rapi_user, rapi_secret):
  """gnt-cluster init"""
  master = qa_config.GetMasterNode()

  # First create the RAPI credentials
  fh = tempfile.NamedTemporaryFile()
  try:
    fh.write("%s %s write\n" % (rapi_user, rapi_secret))
    fh.flush()

    tmpru = qa_utils.UploadFile(master["primary"], fh.name)
    try:
      cmd = ["mv", tmpru, constants.RAPI_USERS_FILE]
      AssertEqual(StartSSH(master["primary"],
                           utils.ShellQuoteArgs(cmd)).wait(), 0)
    finally:
      cmd = ["rm", "-f", tmpru]
      AssertEqual(StartSSH(master["primary"],
                           utils.ShellQuoteArgs(cmd)).wait(), 0)
  finally:
    fh.close()

  # Initialize cluster
  cmd = ['gnt-cluster', 'init']

  if master.get('secondary', None):
    cmd.append('--secondary-ip=%s' % master['secondary'])

  bridge = qa_config.get('bridge', None)
  if bridge:
    cmd.append('--bridge=%s' % bridge)
    cmd.append('--master-netdev=%s' % bridge)

  htype = qa_config.get('enabled-hypervisors', None)
  if htype:
    cmd.append('--enabled-hypervisors=%s' % htype)

  cmd.append(qa_config.get('name'))

  AssertEqual(StartSSH(master['primary'],
                       utils.ShellQuoteArgs(cmd)).wait(), 0)


def TestClusterRename():
  """gnt-cluster rename"""
  master = qa_config.GetMasterNode()

  cmd = ['gnt-cluster', 'rename', '-f']

  original_name = qa_config.get('name')
  rename_target = qa_config.get('rename', None)
  if rename_target is None:
    print qa_utils.FormatError('"rename" entry is missing')
    return

  cmd_1 = cmd + [rename_target]
  cmd_2 = cmd + [original_name]

  cmd_verify = ['gnt-cluster', 'verify']

  AssertEqual(StartSSH(master['primary'],
                       utils.ShellQuoteArgs(cmd_1)).wait(), 0)

  AssertEqual(StartSSH(master['primary'],
                       utils.ShellQuoteArgs(cmd_verify)).wait(), 0)

  AssertEqual(StartSSH(master['primary'],
                       utils.ShellQuoteArgs(cmd_2)).wait(), 0)

  AssertEqual(StartSSH(master['primary'],
                       utils.ShellQuoteArgs(cmd_verify)).wait(), 0)


def TestClusterVerify():
  """gnt-cluster verify"""
  master = qa_config.GetMasterNode()

  cmd = ['gnt-cluster', 'verify']
  AssertEqual(StartSSH(master['primary'],
                       utils.ShellQuoteArgs(cmd)).wait(), 0)


def TestClusterInfo():
  """gnt-cluster info"""
  master = qa_config.GetMasterNode()

  cmd = ['gnt-cluster', 'info']
  AssertEqual(StartSSH(master['primary'],
                       utils.ShellQuoteArgs(cmd)).wait(), 0)


def TestClusterGetmaster():
  """gnt-cluster getmaster"""
  master = qa_config.GetMasterNode()

  cmd = ['gnt-cluster', 'getmaster']
  AssertEqual(StartSSH(master['primary'],
                       utils.ShellQuoteArgs(cmd)).wait(), 0)


def TestClusterVersion():
  """gnt-cluster version"""
  master = qa_config.GetMasterNode()

  cmd = ['gnt-cluster', 'version']
  AssertEqual(StartSSH(master['primary'],
                       utils.ShellQuoteArgs(cmd)).wait(), 0)


def TestClusterRenewCrypto():
  """gnt-cluster renew-crypto"""
  master = qa_config.GetMasterNode()

  # Conflicting options
  cmd = ["gnt-cluster", "renew-crypto", "--force",
         "--new-cluster-certificate", "--new-confd-hmac-key"]
  conflicting = [
    ["--new-rapi-certificate", "--rapi-certificate=/dev/null"],
    ["--new-cluster-domain-secret", "--cluster-domain-secret=/dev/null"],
    ]
  for i in conflicting:
    AssertNotEqual(StartSSH(master["primary"],
                            utils.ShellQuoteArgs(cmd + i)).wait(), 0)

  # Invalid RAPI certificate
  cmd = ["gnt-cluster", "renew-crypto", "--force",
         "--rapi-certificate=/dev/null"]
  AssertNotEqual(StartSSH(master["primary"],
                          utils.ShellQuoteArgs(cmd)).wait(), 0)

  rapi_cert_backup = qa_utils.BackupFile(master["primary"],
                                         constants.RAPI_CERT_FILE)
  try:
    # Custom RAPI certificate
    fh = tempfile.NamedTemporaryFile()

    # Ensure certificate doesn't cause "gnt-cluster verify" to complain
    validity = constants.SSL_CERT_EXPIRATION_WARN * 3

<<<<<<< HEAD
  utils.GenerateSelfSignedSslCert(fh.name, validity=validity)
=======
    bootstrap.GenerateSelfSignedSslCert(fh.name, validity=validity)
>>>>>>> 857705e8

    tmpcert = qa_utils.UploadFile(master["primary"], fh.name)
    try:
      cmd = ["gnt-cluster", "renew-crypto", "--force",
             "--rapi-certificate=%s" % tmpcert]
      AssertEqual(StartSSH(master["primary"],
                           utils.ShellQuoteArgs(cmd)).wait(), 0)
    finally:
      cmd = ["rm", "-f", tmpcert]
      AssertEqual(StartSSH(master["primary"],
                           utils.ShellQuoteArgs(cmd)).wait(), 0)

    # Normal case
    cmd = ["gnt-cluster", "renew-crypto", "--force",
           "--new-cluster-certificate", "--new-confd-hmac-key",
           "--new-rapi-certificate"]
    AssertEqual(StartSSH(master["primary"],
                         utils.ShellQuoteArgs(cmd)).wait(), 0)

    # Restore RAPI certificate
    cmd = ["gnt-cluster", "renew-crypto", "--force",
           "--rapi-certificate=%s" % rapi_cert_backup]
    AssertEqual(StartSSH(master["primary"],
                         utils.ShellQuoteArgs(cmd)).wait(), 0)
  finally:
    cmd = ["rm", "-f", rapi_cert_backup]
    AssertEqual(StartSSH(master["primary"],
                         utils.ShellQuoteArgs(cmd)).wait(), 0)

<<<<<<< HEAD
  # Custom cluster domain secret
  cds_fh = tempfile.NamedTemporaryFile()
  cds_fh.write(utils.GenerateSecret())
  cds_fh.write("\n")
  cds_fh.flush()

  tmpcds = qa_utils.UploadFile(master["primary"], cds_fh.name)
  try:
    cmd = ["gnt-cluster", "renew-crypto", "--force",
           "--cluster-domain-secret=%s" % tmpcds]
    AssertEqual(StartSSH(master["primary"],
                         utils.ShellQuoteArgs(cmd)).wait(), 0)
  finally:
    cmd = ["rm", "-f", tmpcds]
    AssertEqual(StartSSH(master["primary"],
                         utils.ShellQuoteArgs(cmd)).wait(), 0)

  # Normal case
  cmd = ["gnt-cluster", "renew-crypto", "--force",
         "--new-cluster-certificate", "--new-confd-hmac-key",
         "--new-rapi-certificate", "--new-cluster-domain-secret"]
  AssertEqual(StartSSH(master["primary"],
                       utils.ShellQuoteArgs(cmd)).wait(), 0)

=======
>>>>>>> 857705e8

def TestClusterBurnin():
  """Burnin"""
  master = qa_config.GetMasterNode()

  options = qa_config.get('options', {})
  disk_template = options.get('burnin-disk-template', 'drbd')
  parallel = options.get('burnin-in-parallel', False)
  check_inst = options.get('burnin-check-instances', False)
  do_rename = options.get('burnin-rename', '')

  # Get as many instances as we need
  instances = []
  try:
    try:
      num = qa_config.get('options', {}).get('burnin-instances', 1)
      for _ in range(0, num):
        instances.append(qa_config.AcquireInstance())
    except qa_error.OutOfInstancesError:
      print "Not enough instances, continuing anyway."

    if len(instances) < 1:
      raise qa_error.Error("Burnin needs at least one instance")

    script = qa_utils.UploadFile(master['primary'], '../tools/burnin')
    try:
      # Run burnin
      cmd = [script,
             '--os=%s' % qa_config.get('os'),
             '--disk-size=%s' % ",".join(qa_config.get('disk')),
             '--disk-growth=%s' % ",".join(qa_config.get('disk-growth')),
             '--disk-template=%s' % disk_template]
      if parallel:
        cmd.append('--parallel')
        cmd.append('--early-release')
      if check_inst:
        cmd.append('--http-check')
      if do_rename:
        cmd.append('--rename=%s' % do_rename)
      cmd += [inst['name'] for inst in instances]
      AssertEqual(StartSSH(master['primary'],
                           utils.ShellQuoteArgs(cmd)).wait(), 0)
    finally:
      cmd = ['rm', '-f', script]
      AssertEqual(StartSSH(master['primary'],
                           utils.ShellQuoteArgs(cmd)).wait(), 0)
  finally:
    for inst in instances:
      qa_config.ReleaseInstance(inst)


def TestClusterMasterFailover():
  """gnt-cluster masterfailover"""
  master = qa_config.GetMasterNode()

  failovermaster = qa_config.AcquireNode(exclude=master)
  try:
    cmd = ['gnt-cluster', 'masterfailover']
    AssertEqual(StartSSH(failovermaster['primary'],
                         utils.ShellQuoteArgs(cmd)).wait(), 0)

    cmd = ['gnt-cluster', 'masterfailover']
    AssertEqual(StartSSH(master['primary'],
                         utils.ShellQuoteArgs(cmd)).wait(), 0)
  finally:
    qa_config.ReleaseNode(failovermaster)


def TestClusterCopyfile():
  """gnt-cluster copyfile"""
  master = qa_config.GetMasterNode()

  uniqueid = utils.NewUUID()

  # Create temporary file
  f = tempfile.NamedTemporaryFile()
  f.write(uniqueid)
  f.flush()
  f.seek(0)

  # Upload file to master node
  testname = qa_utils.UploadFile(master['primary'], f.name)
  try:
    # Copy file to all nodes
    cmd = ['gnt-cluster', 'copyfile', testname]
    AssertEqual(StartSSH(master['primary'],
                         utils.ShellQuoteArgs(cmd)).wait(), 0)
    _CheckFileOnAllNodes(testname, uniqueid)
  finally:
    _RemoveFileFromAllNodes(testname)


def TestClusterCommand():
  """gnt-cluster command"""
  master = qa_config.GetMasterNode()

  uniqueid = utils.NewUUID()
  rfile = "/tmp/gnt%s" % utils.NewUUID()
  rcmd = utils.ShellQuoteArgs(['echo', '-n', uniqueid])
  cmd = utils.ShellQuoteArgs(['gnt-cluster', 'command',
                              "%s >%s" % (rcmd, rfile)])

  try:
    AssertEqual(StartSSH(master['primary'], cmd).wait(), 0)
    _CheckFileOnAllNodes(rfile, uniqueid)
  finally:
    _RemoveFileFromAllNodes(rfile)


def TestClusterDestroy():
  """gnt-cluster destroy"""
  master = qa_config.GetMasterNode()

  cmd = ['gnt-cluster', 'destroy', '--yes-do-it']
  AssertEqual(StartSSH(master['primary'],
                       utils.ShellQuoteArgs(cmd)).wait(), 0)<|MERGE_RESOLUTION|>--- conflicted
+++ resolved
@@ -194,11 +194,7 @@
     # Ensure certificate doesn't cause "gnt-cluster verify" to complain
     validity = constants.SSL_CERT_EXPIRATION_WARN * 3
 
-<<<<<<< HEAD
-  utils.GenerateSelfSignedSslCert(fh.name, validity=validity)
-=======
-    bootstrap.GenerateSelfSignedSslCert(fh.name, validity=validity)
->>>>>>> 857705e8
+    utils.GenerateSelfSignedSslCert(fh.name, validity=validity)
 
     tmpcert = qa_utils.UploadFile(master["primary"], fh.name)
     try:
@@ -208,13 +204,30 @@
                            utils.ShellQuoteArgs(cmd)).wait(), 0)
     finally:
       cmd = ["rm", "-f", tmpcert]
+      AssertEqual(StartSSH(master["primary"],
+                           utils.ShellQuoteArgs(cmd)).wait(), 0)
+
+    # Custom cluster domain secret
+    cds_fh = tempfile.NamedTemporaryFile()
+    cds_fh.write(utils.GenerateSecret())
+    cds_fh.write("\n")
+    cds_fh.flush()
+
+    tmpcds = qa_utils.UploadFile(master["primary"], cds_fh.name)
+    try:
+      cmd = ["gnt-cluster", "renew-crypto", "--force",
+             "--cluster-domain-secret=%s" % tmpcds]
+      AssertEqual(StartSSH(master["primary"],
+                           utils.ShellQuoteArgs(cmd)).wait(), 0)
+    finally:
+      cmd = ["rm", "-f", tmpcds]
       AssertEqual(StartSSH(master["primary"],
                            utils.ShellQuoteArgs(cmd)).wait(), 0)
 
     # Normal case
     cmd = ["gnt-cluster", "renew-crypto", "--force",
            "--new-cluster-certificate", "--new-confd-hmac-key",
-           "--new-rapi-certificate"]
+           "--new-rapi-certificate", "--new-cluster-domain-secret"]
     AssertEqual(StartSSH(master["primary"],
                          utils.ShellQuoteArgs(cmd)).wait(), 0)
 
@@ -228,33 +241,6 @@
     AssertEqual(StartSSH(master["primary"],
                          utils.ShellQuoteArgs(cmd)).wait(), 0)
 
-<<<<<<< HEAD
-  # Custom cluster domain secret
-  cds_fh = tempfile.NamedTemporaryFile()
-  cds_fh.write(utils.GenerateSecret())
-  cds_fh.write("\n")
-  cds_fh.flush()
-
-  tmpcds = qa_utils.UploadFile(master["primary"], cds_fh.name)
-  try:
-    cmd = ["gnt-cluster", "renew-crypto", "--force",
-           "--cluster-domain-secret=%s" % tmpcds]
-    AssertEqual(StartSSH(master["primary"],
-                         utils.ShellQuoteArgs(cmd)).wait(), 0)
-  finally:
-    cmd = ["rm", "-f", tmpcds]
-    AssertEqual(StartSSH(master["primary"],
-                         utils.ShellQuoteArgs(cmd)).wait(), 0)
-
-  # Normal case
-  cmd = ["gnt-cluster", "renew-crypto", "--force",
-         "--new-cluster-certificate", "--new-confd-hmac-key",
-         "--new-rapi-certificate", "--new-cluster-domain-secret"]
-  AssertEqual(StartSSH(master["primary"],
-                       utils.ShellQuoteArgs(cmd)).wait(), 0)
-
-=======
->>>>>>> 857705e8
 
 def TestClusterBurnin():
   """Burnin"""
