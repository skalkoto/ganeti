#
#

# Copyright (C) 2007, 2010, 2011, 2012, 2013 Google Inc.
# All rights reserved.
#
# Redistribution and use in source and binary forms, with or without
# modification, are permitted provided that the following conditions are
# met:
#
# 1. Redistributions of source code must retain the above copyright notice,
# this list of conditions and the following disclaimer.
#
# 2. Redistributions in binary form must reproduce the above copyright
# notice, this list of conditions and the following disclaimer in the
# documentation and/or other materials provided with the distribution.
#
# THIS SOFTWARE IS PROVIDED BY THE COPYRIGHT HOLDERS AND CONTRIBUTORS "AS
# IS" AND ANY EXPRESS OR IMPLIED WARRANTIES, INCLUDING, BUT NOT LIMITED
# TO, THE IMPLIED WARRANTIES OF MERCHANTABILITY AND FITNESS FOR A PARTICULAR
# PURPOSE ARE DISCLAIMED. IN NO EVENT SHALL THE COPYRIGHT HOLDER OR
# CONTRIBUTORS BE LIABLE FOR ANY DIRECT, INDIRECT, INCIDENTAL, SPECIAL,
# EXEMPLARY, OR CONSEQUENTIAL DAMAGES (INCLUDING, BUT NOT LIMITED TO,
# PROCUREMENT OF SUBSTITUTE GOODS OR SERVICES; LOSS OF USE, DATA, OR
# PROFITS; OR BUSINESS INTERRUPTION) HOWEVER CAUSED AND ON ANY THEORY OF
# LIABILITY, WHETHER IN CONTRACT, STRICT LIABILITY, OR TORT (INCLUDING
# NEGLIGENCE OR OTHERWISE) ARISING IN ANY WAY OUT OF THE USE OF THIS
# SOFTWARE, EVEN IF ADVISED OF THE POSSIBILITY OF SUCH DAMAGE.


"""Cluster related QA tests.

"""

import re
import tempfile
import time

from ganeti import _constants
from ganeti import constants
from ganeti import compat
from ganeti import utils
from ganeti import pathutils

import qa_config
import qa_daemon
import qa_error
import qa_instance
import qa_job_utils
import qa_logging
import qa_rapi
import qa_utils

from qa_utils import AssertEqual, AssertCommand, AssertRedirectedCommand, \
  GetCommandOutput, CheckFileUnmodified


# Prefix for LVM volumes created by QA code during tests
_QA_LV_PREFIX = "qa-"

#: cluster verify command
_CLUSTER_VERIFY = ["gnt-cluster", "verify"]


def _RemoveFileFromAllNodes(filename):
  """Removes a file from all nodes.

  """
  for node in qa_config.get("nodes"):
    AssertCommand(["rm", "-f", filename], node=node)


def _CheckFileOnAllNodes(filename, content):
  """Verifies the content of the given file on all nodes.

  """
  cmd = utils.ShellQuoteArgs(["cat", filename])
  for node in qa_config.get("nodes"):
    AssertEqual(qa_utils.GetCommandOutput(node.primary, cmd), content)


def _GetClusterField(field_path):
  """Get the value of a cluster field.

  @type field_path: list of strings
  @param field_path: Names of the groups/fields to navigate to get the desired
      value, e.g. C{["Default node parameters", "oob_program"]}
  @return: The effective value of the field (the actual type depends on the
      chosen field)

  """
  assert isinstance(field_path, list)
  assert field_path
  ret = qa_utils.GetObjectInfo(["gnt-cluster", "info"])
  for key in field_path:
    ret = ret[key]
  return ret


# Cluster-verify errors (date, "ERROR", then error code)
_CVERROR_RE = re.compile(r"^[\w\s:]+\s+- (ERROR|WARNING):([A-Z0-9_-]+):")


def _GetCVErrorCodes(cvout):
  errs = set()
  warns = set()
  for l in cvout.splitlines():
    m = _CVERROR_RE.match(l)
    if m:
      etype = m.group(1)
      ecode = m.group(2)
      if etype == "ERROR":
        errs.add(ecode)
      elif etype == "WARNING":
        warns.add(ecode)
  return (errs, warns)


def _CheckVerifyErrors(actual, expected, etype):
  exp_codes = compat.UniqueFrozenset(e for (_, e, _) in expected)
  if not actual.issuperset(exp_codes):
    missing = exp_codes.difference(actual)
    raise qa_error.Error("Cluster-verify didn't return these expected"
                         " %ss: %s" % (etype, utils.CommaJoin(missing)))


def _CheckVerifyNoWarnings(actual, expected):
  exp_codes = compat.UniqueFrozenset(e for (_, e, _) in expected)
  excess = actual.intersection(exp_codes)
  if excess:
    raise qa_error.Error("Cluster-verify returned these warnings:"
                         " %s" % (utils.CommaJoin(excess)))


def AssertClusterVerify(fail=False, errors=None,
                        warnings=None, no_warnings=None):
  """Run cluster-verify and check the result, ignoring warnings by default.

  @type fail: bool
  @param fail: if cluster-verify is expected to fail instead of succeeding.
  @type errors: list of tuples
  @param errors: List of CV_XXX errors that are expected; if specified, all the
      errors listed must appear in cluster-verify output. A non-empty value
      implies C{fail=True}.
  @type warnings: list of tuples
  @param warnings: List of CV_XXX warnings that are expected to be raised; if
      specified, all the errors listed must appear in cluster-verify output.
  @type no_warnings: list of tuples
  @param no_warnings: List of CV_XXX warnings that we expect NOT to be raised.
  """
  cvcmd = "gnt-cluster verify"
  mnode = qa_config.GetMasterNode()
  if errors or warnings or no_warnings:
    with CheckFileUnmodified(mnode.primary, pathutils.CLUSTER_CONF_FILE):
      cvout = GetCommandOutput(mnode.primary, cvcmd + " --error-codes",
                               fail=(fail or errors))
    print cvout
    (act_errs, act_warns) = _GetCVErrorCodes(cvout)
    if errors:
      _CheckVerifyErrors(act_errs, errors, "error")
    if warnings:
      _CheckVerifyErrors(act_warns, warnings, "warning")
    if no_warnings:
      _CheckVerifyNoWarnings(act_warns, no_warnings)

  else:
    with CheckFileUnmodified(mnode.primary, pathutils.CLUSTER_CONF_FILE):
      AssertCommand(cvcmd, fail=fail, node=mnode)


# data for testing failures due to bad keys/values for disk parameters
_FAIL_PARAMS = ["nonexistent:resync-rate=1",
                "drbd:nonexistent=1",
                "drbd:resync-rate=invalid",
                ]


def TestClusterInitDisk():
  """gnt-cluster init -D"""
  name = qa_config.get("name")
  for param in _FAIL_PARAMS:
    AssertCommand(["gnt-cluster", "init", "-D", param, name], fail=True)


def TestClusterInit():
  """gnt-cluster init"""
<<<<<<< HEAD
  master = qa_config.GetMasterNode()

  rapi_users_path = qa_utils.MakeNodePath(master, pathutils.RAPI_USERS_FILE)
  rapi_dir = os.path.dirname(rapi_users_path)

  # First create the RAPI credentials
  fh = tempfile.NamedTemporaryFile()
  try:
    fh.write("%s %s write\n" % (rapi_user, rapi_secret))
    fh.flush()

    tmpru = qa_utils.UploadFile(master.primary, fh.name)
    try:
      AssertCommand(["mkdir", "-p", rapi_dir])
      AssertCommand(["mv", tmpru, rapi_users_path])
    finally:
      AssertCommand(["rm", "-f", tmpru])
  finally:
    fh.close()

  # If we don't modify the SSH setup by Ganeti, we have to ensure connectivity
  # before
  if not qa_config.GetModifySshSetup():
    (key_type, _, priv_key_file, pub_key_file, auth_key_path) = \
      qa_config.GetSshConfig()
    AssertCommand("echo -e 'y\n' | ssh-keygen -t %s -f %s -q -N ''"
                  % (key_type, priv_key_file))
    AssertCommand("cat %s >> %s" % (pub_key_file, auth_key_path))
    for node in qa_config.get("nodes"):
      if node != master:
        for key_file in [priv_key_file, pub_key_file]:
          AssertCommand("scp -oStrictHostKeyChecking=no %s %s:%s" %
                        (key_file, node.primary, key_file))
        AssertCommand("ssh %s \'cat %s >> %s\'"
                      % (node.primary, pub_key_file, auth_key_path))

=======
>>>>>>> 767b7595
  # Initialize cluster
  enabled_disk_templates = qa_config.GetEnabledDiskTemplates()
  cmd = [
    "gnt-cluster", "init",
    "--primary-ip-version=%d" % qa_config.get("primary_ip_version", 4),
    "--enabled-hypervisors=%s" % ",".join(qa_config.GetEnabledHypervisors()),
    "--enabled-disk-templates=%s" %
      ",".join(enabled_disk_templates),
    ]

  if not qa_config.GetModifySshSetup():
    cmd.append("--no-ssh-init")

  if constants.DT_FILE in enabled_disk_templates:
    cmd.append(
        "--file-storage-dir=%s" %
        qa_config.get("default-file-storage-dir",
                      pathutils.DEFAULT_FILE_STORAGE_DIR))
  if constants.DT_SHARED_FILE in enabled_disk_templates:
    cmd.append(
        "--shared-file-storage-dir=%s" %
        qa_config.get("default-shared-file-storage-dir",
                      pathutils.DEFAULT_SHARED_FILE_STORAGE_DIR))
  if constants.DT_GLUSTER in enabled_disk_templates:
    cmd.append(
        "--gluster-storage-dir=%s" %
        qa_config.get("default-gluster-storage-dir",
                      pathutils.DEFAULT_GLUSTER_STORAGE_DIR))

  for spec_type in ("mem-size", "disk-size", "disk-count", "cpu-count",
                    "nic-count"):
    spec_values = []
    for spec_val in ("min", "max", "std"):
      spec = qa_config.get("ispec_%s_%s" %
                           (spec_type.replace("-", "_"), spec_val), None)
      if spec is not None:
        spec_values.append("%s=%d" % (spec_val, spec))
    if spec_values:
      cmd.append("--specs-%s=%s" % (spec_type, ",".join(spec_values)))

  master = qa_config.GetMasterNode()
  if master.secondary:
    cmd.append("--secondary-ip=%s" % master.secondary)

  if utils.IsLvmEnabled(qa_config.GetEnabledDiskTemplates()):
    vgname = qa_config.get("vg-name", constants.DEFAULT_VG)
    if vgname:
      cmd.append("--vg-name=%s" % vgname)
    else:
      raise qa_error.Error("Please specify a volume group if you enable"
                           " lvm-based disk templates in the QA.")

  master_netdev = qa_config.get("master-netdev", None)
  if master_netdev:
    cmd.append("--master-netdev=%s" % master_netdev)

  nicparams = qa_config.get("default-nicparams", None)
  if nicparams:
    cmd.append("--nic-parameters=%s" %
               ",".join(utils.FormatKeyValue(nicparams)))

  # Cluster value of the exclusive-storage node parameter
  e_s = qa_config.get("exclusive-storage")
  if e_s is not None:
    cmd.extend(["--node-parameters", "exclusive_storage=%s" % e_s])
  else:
    e_s = False
  qa_config.SetExclusiveStorage(e_s)

  extra_args = qa_config.get("cluster-init-args")

  if extra_args:
    # This option was removed in 2.10, but in order to not break QA of older
    # branches we remove it from the extra_args if it is in there.
    opt_drbd_storage = "--no-drbd-storage"
    if opt_drbd_storage in extra_args:
      extra_args.remove(opt_drbd_storage)
    cmd.extend(extra_args)

  cmd.append(qa_config.get("name"))

  AssertCommand(cmd)

  cmd = ["gnt-cluster", "modify"]

  # hypervisor parameter modifications
  hvp = qa_config.get("hypervisor-parameters", {})
  for k, v in hvp.items():
    cmd.extend(["-H", "%s:%s" % (k, v)])
  # backend parameter modifications
  bep = qa_config.get("backend-parameters", "")
  if bep:
    cmd.extend(["-B", bep])

  if len(cmd) > 2:
    AssertCommand(cmd)

  # OS parameters
  osp = qa_config.get("os-parameters", {})
  for k, v in osp.items():
    AssertCommand(["gnt-os", "modify", "-O", v, k])

  # OS hypervisor parameters
  os_hvp = qa_config.get("os-hvp", {})
  for os_name in os_hvp:
    for hv, hvp in os_hvp[os_name].items():
      AssertCommand(["gnt-os", "modify", "-H", "%s:%s" % (hv, hvp), os_name])


def TestClusterRename():
  """gnt-cluster rename"""
  cmd = ["gnt-cluster", "rename", "-f"]

  original_name = qa_config.get("name")
  rename_target = qa_config.get("rename", None)
  if rename_target is None:
    print qa_logging.FormatError('"rename" entry is missing')
    return

  for data in [
    cmd + [rename_target],
    _CLUSTER_VERIFY,
    cmd + [original_name],
    _CLUSTER_VERIFY,
    ]:
    AssertCommand(data)


def TestClusterOob():
  """out-of-band framework"""
  oob_path_exists = "/tmp/ganeti-qa-oob-does-exist-%s" % utils.NewUUID()

  AssertCommand(_CLUSTER_VERIFY)
  AssertCommand(["gnt-cluster", "modify", "--node-parameters",
                 "oob_program=/tmp/ganeti-qa-oob-does-not-exist-%s" %
                 utils.NewUUID()])

  AssertCommand(_CLUSTER_VERIFY, fail=True)

  AssertCommand(["touch", oob_path_exists])
  AssertCommand(["chmod", "0400", oob_path_exists])
  AssertCommand(["gnt-cluster", "copyfile", oob_path_exists])

  try:
    AssertCommand(["gnt-cluster", "modify", "--node-parameters",
                   "oob_program=%s" % oob_path_exists])

    AssertCommand(_CLUSTER_VERIFY, fail=True)

    AssertCommand(["chmod", "0500", oob_path_exists])
    AssertCommand(["gnt-cluster", "copyfile", oob_path_exists])

    AssertCommand(_CLUSTER_VERIFY)
  finally:
    AssertCommand(["gnt-cluster", "command", "rm", oob_path_exists])

  AssertCommand(["gnt-cluster", "modify", "--node-parameters",
                 "oob_program="])


def TestClusterEpo():
  """gnt-cluster epo"""
  master = qa_config.GetMasterNode()

  # Assert that OOB is unavailable for all nodes
  result_output = GetCommandOutput(master.primary,
                                   "gnt-node list --verbose --no-headers -o"
                                   " powered")
  AssertEqual(compat.all(powered == "(unavail)"
                         for powered in result_output.splitlines()), True)

  # Conflicting
  AssertCommand(["gnt-cluster", "epo", "--groups", "--all"], fail=True)
  # --all doesn't expect arguments
  AssertCommand(["gnt-cluster", "epo", "--all", "some_arg"], fail=True)

  # Unless --all is given master is not allowed to be in the list
  AssertCommand(["gnt-cluster", "epo", "-f", master.primary], fail=True)

  with qa_job_utils.PausedWatcher():
    # This shouldn't fail
    AssertCommand(["gnt-cluster", "epo", "-f", "--all"])

    # All instances should have been stopped now
    result_output = GetCommandOutput(master.primary,
                                     "gnt-instance list --no-headers -o status")
    # ERROR_down because the instance is stopped but not recorded as such
    AssertEqual(compat.all(status == "ERROR_down"
                           for status in result_output.splitlines()), True)

    # Now start everything again
    AssertCommand(["gnt-cluster", "epo", "--on", "-f", "--all"])

    # All instances should have been started now
    result_output = GetCommandOutput(master.primary,
                                     "gnt-instance list --no-headers -o status")
    AssertEqual(compat.all(status == "running"
                           for status in result_output.splitlines()), True)


def TestClusterVerify():
  """gnt-cluster verify"""
  AssertCommand(_CLUSTER_VERIFY)
  AssertCommand(["gnt-cluster", "verify-disks"])


def TestClusterVerifyDisksBrokenDRBD(instance, inst_nodes):
  """gnt-cluster verify-disks with broken DRBD"""
  qa_daemon.TestPauseWatcher()

  try:
    info = qa_instance.GetInstanceInfo(instance.name)
    snode = inst_nodes[1]
    for idx, minor in enumerate(info["drbd-minors"][snode.primary]):
      if idx % 2 == 0:
        break_drbd_cmd = \
          "(drbdsetup %d down >/dev/null 2>&1;" \
          " drbdsetup down resource%d >/dev/null 2>&1) || /bin/true" % \
          (minor, minor)
      else:
        break_drbd_cmd = \
          "(drbdsetup %d detach >/dev/null 2>&1;" \
          " drbdsetup detach %d >/dev/null 2>&1) || /bin/true" % \
          (minor, minor)
      AssertCommand(break_drbd_cmd, node=snode)

    verify_output = GetCommandOutput(qa_config.GetMasterNode().primary,
                                     "gnt-cluster verify-disks")
    activation_msg = "Activating disks for instance '%s'" % instance.name
    if activation_msg not in verify_output:
      raise qa_error.Error("gnt-cluster verify-disks did not activate broken"
                           " DRBD disks:\n%s" % verify_output)

    verify_output = GetCommandOutput(qa_config.GetMasterNode().primary,
                                     "gnt-cluster verify-disks")
    if activation_msg in verify_output:
      raise qa_error.Error("gnt-cluster verify-disks wants to activate broken"
                           " DRBD disks on second attempt:\n%s" % verify_output)

    AssertCommand(_CLUSTER_VERIFY)
  finally:
    qa_daemon.TestResumeWatcher()


def TestJobqueue():
  """gnt-debug test-jobqueue"""
  AssertCommand(["gnt-debug", "test-jobqueue"])


def TestDelay(node):
  """gnt-debug delay"""
  AssertCommand(["gnt-debug", "delay", "1"])
  AssertCommand(["gnt-debug", "delay", "--no-master", "1"])
  AssertCommand(["gnt-debug", "delay", "--no-master",
                 "-n", node.primary, "1"])


def TestClusterReservedLvs():
  """gnt-cluster reserved lvs"""
  # if no lvm-based templates are supported, skip the test
  if not qa_config.IsStorageTypeSupported(constants.ST_LVM_VG):
    return
  vgname = qa_config.get("vg-name", constants.DEFAULT_VG)
  lvname = _QA_LV_PREFIX + "test"
  lvfullname = "/".join([vgname, lvname])

  # Clean cluster
  AssertClusterVerify()

  AssertCommand(["gnt-cluster", "modify", "--reserved-lvs", ""])
  AssertCommand(["lvcreate", "-L1G", "-n", lvname, vgname])
  AssertClusterVerify(fail=False,
                      warnings=[constants.CV_ENODEORPHANLV])

  AssertCommand(["gnt-cluster", "modify", "--reserved-lvs",
                 "%s,.*/other-test" % lvfullname])
  AssertClusterVerify(no_warnings=[constants.CV_ENODEORPHANLV])

  AssertCommand(["gnt-cluster", "modify", "--reserved-lvs",
                ".*/%s.*" % _QA_LV_PREFIX])
  AssertClusterVerify(no_warnings=[constants.CV_ENODEORPHANLV])

  AssertCommand(["gnt-cluster", "modify", "--reserved-lvs", ""])
  AssertClusterVerify(fail=False,
                      warnings=[constants.CV_ENODEORPHANLV])

  AssertCommand(["lvremove", "-f", lvfullname])
  AssertClusterVerify()


def TestClusterModifyEmpty():
  """gnt-cluster modify"""
  AssertCommand(["gnt-cluster", "modify"], fail=True)


def TestClusterModifyDisk():
  """gnt-cluster modify -D"""
  for param in _FAIL_PARAMS:
    AssertCommand(["gnt-cluster", "modify", "-D", param], fail=True)


def _GetOtherEnabledDiskTemplate(undesired_disk_templates,
                                 enabled_disk_templates):
  """Returns one template that is not in the undesired set.

  @type undesired_disk_templates: list of string
  @param undesired_disk_templates: a list of disk templates that we want to
      exclude when drawing one disk template from the list of enabled
      disk templates
  @type enabled_disk_templates: list of string
  @param enabled_disk_templates: list of enabled disk templates (in QA)

  """
  desired_templates = list(set(enabled_disk_templates)
                                - set(undesired_disk_templates))
  if desired_templates:
    template = desired_templates[0]
  else:
    # If no desired disk template is available for QA, choose 'diskless' and
    # hope for the best.
    template = constants.ST_DISKLESS

  return template


def TestClusterModifyFileBasedStorageDir(
    file_disk_template, dir_config_key, default_dir, option_name):
  """Tests gnt-cluster modify wrt to file-based directory options.

  @type file_disk_template: string
  @param file_disk_template: file-based disk template
  @type dir_config_key: string
  @param dir_config_key: key for the QA config to retrieve the default
     directory value
  @type default_dir: string
  @param default_dir: default directory, if the QA config does not specify
     it
  @type option_name: string
  @param option_name: name of the option of 'gnt-cluster modify' to
     change the directory

  """
  enabled_disk_templates = qa_config.GetEnabledDiskTemplates()
  assert file_disk_template in constants.DTS_FILEBASED
  if not qa_config.IsTemplateSupported(file_disk_template):
    return

  # Get some non-file-based disk template to disable file storage
  other_disk_template = _GetOtherEnabledDiskTemplate(
    utils.storage.GetDiskTemplatesOfStorageTypes(constants.ST_FILE,
                                                 constants.ST_SHARED_FILE),
    enabled_disk_templates
  )

  file_storage_dir = qa_config.get(dir_config_key, default_dir)
  invalid_file_storage_dir = "/boot/"

  for fail, cmd in [
    (False, ["gnt-cluster", "modify",
             "--enabled-disk-templates=%s" % file_disk_template,
             "--ipolicy-disk-templates=%s" % file_disk_template]),
    (False, ["gnt-cluster", "modify",
             "--%s=%s" % (option_name, file_storage_dir)]),
    (False, ["gnt-cluster", "modify",
             "--%s=%s" % (option_name, invalid_file_storage_dir)]),
    # file storage dir is set to an inacceptable path, thus verify
    # should fail
    (True, ["gnt-cluster", "verify"]),
    # unsetting the storage dir while file storage is enabled
    # should fail
    (True, ["gnt-cluster", "modify",
            "--%s=" % option_name]),
    (False, ["gnt-cluster", "modify",
             "--%s=%s" % (option_name, file_storage_dir)]),
    (False, ["gnt-cluster", "modify",
             "--enabled-disk-templates=%s" % other_disk_template,
             "--ipolicy-disk-templates=%s" % other_disk_template]),
    (False, ["gnt-cluster", "modify",
             "--%s=%s" % (option_name, invalid_file_storage_dir)]),
    # file storage is set to an inacceptable path, but file storage
    # is disabled, thus verify should not fail
    (False, ["gnt-cluster", "verify"]),
    # unsetting the file storage dir while file storage is not enabled
    # should be fine
    (False, ["gnt-cluster", "modify",
             "--%s=" % option_name]),
    # resetting everything to sane values
    (False, ["gnt-cluster", "modify",
             "--%s=%s" % (option_name, file_storage_dir),
             "--enabled-disk-templates=%s" % ",".join(enabled_disk_templates),
             "--ipolicy-disk-templates=%s" % ",".join(enabled_disk_templates)])
    ]:
    AssertCommand(cmd, fail=fail)


def TestClusterModifyFileStorageDir():
  """gnt-cluster modify --file-storage-dir=..."""
  TestClusterModifyFileBasedStorageDir(
      constants.DT_FILE, "default-file-storage-dir",
      pathutils.DEFAULT_FILE_STORAGE_DIR,
      "file-storage-dir")


def TestClusterModifySharedFileStorageDir():
  """gnt-cluster modify --shared-file-storage-dir=..."""
  TestClusterModifyFileBasedStorageDir(
      constants.DT_SHARED_FILE, "default-shared-file-storage-dir",
      pathutils.DEFAULT_SHARED_FILE_STORAGE_DIR,
      "shared-file-storage-dir")


def TestClusterModifyDiskTemplates():
  """gnt-cluster modify --enabled-disk-templates=..."""
  enabled_disk_templates = qa_config.GetEnabledDiskTemplates()
  default_disk_template = qa_config.GetDefaultDiskTemplate()

  _TestClusterModifyDiskTemplatesArguments(default_disk_template)
  _TestClusterModifyDiskTemplatesDrbdHelper(enabled_disk_templates)
  _TestClusterModifyDiskTemplatesVgName(enabled_disk_templates)

  _RestoreEnabledDiskTemplates()
  nodes = qa_config.AcquireManyNodes(2)

  instance_template = enabled_disk_templates[0]
  instance = qa_instance.CreateInstanceByDiskTemplate(nodes, instance_template)

  _TestClusterModifyUsedDiskTemplate(instance_template,
                                     enabled_disk_templates)

  qa_instance.TestInstanceRemove(instance)
  _RestoreEnabledDiskTemplates()


def TestClusterModifyInstallImage():
  """gnt-cluster modify --install-image=...'"""
  master = qa_config.GetMasterNode()

  image = \
      GetCommandOutput(master.primary,
                       "mktemp --tmpdir ganeti-install-image.XXXXXX").strip()
  AssertCommand(["gnt-cluster", "modify", "--install-image=%s" % image])
  AssertCommand(["rm", image])


def _RestoreEnabledDiskTemplates():
  """Sets the list of enabled disk templates back to the list of enabled disk
     templates from the QA configuration. This can be used to make sure that
     the tests that modify the list of disk templates do not interfere with
     other tests.

  """
  enabled_disk_templates = qa_config.GetEnabledDiskTemplates()
  cmd = ["gnt-cluster", "modify",
         "--enabled-disk-templates=%s" % ",".join(enabled_disk_templates),
         "--ipolicy-disk-templates=%s" % ",".join(enabled_disk_templates),
         ]

  if utils.IsLvmEnabled(qa_config.GetEnabledDiskTemplates()):
    vgname = qa_config.get("vg-name", constants.DEFAULT_VG)
    cmd.append("--vg-name=%s" % vgname)

  AssertCommand(cmd, fail=False)


def _TestClusterModifyDiskTemplatesDrbdHelper(enabled_disk_templates):
  """Tests argument handling of 'gnt-cluster modify' with respect to
     the parameter '--drbd-usermode-helper'. This test is independent
     of instances.

  """
  _RestoreEnabledDiskTemplates()

  if constants.DT_DRBD8 not in enabled_disk_templates:
    return
  if constants.DT_PLAIN not in enabled_disk_templates:
    return

  drbd_usermode_helper = qa_config.get("drbd-usermode-helper", "/bin/true")
  bogus_usermode_helper = "/tmp/pinkbunny"
  for command, fail in [
    (["gnt-cluster", "modify",
      "--enabled-disk-templates=%s" % constants.DT_DRBD8,
      "--ipolicy-disk-templates=%s" % constants.DT_DRBD8], False),
    (["gnt-cluster", "modify",
      "--drbd-usermode-helper=%s" % drbd_usermode_helper], False),
    (["gnt-cluster", "modify",
      "--drbd-usermode-helper=%s" % bogus_usermode_helper], True),
    # unsetting helper when DRBD is enabled should not work
    (["gnt-cluster", "modify",
      "--drbd-usermode-helper="], True),
    (["gnt-cluster", "modify",
      "--enabled-disk-templates=%s" % constants.DT_PLAIN,
      "--ipolicy-disk-templates=%s" % constants.DT_PLAIN], False),
    (["gnt-cluster", "modify",
      "--drbd-usermode-helper="], False),
    (["gnt-cluster", "modify",
      "--drbd-usermode-helper=%s" % drbd_usermode_helper], False),
    (["gnt-cluster", "modify",
      "--drbd-usermode-helper=%s" % drbd_usermode_helper,
      "--enabled-disk-templates=%s" % constants.DT_DRBD8,
      "--ipolicy-disk-templates=%s" % constants.DT_DRBD8], False),
    (["gnt-cluster", "modify",
      "--drbd-usermode-helper=",
      "--enabled-disk-templates=%s" % constants.DT_PLAIN,
      "--ipolicy-disk-templates=%s" % constants.DT_PLAIN], False),
    (["gnt-cluster", "modify",
      "--drbd-usermode-helper=%s" % drbd_usermode_helper,
      "--enabled-disk-templates=%s" % constants.DT_DRBD8,
      "--ipolicy-disk-templates=%s" % constants.DT_DRBD8], False),
    ]:
    AssertCommand(command, fail=fail)
  _RestoreEnabledDiskTemplates()


def _TestClusterModifyDiskTemplatesArguments(default_disk_template):
  """Tests argument handling of 'gnt-cluster modify' with respect to
     the parameter '--enabled-disk-templates'. This test is independent
     of instances.

  """
  _RestoreEnabledDiskTemplates()

  # bogus templates
  AssertCommand(["gnt-cluster", "modify",
                 "--enabled-disk-templates=pinkbunny"],
                fail=True)

  # duplicate entries do no harm
  AssertCommand(
    ["gnt-cluster", "modify",
     "--enabled-disk-templates=%s,%s" %
      (default_disk_template, default_disk_template),
     "--ipolicy-disk-templates=%s" % default_disk_template],
    fail=False)


def _TestClusterModifyDiskTemplatesVgName(enabled_disk_templates):
  """Tests argument handling of 'gnt-cluster modify' with respect to
     the parameter '--enabled-disk-templates' and '--vg-name'. This test is
     independent of instances.

  """
  if not utils.IsLvmEnabled(enabled_disk_templates):
    # These tests only make sense if lvm is enabled for QA
    return

  # determine an LVM and a non-LVM disk template for the tests
  non_lvm_template = _GetOtherEnabledDiskTemplate(constants.DTS_LVM,
                                                  enabled_disk_templates)
  lvm_template = list(set(enabled_disk_templates) & constants.DTS_LVM)[0]

  vgname = qa_config.get("vg-name", constants.DEFAULT_VG)

  # Clean start: unset volume group name, disable lvm storage
  AssertCommand(
    ["gnt-cluster", "modify",
     "--enabled-disk-templates=%s" % non_lvm_template,
     "--ipolicy-disk-templates=%s" % non_lvm_template,
     "--vg-name="],
    fail=False)

  # Try to enable lvm, when no volume group is given
  AssertCommand(
    ["gnt-cluster", "modify",
     "--enabled-disk-templates=%s" % lvm_template,
     "--ipolicy-disk-templates=%s" % lvm_template],
    fail=True)

  # Set volume group, with lvm still disabled: just a warning
  AssertCommand(["gnt-cluster", "modify", "--vg-name=%s" % vgname], fail=False)

  # Try unsetting vg name and enabling lvm at the same time
  AssertCommand(
    ["gnt-cluster", "modify",
     "--enabled-disk-templates=%s" % lvm_template,
     "--ipolicy-disk-templates=%s" % lvm_template,
     "--vg-name="],
    fail=True)

  # Enable lvm with vg name present
  AssertCommand(
    ["gnt-cluster", "modify",
     "--enabled-disk-templates=%s" % lvm_template,
     "--ipolicy-disk-templates=%s" % lvm_template],
    fail=False)

  # Try unsetting vg name with lvm still enabled
  AssertCommand(["gnt-cluster", "modify", "--vg-name="], fail=True)

  # Disable lvm with vg name still set
  AssertCommand(
    ["gnt-cluster", "modify",
     "--enabled-disk-templates=%s" % non_lvm_template,
     "--ipolicy-disk-templates=%s" % non_lvm_template,
     ],
    fail=False)

  # Try unsetting vg name with lvm disabled
  AssertCommand(["gnt-cluster", "modify", "--vg-name="], fail=False)

  # Set vg name and enable lvm at the same time
  AssertCommand(
    ["gnt-cluster", "modify",
     "--enabled-disk-templates=%s" % lvm_template,
     "--ipolicy-disk-templates=%s" % lvm_template,
     "--vg-name=%s" % vgname],
    fail=False)

  # Unset vg name and disable lvm at the same time
  AssertCommand(
    ["gnt-cluster", "modify",
     "--enabled-disk-templates=%s" % non_lvm_template,
     "--ipolicy-disk-templates=%s" % non_lvm_template,
     "--vg-name="],
    fail=False)

  _RestoreEnabledDiskTemplates()


def _TestClusterModifyUsedDiskTemplate(instance_template,
                                       enabled_disk_templates):
  """Tests that disk templates that are currently in use by instances cannot
     be disabled on the cluster.

  """
  # If the list of enabled disk templates contains only one template
  # we need to add some other templates, because the list of enabled disk
  # templates can only be set to a non-empty list.
  new_disk_templates = list(set(enabled_disk_templates)
                              - set([instance_template]))
  if not new_disk_templates:
    new_disk_templates = list(set([constants.DT_DISKLESS, constants.DT_BLOCK])
                                - set([instance_template]))
  AssertCommand(
    ["gnt-cluster", "modify",
     "--enabled-disk-templates=%s" % ",".join(new_disk_templates),
     "--ipolicy-disk-templates=%s" % ",".join(new_disk_templates)],
    fail=True)


def TestClusterModifyBe():
  """gnt-cluster modify -B"""
  for fail, cmd in [
    # max/min mem
    (False, ["gnt-cluster", "modify", "-B", "maxmem=256"]),
    (False, ["sh", "-c", "gnt-cluster info|grep '^ *maxmem: 256$'"]),
    (False, ["gnt-cluster", "modify", "-B", "minmem=256"]),
    (False, ["sh", "-c", "gnt-cluster info|grep '^ *minmem: 256$'"]),
    (True, ["gnt-cluster", "modify", "-B", "maxmem=a"]),
    (False, ["sh", "-c", "gnt-cluster info|grep '^ *maxmem: 256$'"]),
    (True, ["gnt-cluster", "modify", "-B", "minmem=a"]),
    (False, ["sh", "-c", "gnt-cluster info|grep '^ *minmem: 256$'"]),
    (False, ["gnt-cluster", "modify", "-B", "maxmem=128,minmem=128"]),
    (False, ["sh", "-c", "gnt-cluster info|grep '^ *maxmem: 128$'"]),
    (False, ["sh", "-c", "gnt-cluster info|grep '^ *minmem: 128$'"]),
    # vcpus
    (False, ["gnt-cluster", "modify", "-B", "vcpus=4"]),
    (False, ["sh", "-c", "gnt-cluster info|grep '^ *vcpus: 4$'"]),
    (True, ["gnt-cluster", "modify", "-B", "vcpus=a"]),
    (False, ["gnt-cluster", "modify", "-B", "vcpus=1"]),
    (False, ["sh", "-c", "gnt-cluster info|grep '^ *vcpus: 1$'"]),
    # auto_balance
    (False, ["gnt-cluster", "modify", "-B", "auto_balance=False"]),
    (False, ["sh", "-c", "gnt-cluster info|grep '^ *auto_balance: False$'"]),
    (True, ["gnt-cluster", "modify", "-B", "auto_balance=1"]),
    (False, ["gnt-cluster", "modify", "-B", "auto_balance=True"]),
    (False, ["sh", "-c", "gnt-cluster info|grep '^ *auto_balance: True$'"]),
    ]:
    AssertCommand(cmd, fail=fail)

  # redo the original-requested BE parameters, if any
  bep = qa_config.get("backend-parameters", "")
  if bep:
    AssertCommand(["gnt-cluster", "modify", "-B", bep])


def _GetClusterIPolicy():
  """Return the run-time values of the cluster-level instance policy.

  @rtype: tuple
  @return: (policy, specs), where:
      - policy is a dictionary of the policy values, instance specs excluded
      - specs is a dictionary containing only the specs, using the internal
        format (see L{constants.IPOLICY_DEFAULTS} for an example)

  """
  info = qa_utils.GetObjectInfo(["gnt-cluster", "info"])
  policy = info["Instance policy - limits for instances"]
  (ret_policy, ret_specs) = qa_utils.ParseIPolicy(policy)

  # Sanity checks
  assert "minmax" in ret_specs and "std" in ret_specs
  assert len(ret_specs["minmax"]) > 0
  assert len(ret_policy) > 0
  return (ret_policy, ret_specs)


def TestClusterModifyIPolicy():
  """gnt-cluster modify --ipolicy-*"""
  basecmd = ["gnt-cluster", "modify"]
  (old_policy, old_specs) = _GetClusterIPolicy()
  for par in ["vcpu-ratio", "spindle-ratio"]:
    curr_val = float(old_policy[par])
    test_values = [
      (True, 1.0),
      (True, 1.5),
      (True, 2),
      (False, "a"),
      # Restore the old value
      (True, curr_val),
      ]
    for (good, val) in test_values:
      cmd = basecmd + ["--ipolicy-%s=%s" % (par, val)]
      AssertCommand(cmd, fail=not good)
      if good:
        curr_val = val
      # Check the affected parameter
      (eff_policy, eff_specs) = _GetClusterIPolicy()
      AssertEqual(float(eff_policy[par]), curr_val)
      # Check everything else
      AssertEqual(eff_specs, old_specs)
      for p in eff_policy.keys():
        if p == par:
          continue
        AssertEqual(eff_policy[p], old_policy[p])

  # Allowing disk templates via ipolicy requires them to be
  # enabled on the cluster.
  if not (qa_config.IsTemplateSupported(constants.DT_PLAIN)
          and qa_config.IsTemplateSupported(constants.DT_DRBD8)):
    return
  # Disk templates are treated slightly differently
  par = "disk-templates"
  disp_str = "allowed disk templates"
  curr_val = old_policy[disp_str]
  test_values = [
    (True, constants.DT_PLAIN),
    (True, "%s,%s" % (constants.DT_PLAIN, constants.DT_DRBD8)),
    (False, "thisisnotadisktemplate"),
    (False, ""),
    # Restore the old value
    (True, curr_val.replace(" ", "")),
    ]
  for (good, val) in test_values:
    cmd = basecmd + ["--ipolicy-%s=%s" % (par, val)]
    AssertCommand(cmd, fail=not good)
    if good:
      curr_val = val
    # Check the affected parameter
    (eff_policy, eff_specs) = _GetClusterIPolicy()
    AssertEqual(eff_policy[disp_str].replace(" ", ""), curr_val)
    # Check everything else
    AssertEqual(eff_specs, old_specs)
    for p in eff_policy.keys():
      if p == disp_str:
        continue
      AssertEqual(eff_policy[p], old_policy[p])


def TestClusterSetISpecs(new_specs=None, diff_specs=None, fail=False,
                         old_values=None):
  """Change instance specs.

  At most one of new_specs or diff_specs can be specified.

  @type new_specs: dict
  @param new_specs: new complete specs, in the same format returned by
      L{_GetClusterIPolicy}
  @type diff_specs: dict
  @param diff_specs: partial specs, it can be an incomplete specifications, but
      if min/max specs are specified, their number must match the number of the
      existing specs
  @type fail: bool
  @param fail: if the change is expected to fail
  @type old_values: tuple
  @param old_values: (old_policy, old_specs), as returned by
      L{_GetClusterIPolicy}
  @return: same as L{_GetClusterIPolicy}

  """
  build_cmd = lambda opts: ["gnt-cluster", "modify"] + opts
  return qa_utils.TestSetISpecs(
    new_specs=new_specs, diff_specs=diff_specs,
    get_policy_fn=_GetClusterIPolicy, build_cmd_fn=build_cmd,
    fail=fail, old_values=old_values)


def TestClusterModifyISpecs():
  """gnt-cluster modify --specs-*"""
  params = ["memory-size", "disk-size", "disk-count", "cpu-count", "nic-count"]
  (cur_policy, cur_specs) = _GetClusterIPolicy()
  # This test assumes that there is only one min/max bound
  assert len(cur_specs[constants.ISPECS_MINMAX]) == 1
  for par in params:
    test_values = [
      (True, 0, 4, 12),
      (True, 4, 4, 12),
      (True, 4, 12, 12),
      (True, 4, 4, 4),
      (False, 4, 0, 12),
      (False, 4, 16, 12),
      (False, 4, 4, 0),
      (False, 12, 4, 4),
      (False, 12, 4, 0),
      (False, "a", 4, 12),
      (False, 0, "a", 12),
      (False, 0, 4, "a"),
      # This is to restore the old values
      (True,
       cur_specs[constants.ISPECS_MINMAX][0][constants.ISPECS_MIN][par],
       cur_specs[constants.ISPECS_STD][par],
       cur_specs[constants.ISPECS_MINMAX][0][constants.ISPECS_MAX][par])
      ]
    for (good, mn, st, mx) in test_values:
      new_vals = {
        constants.ISPECS_MINMAX: [{
          constants.ISPECS_MIN: {par: mn},
          constants.ISPECS_MAX: {par: mx}
          }],
        constants.ISPECS_STD: {par: st}
        }
      cur_state = (cur_policy, cur_specs)
      # We update cur_specs, as we've copied the values to restore already
      (cur_policy, cur_specs) = TestClusterSetISpecs(
        diff_specs=new_vals, fail=not good, old_values=cur_state)

    # Get the ipolicy command
    mnode = qa_config.GetMasterNode()
    initcmd = GetCommandOutput(mnode.primary, "gnt-cluster show-ispecs-cmd")
    modcmd = ["gnt-cluster", "modify"]
    opts = initcmd.split()
    assert opts[0:2] == ["gnt-cluster", "init"]
    for k in range(2, len(opts) - 1):
      if opts[k].startswith("--ipolicy-"):
        assert k + 2 <= len(opts)
        modcmd.extend(opts[k:k + 2])
    # Re-apply the ipolicy (this should be a no-op)
    AssertCommand(modcmd)
    new_initcmd = GetCommandOutput(mnode.primary, "gnt-cluster show-ispecs-cmd")
    AssertEqual(initcmd, new_initcmd)


def _TestClusterModifyUserShutdownXen(nodes):
  """Tests user shutdown cluster wide for the KVM hypervisor.

  Note that for the Xen hypervisor, the KVM daemon should never run.

  """
  AssertCommand(["gnt-cluster", "modify", "--user-shutdown=true"])

  # Give time for kvmd to start and stop on all nodes
  time.sleep(5)

  for node in nodes:
    AssertCommand("pgrep ganeti-kvmd", node=node, fail=True)

  AssertCommand(["gnt-cluster", "modify", "--user-shutdown=false"])

  for node in nodes:
    AssertCommand("pgrep ganeti-kvmd", node=node, fail=True)


def _TestClusterModifyUserShutdownKvm(nodes):
  """Tests user shutdown cluster wide for the KVM hypervisor.

  Note that for the KVM hypervisor, the KVM daemon should run
  according to '--user-shutdown' and whether the node is VM capable.

  """
  # How much time to wait for kvmd to start/stop
  kvmd_cycle_time = 4

  # Start kvmd on all nodes
  AssertCommand(["gnt-cluster", "modify", "--user-shutdown=true"])
  time.sleep(kvmd_cycle_time)
  for node in nodes:
    AssertCommand("pgrep ganeti-kvmd", node=node)

  # Test VM capable node attribute
  test_node = None

  for node in nodes:
    node_info = qa_utils.GetObjectInfo(["gnt-node", "info", node.primary])[0]
    if "vm_capable" in node_info and node_info["vm_capable"]:
      test_node = node
      break

  if test_node is None:
    raise qa_error.Error("Failed to find viable node for this test")

  # Stop kvmd by disabling vm capable
  AssertCommand(["gnt-node", "modify", "--vm-capable=no", test_node.primary])
  time.sleep(kvmd_cycle_time)
  AssertCommand("pgrep ganeti-kvmd", node=test_node, fail=True)

  # Start kvmd by enabling vm capable
  AssertCommand(["gnt-node", "modify", "--vm-capable=yes", test_node.primary])
  time.sleep(kvmd_cycle_time)
  AssertCommand("pgrep ganeti-kvmd", node=test_node)

  # Stop kvmd on all nodes by removing KVM from the enabled hypervisors
  enabled_hypervisors = qa_config.GetEnabledHypervisors()

  AssertCommand(["gnt-cluster", "modify", "--enabled-hypervisors=xen-pvm"])
  time.sleep(kvmd_cycle_time)
  for node in nodes:
    AssertCommand("pgrep ganeti-kvmd", node=node, fail=True)

  # Start kvmd on all nodes by restoring KVM to the enabled hypervisors
  AssertCommand(["gnt-cluster", "modify",
                 "--enabled-hypervisors=%s" % ",".join(enabled_hypervisors)])
  time.sleep(kvmd_cycle_time)
  for node in nodes:
    AssertCommand("pgrep ganeti-kvmd", node=node)

  # Stop kvmd on all nodes
  AssertCommand(["gnt-cluster", "modify", "--user-shutdown=false"])
  time.sleep(kvmd_cycle_time)
  for node in nodes:
    AssertCommand("pgrep ganeti-kvmd", node=node, fail=True)


def TestClusterModifyUserShutdown():
  """Tests user shutdown cluster wide.

  """
  enabled_hypervisors = qa_config.GetEnabledHypervisors()
  nodes = qa_config.get("nodes")

  for (hv, fn) in [(constants.HT_XEN_PVM, _TestClusterModifyUserShutdownXen),
                   (constants.HT_XEN_HVM, _TestClusterModifyUserShutdownXen),
                   (constants.HT_KVM, _TestClusterModifyUserShutdownKvm)]:
    if hv in enabled_hypervisors:
      qa_daemon.TestPauseWatcher()
      fn(nodes)
      qa_daemon.TestResumeWatcher()
    else:
      print "%s hypervisor is not enabled, skipping test for this hypervisor" \
          % hv


def TestClusterInfo():
  """gnt-cluster info"""
  AssertCommand(["gnt-cluster", "info"])


def TestClusterRedistConf():
  """gnt-cluster redist-conf"""
  AssertCommand(["gnt-cluster", "redist-conf"])


def TestClusterGetmaster():
  """gnt-cluster getmaster"""
  AssertCommand(["gnt-cluster", "getmaster"])


def TestClusterVersion():
  """gnt-cluster version"""
  AssertCommand(["gnt-cluster", "version"])


def _AssertSsconfCertFiles():
  """This asserts that all ssconf_master_candidate_certs have the same content.

  """
  (vcluster_master, _) = qa_config.GetVclusterSettings()
  if vcluster_master:
    print "Skipping asserting SsconfCertFiles for Vcluster"
    return
  nodes = qa_config.get("nodes")
  ssconf_file = "/var/lib/ganeti/ssconf_master_candidates_certs"
  ssconf_content = {}
  for node in nodes:
    cmd = ["cat", ssconf_file]
    print "Ssconf Master Certificates of node '%s'." % node.primary
    result_output = GetCommandOutput(node.primary, utils.ShellQuoteArgs(cmd))
    ssconf_content[node] = result_output

    # Clean up result to make it comparable:
    # remove trailing whitespace from each line, remove empty lines, sort lines
    lines_node = result_output.split('\n')
    lines_node = [line.strip() for line in lines_node if len(line.strip()) > 0]
    lines_node.sort()

    ssconf_content[node] = lines_node

  first_node = nodes[0]
  for node in nodes[1:]:
    if not ssconf_content[node] == ssconf_content[first_node]:
      raise Exception("Cert list of node '%s' differs from the list of node"
                      " '%s'." % (node, first_node))


def TestClusterRenewCrypto():
  """gnt-cluster renew-crypto"""
  master = qa_config.GetMasterNode()

  # Conflicting options
  cmd = ["gnt-cluster", "renew-crypto", "--force",
         "--new-cluster-certificate", "--new-confd-hmac-key"]
  conflicting = [
    ["--new-rapi-certificate", "--rapi-certificate=/dev/null"],
    ["--new-cluster-domain-secret", "--cluster-domain-secret=/dev/null"],
    ]
  for i in conflicting:
    AssertCommand(cmd + i, fail=True)

  # Invalid RAPI certificate
  cmd = ["gnt-cluster", "renew-crypto", "--force",
         "--rapi-certificate=/dev/null"]
  AssertCommand(cmd, fail=True)

  rapi_cert_backup = qa_utils.BackupFile(master.primary,
                                         pathutils.RAPI_CERT_FILE)
  try:
    # Custom RAPI certificate
    fh = tempfile.NamedTemporaryFile()

    # Ensure certificate doesn't cause "gnt-cluster verify" to complain
    validity = constants.SSL_CERT_EXPIRATION_WARN * 3

    utils.GenerateSelfSignedSslCert(fh.name, 1, validity=validity)

    tmpcert = qa_utils.UploadFile(master.primary, fh.name)
    try:
      AssertCommand(["gnt-cluster", "renew-crypto", "--force",
                     "--rapi-certificate=%s" % tmpcert])
    finally:
      AssertCommand(["rm", "-f", tmpcert])

    # Custom cluster domain secret
    cds_fh = tempfile.NamedTemporaryFile()
    cds_fh.write(utils.GenerateSecret())
    cds_fh.write("\n")
    cds_fh.flush()

    tmpcds = qa_utils.UploadFile(master.primary, cds_fh.name)
    try:
      AssertCommand(["gnt-cluster", "renew-crypto", "--force",
                     "--cluster-domain-secret=%s" % tmpcds])
    finally:
      AssertCommand(["rm", "-f", tmpcds])

    # Normal case
    AssertCommand(["gnt-cluster", "renew-crypto", "--force",
                   "--new-cluster-certificate", "--new-confd-hmac-key",
                   "--new-rapi-certificate", "--new-cluster-domain-secret",
                   "--new-node-certificates", "--new-ssh-keys",
                   "--no-ssh-key-check"])
    _AssertSsconfCertFiles()
    AssertCommand(["gnt-cluster", "verify"])

    # Only renew node certificates
    AssertCommand(["gnt-cluster", "renew-crypto", "--force",
                   "--new-node-certificates"])
    _AssertSsconfCertFiles()
    AssertCommand(["gnt-cluster", "verify"])

    # Only renew cluster certificate
    AssertCommand(["gnt-cluster", "renew-crypto", "--force",
                   "--new-cluster-certificate"])
    _AssertSsconfCertFiles()
    AssertCommand(["gnt-cluster", "verify"])

    # Only renew SSH keys
    AssertCommand(["gnt-cluster", "renew-crypto", "--force",
                   "--new-ssh-keys", "--no-ssh-key-check"])

    # Restore RAPI certificate
    AssertCommand(["gnt-cluster", "renew-crypto", "--force",
                   "--rapi-certificate=%s" % rapi_cert_backup])
    _AssertSsconfCertFiles()
    AssertCommand(["gnt-cluster", "verify"])
  finally:
    AssertCommand(["rm", "-f", rapi_cert_backup])

  # Since renew-crypto replaced the RAPI cert, reload it.
  if qa_rapi.Enabled():
    qa_rapi.ReloadCertificates()


def TestClusterBurnin():
  """Burnin"""
  master = qa_config.GetMasterNode()

  options = qa_config.get("options", {})
  disk_template = options.get("burnin-disk-template", constants.DT_DRBD8)
  parallel = options.get("burnin-in-parallel", False)
  check_inst = options.get("burnin-check-instances", False)
  do_rename = options.get("burnin-rename", "")
  do_reboot = options.get("burnin-reboot", True)
  reboot_types = options.get("reboot-types", constants.REBOOT_TYPES)

  # Get as many instances as we need
  instances = []
  try:
    try:
      num = qa_config.get("options", {}).get("burnin-instances", 1)
      for _ in range(0, num):
        instances.append(qa_config.AcquireInstance())
    except qa_error.OutOfInstancesError:
      print "Not enough instances, continuing anyway."

    if len(instances) < 1:
      raise qa_error.Error("Burnin needs at least one instance")

    script = qa_utils.UploadFile(master.primary, "../tools/burnin")
    try:
      disks = qa_config.GetDiskOptions()
      # Run burnin
      cmd = ["env",
             "PYTHONPATH=%s" % _constants.VERSIONEDSHAREDIR,
             script,
             "--os=%s" % qa_config.get("os"),
             "--minmem-size=%s" % qa_config.get(constants.BE_MINMEM),
             "--maxmem-size=%s" % qa_config.get(constants.BE_MAXMEM),
             "--disk-size=%s" % ",".join([d.get("size") for d in disks]),
             "--disk-growth=%s" % ",".join([d.get("growth") for d in disks]),
             "--disk-template=%s" % disk_template]
      if parallel:
        cmd.append("--parallel")
        cmd.append("--early-release")
      if check_inst:
        cmd.append("--http-check")
      if do_rename:
        cmd.append("--rename=%s" % do_rename)
      if not do_reboot:
        cmd.append("--no-reboot")
      else:
        cmd.append("--reboot-types=%s" % ",".join(reboot_types))
      cmd += [inst.name for inst in instances]
      AssertCommand(cmd)
    finally:
      AssertCommand(["rm", "-f", script])

  finally:
    for inst in instances:
      inst.Release()


def TestClusterMasterFailover():
  """gnt-cluster master-failover"""
  master = qa_config.GetMasterNode()
  failovermaster = qa_config.AcquireNode(exclude=master)

  # Flush the configuration to prevent race conditions when loading it
  # on another node
  print qa_logging.FormatInfo("Flushing the configuration on the master node")
  AssertCommand(["gnt-debug", "wconfd", "flushconfig"])

  cmd = ["gnt-cluster", "master-failover"]
  node_list_cmd = ["gnt-node", "list"]
  try:
    AssertCommand(cmd, node=failovermaster)
    AssertCommand(node_list_cmd, node=failovermaster)
    # Back to original master node
    AssertCommand(cmd, node=master)
    AssertCommand(node_list_cmd, node=master)
  finally:
    failovermaster.Release()


def TestUpgrade():
  """Test gnt-cluster upgrade.

  This tests the 'gnt-cluster upgrade' command by flipping
  between the current and a different version of Ganeti.
  To also recover subtile points in the configuration up/down
  grades, instances are left over both upgrades.

  """
  this_version = qa_config.get("dir-version")
  other_version = qa_config.get("other-dir-version")
  if this_version is None or other_version is None:
    print qa_utils.FormatInfo("Test not run, as versions not specified")
    return

  inst_creates = []
  upgrade_instances = qa_config.get("upgrade-instances", [])
  live_instances = []
  for (test_name, templ, cf, n) in qa_instance.available_instance_tests:
    if (qa_config.TestEnabled(test_name) and
        qa_config.IsTemplateSupported(templ) and
        templ in upgrade_instances):
      inst_creates.append((cf, n))

  for (cf, n) in inst_creates:
    nodes = qa_config.AcquireManyNodes(n)
    live_instances.append(cf(nodes))

  AssertRedirectedCommand(["gnt-cluster", "upgrade", "--to", other_version])
  AssertRedirectedCommand(["gnt-cluster", "verify"])

  for instance in live_instances:
    qa_instance.TestInstanceRemove(instance)
    instance.Release()
  live_instances = []
  for (cf, n) in inst_creates:
    nodes = qa_config.AcquireManyNodes(n)
    live_instances.append(cf(nodes))

  AssertRedirectedCommand(["gnt-cluster", "upgrade", "--to", this_version])
  AssertRedirectedCommand(["gnt-cluster", "verify"])

  for instance in live_instances:
    qa_instance.TestInstanceRemove(instance)
    instance.Release()


def _NodeQueueDrainFile(node):
  """Returns path to queue drain file for a node.

  """
  return qa_utils.MakeNodePath(node, pathutils.JOB_QUEUE_DRAIN_FILE)


def _AssertDrainFile(node, **kwargs):
  """Checks for the queue drain file.

  """
  AssertCommand(["test", "-f", _NodeQueueDrainFile(node)], node=node, **kwargs)


def TestClusterMasterFailoverWithDrainedQueue():
  """gnt-cluster master-failover with drained queue"""
  master = qa_config.GetMasterNode()
  failovermaster = qa_config.AcquireNode(exclude=master)

  # Ensure queue is not drained
  for node in [master, failovermaster]:
    _AssertDrainFile(node, fail=True)

  # Drain queue on failover master
  AssertCommand(["touch", _NodeQueueDrainFile(failovermaster)],
                node=failovermaster)

  cmd = ["gnt-cluster", "master-failover"]
  try:
    _AssertDrainFile(failovermaster)
    AssertCommand(cmd, node=failovermaster)
    _AssertDrainFile(master, fail=True)
    _AssertDrainFile(failovermaster, fail=True)

    # Back to original master node
    AssertCommand(cmd, node=master)
  finally:
    failovermaster.Release()

  # Ensure queue is not drained
  for node in [master, failovermaster]:
    _AssertDrainFile(node, fail=True)


def TestClusterCopyfile():
  """gnt-cluster copyfile"""
  master = qa_config.GetMasterNode()

  uniqueid = utils.NewUUID()

  # Create temporary file
  f = tempfile.NamedTemporaryFile()
  f.write(uniqueid)
  f.flush()
  f.seek(0)

  # Upload file to master node
  testname = qa_utils.UploadFile(master.primary, f.name)
  try:
    # Copy file to all nodes
    AssertCommand(["gnt-cluster", "copyfile", testname])
    _CheckFileOnAllNodes(testname, uniqueid)
  finally:
    _RemoveFileFromAllNodes(testname)


def TestClusterCommand():
  """gnt-cluster command"""
  uniqueid = utils.NewUUID()
  rfile = "/tmp/gnt%s" % utils.NewUUID()
  rcmd = utils.ShellQuoteArgs(["echo", "-n", uniqueid])
  cmd = utils.ShellQuoteArgs(["gnt-cluster", "command",
                              "%s >%s" % (rcmd, rfile)])

  try:
    AssertCommand(cmd)
    _CheckFileOnAllNodes(rfile, uniqueid)
  finally:
    _RemoveFileFromAllNodes(rfile)


def TestClusterDestroy():
  """gnt-cluster destroy"""
  AssertCommand(["gnt-cluster", "destroy", "--yes-do-it"])


def TestClusterRepairDiskSizes():
  """gnt-cluster repair-disk-sizes"""
  AssertCommand(["gnt-cluster", "repair-disk-sizes"])


def TestSetExclStorCluster(newvalue):
  """Set the exclusive_storage node parameter at the cluster level.

  @type newvalue: bool
  @param newvalue: New value of exclusive_storage
  @rtype: bool
  @return: The old value of exclusive_storage

  """
  es_path = ["Default node parameters", "exclusive_storage"]
  oldvalue = _GetClusterField(es_path)
  AssertCommand(["gnt-cluster", "modify", "--node-parameters",
                 "exclusive_storage=%s" % newvalue])
  effvalue = _GetClusterField(es_path)
  if effvalue != newvalue:
    raise qa_error.Error("exclusive_storage has the wrong value: %s instead"
                         " of %s" % (effvalue, newvalue))
  qa_config.SetExclusiveStorage(newvalue)
  return oldvalue


def TestExclStorSharedPv(node):
  """cluster-verify reports LVs that share the same PV with exclusive_storage.

  """
  vgname = qa_config.get("vg-name", constants.DEFAULT_VG)
  lvname1 = _QA_LV_PREFIX + "vol1"
  lvname2 = _QA_LV_PREFIX + "vol2"
  node_name = node.primary
  AssertCommand(["lvcreate", "-L1G", "-n", lvname1, vgname], node=node_name)
  AssertClusterVerify(fail=False,
                      warnings=[constants.CV_ENODEORPHANLV])
  AssertCommand(["lvcreate", "-L1G", "-n", lvname2, vgname], node=node_name)
  AssertClusterVerify(fail=True,
                      errors=[constants.CV_ENODELVM],
                      warnings=[constants.CV_ENODEORPHANLV])
  AssertCommand(["lvremove", "-f", "/".join([vgname, lvname1])], node=node_name)
  AssertCommand(["lvremove", "-f", "/".join([vgname, lvname2])], node=node_name)
  AssertClusterVerify()


def TestInstanceCommunication():
  """Tests instance communication via 'gnt-cluster modify'"""
  master = qa_config.GetMasterNode()

  # Check that the 'default' node group exists
  cmd = ["gnt-group", "list", "--no-headers", "-o", "name"]
  result_output = GetCommandOutput(master.primary, utils.ShellQuoteArgs(cmd))
  AssertEqual(result_output.strip(), "default", msg="Checking 'default' group")

  # Check that no networks exist
  cmd = ["gnt-network", "list", "--no-headers", "-o", "name"]
  result_output = GetCommandOutput(master.primary, utils.ShellQuoteArgs(cmd))
  AssertEqual(result_output.strip(), "", msg="Checking networks")

  # Modify cluster parameter 'instance-communication-network' and
  # check whether the cluster creates the instance communication
  # network and connects it to the 'default' node group
  network_name = "mynetwork"

  cmd = "gnt-cluster modify --instance-communication-network=%s" % network_name
  result_output = qa_utils.GetCommandOutput(master.primary, cmd)
  print result_output

  cmd = ["gnt-network", "list", "--no-headers", "-o", "name", network_name]
  result_output = qa_utils.GetCommandOutput(master.primary,
                                            utils.ShellQuoteArgs(cmd))
  AssertEqual(result_output.strip(), "mynetwork", msg="Checking 'mynetwork'")

  cmd = ["gnt-network", "list", "--no-headers", "-o", "group_list",
         network_name]
  result_output = qa_utils.GetCommandOutput(master.primary,
                                            utils.ShellQuoteArgs(cmd))
  # <nodegroup> (<mode>, <link>, <vlan>), for this test, VLAN is nothing
  AssertEqual(result_output.strip(), "default (routed, communication_rt, )",
              msg="Checking network connected groups")

  # Check that the network has the parameters necessary for instance
  # communication
  cmd = ["gnt-network", "list", "--no-headers", "-o", "gateway",
         network_name]
  result_output = qa_utils.GetCommandOutput(master.primary,
                                            utils.ShellQuoteArgs(cmd))
  AssertEqual(result_output.strip(), "-", msg="Checking gateway")

  cmd = ["gnt-network", "list", "--no-headers", "-o", "gateway6",
         network_name]
  result_output = qa_utils.GetCommandOutput(master.primary,
                                            utils.ShellQuoteArgs(cmd))
  AssertEqual(result_output.strip(), "-", msg="Checking gateway6")

  cmd = ["gnt-network", "list", "--no-headers", "-o", "network",
         network_name]
  result_output = qa_utils.GetCommandOutput(master.primary,
                                            utils.ShellQuoteArgs(cmd))
  AssertEqual(result_output.strip(), constants.INSTANCE_COMMUNICATION_NETWORK4,
              msg="Checking network")

  cmd = ["gnt-network", "list", "--no-headers", "-o", "network6",
         network_name]
  result_output = qa_utils.GetCommandOutput(master.primary,
                                            utils.ShellQuoteArgs(cmd))
  AssertEqual(result_output.strip(), constants.INSTANCE_COMMUNICATION_NETWORK6,
              msg="Checking network6")

  # Add a new group and check whether the instance communication
  # network connects to this new group
  #
  # We don't assume any particular group order and allow the output of
  # 'gnt-network list' to print the 'default' and 'mygroup' groups in
  # any order.
  group = "mygroup"

  cmd = ["gnt-group", "add", group]
  result_output = qa_utils.GetCommandOutput(master.primary,
                                            utils.ShellQuoteArgs(cmd))
  print result_output

  cmd = ["gnt-network", "list", "--no-headers", "-o", "group_list",
         network_name]
  result_output = qa_utils.GetCommandOutput(master.primary,
                                            utils.ShellQuoteArgs(cmd))

  try:
    r1 = "mygroup (routed, communication_rt, )," \
         " default (routed, communication_rt, )"
    AssertEqual(result_output.strip(), r1,
                msg="Checking network connected groups")
  except qa_error.Error:
    r2 = "default (routed, communication_rt, )," \
         " mygroup (routed, communication_rt, )"
    AssertEqual(result_output.strip(), r2,
                msg="Checking network connected groups")

  # Modify cluster parameter 'instance-communication-network' to the
  # same value and check that nothing happens.
  cmd = "gnt-cluster modify --instance-communication-network=%s" % network_name
  result_output = qa_utils.GetCommandOutput(master.primary, cmd)
  print result_output

  # Disable instance communication network, disconnect the instance
  # communication network and remove it, and remove the group
  cmd = "gnt-cluster modify --instance-communication-network="
  result_output = qa_utils.GetCommandOutput(master.primary, cmd)
  print result_output

  cmd = ["gnt-network", "disconnect", network_name]
  AssertCommand(utils.ShellQuoteArgs(cmd))

  cmd = ["gnt-network", "remove", network_name]
  AssertCommand(utils.ShellQuoteArgs(cmd))

  cmd = ["gnt-group", "remove", group]
  AssertCommand(utils.ShellQuoteArgs(cmd))

  # Check that the 'default' node group exists
  cmd = ["gnt-group", "list", "--no-headers", "-o", "name"]
  result_output = GetCommandOutput(master.primary, utils.ShellQuoteArgs(cmd))
  AssertEqual(result_output.strip(), "default", msg="Checking 'default' group")

  # Check that no networks exist
  cmd = ["gnt-network", "list", "--no-headers", "-o", "name"]
  result_output = GetCommandOutput(master.primary, utils.ShellQuoteArgs(cmd))
  AssertEqual(result_output.strip(), "", msg="Checking networks")<|MERGE_RESOLUTION|>--- conflicted
+++ resolved
@@ -184,29 +184,9 @@
 
 def TestClusterInit():
   """gnt-cluster init"""
-<<<<<<< HEAD
-  master = qa_config.GetMasterNode()
-
-  rapi_users_path = qa_utils.MakeNodePath(master, pathutils.RAPI_USERS_FILE)
-  rapi_dir = os.path.dirname(rapi_users_path)
-
-  # First create the RAPI credentials
-  fh = tempfile.NamedTemporaryFile()
-  try:
-    fh.write("%s %s write\n" % (rapi_user, rapi_secret))
-    fh.flush()
-
-    tmpru = qa_utils.UploadFile(master.primary, fh.name)
-    try:
-      AssertCommand(["mkdir", "-p", rapi_dir])
-      AssertCommand(["mv", tmpru, rapi_users_path])
-    finally:
-      AssertCommand(["rm", "-f", tmpru])
-  finally:
-    fh.close()
-
   # If we don't modify the SSH setup by Ganeti, we have to ensure connectivity
   # before
+  master = qa_config.GetMasterNode()
   if not qa_config.GetModifySshSetup():
     (key_type, _, priv_key_file, pub_key_file, auth_key_path) = \
       qa_config.GetSshConfig()
@@ -221,8 +201,6 @@
         AssertCommand("ssh %s \'cat %s >> %s\'"
                       % (node.primary, pub_key_file, auth_key_path))
 
-=======
->>>>>>> 767b7595
   # Initialize cluster
   enabled_disk_templates = qa_config.GetEnabledDiskTemplates()
   cmd = [
