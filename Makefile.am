--- conflicted
+++ resolved
@@ -1925,11 +1925,7 @@
 python_test_support = \
 	test/py/__init__.py \
 	test/py/lockperf.py \
-<<<<<<< HEAD
-=======
-	test/py/testutils.py \
 	test/py/testutils_ssh.py \
->>>>>>> eaaeb76f
 	test/py/mocks.py \
 	test/py/testutils/__init__.py \
 	test/py/testutils/config_mock.py \
