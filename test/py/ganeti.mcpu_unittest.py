--- conflicted
+++ resolved
@@ -42,12 +42,8 @@
 from ganeti import opcodes
 from ganeti import cmdlib
 from ganeti import locking
-<<<<<<< HEAD
 from ganeti import serializer
-=======
 from ganeti import ht
-from ganeti import errors
->>>>>>> 671d1673
 from ganeti import constants
 from ganeti.constants import \
     LOCK_ATTEMPTS_TIMEOUT, \
