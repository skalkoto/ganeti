# test that hspace machine readable output looks correct
./test/hs/hspace --simu p,4,8T,64g,16 --machine-readable --disk-template drbd -l 8
>>> /^HTS_OK=1/
>>>= 0

# test again via a file and shell parsing
./test/hs/hspace --simu p,4,8T,64g,16 --machine-readable --disk-template drbd -l 8 > $T/capacity && sh -c ". $T/capacity && test x\$HTS_OK = x1"
>>>= 0

# standard & tiered allocation, using shell parsing to do multiple checks
./test/hs/hspace --machine-readable -t $TESTDATA_DIR/hspace-tiered.data > $T/capacity && sh -c ". $T/capacity && test \"\${HTS_TSPEC}\" = '131072,1048576,4,12=4 129984,1048320,4,12=2' && test \"\${HTS_ALLOC_INSTANCES}\" = 6"
>>>=0

# again, but with a policy containing two min/max specs pairs
./test/hs/hspace --machine-readable -t $TESTDATA_DIR/hspace-tiered-dualspec.data > $T/capacity && sh -c ". $T/capacity && test \"\${HTS_TSPEC}\" = '131072,1048576,4,12=4 129984,1048320,4,12=2 65472,524288,2,12=2' && test \"\${HTS_ALLOC_INSTANCES}\" = 14"
>>>2
>>>=0

<<<<<<< HEAD
# With exclusive storage
./test/hs/hspace --machine-readable -t $TESTDATA_DIR/hspace-tiered-exclusive.data > $T/capacity && sh -c ". $T/capacity && test \"\${HTS_TSPEC}\" = '131072,1048576,4,10=1 131072,1048576,4,9=1 131072,1048576,4,8=2' && test \"\${HTS_ALLOC_INSTANCES}\" = 6 && test \"\${HTS_TRL_SPN_FREE}\" = 0 && test \"\${HTS_FIN_SPN_FREE}\" = 29"
>>>=0

# With exclusive storage and a policy containing two min/max specs pairs
./test/hs/hspace --machine-readable -t $TESTDATA_DIR/hspace-tiered-dualspec-exclusive.data > $T/capacity && sh -c ". $T/capacity && test \"\${HTS_TSPEC}\" = '131072,1048576,4,4=4 129984,1048320,4,4=2 65472,524288,2,2=2' && test \"\${HTS_ALLOC_INSTANCES}\" = 14 && test \"\${HTS_TRL_SPN_FREE}\" = 7 && test \"\${HTS_FIN_SPN_FREE}\" = 7"
>>>2
>>>=0

# Mixed cluster, half with exclusive storage
./test/hs/hspace --machine-readable -t $TESTDATA_DIR/hspace-tiered-mixed.data > $T/capacity && sh -c ". $T/capacity && test \"\${HTS_TSPEC}\" = '131072,1048576,4,12=2 131072,1048576,4,10=2 129984,1048320,4,10=2' && test \"\${HTS_ALLOC_INSTANCES}\" = 6 && test \"\${HTS_TRL_SPN_FREE}\" = 0 && test \"\${HTS_FIN_SPN_FREE}\" = 18"
>>>=0
=======
# Verify that instance policy for disks is adhered to
./test/hs/hspace --machine-readable -t $TESTDATA_DIR/hspace-tiered-ipolicy.data
>>>/HTS_TRL_INST_CNT=4/
>>>=0

# ...and instance positioning in human-readable form
./test/hs/hspace -pname,pcnt -t $TESTDATA_DIR/hspace-tiered-ipolicy.data
>>>2/Tiered allocation status:
 Name        pcnt
 node-01-001    1
 node-01-002    1
 node-01-003    1
 node-01-004    1/
>>>=0

./test/hs/hspace -pname,pcnt -t $TESTDATA_DIR/hspace-tiered-resourcetypes.data
>>>2/Tiered allocation status:
 Name        pcnt
 node-01-001    1
 node-01-002    2
 node-01-003    2
 node-01-004    2/
>>>=0
>>>>>>> 33bff17b
<|MERGE_RESOLUTION|>--- conflicted
+++ resolved
@@ -16,7 +16,6 @@
 >>>2
 >>>=0
 
-<<<<<<< HEAD
 # With exclusive storage
 ./test/hs/hspace --machine-readable -t $TESTDATA_DIR/hspace-tiered-exclusive.data > $T/capacity && sh -c ". $T/capacity && test \"\${HTS_TSPEC}\" = '131072,1048576,4,10=1 131072,1048576,4,9=1 131072,1048576,4,8=2' && test \"\${HTS_ALLOC_INSTANCES}\" = 6 && test \"\${HTS_TRL_SPN_FREE}\" = 0 && test \"\${HTS_FIN_SPN_FREE}\" = 29"
 >>>=0
@@ -29,7 +28,7 @@
 # Mixed cluster, half with exclusive storage
 ./test/hs/hspace --machine-readable -t $TESTDATA_DIR/hspace-tiered-mixed.data > $T/capacity && sh -c ". $T/capacity && test \"\${HTS_TSPEC}\" = '131072,1048576,4,12=2 131072,1048576,4,10=2 129984,1048320,4,10=2' && test \"\${HTS_ALLOC_INSTANCES}\" = 6 && test \"\${HTS_TRL_SPN_FREE}\" = 0 && test \"\${HTS_FIN_SPN_FREE}\" = 18"
 >>>=0
-=======
+
 # Verify that instance policy for disks is adhered to
 ./test/hs/hspace --machine-readable -t $TESTDATA_DIR/hspace-tiered-ipolicy.data
 >>>/HTS_TRL_INST_CNT=4/
@@ -52,5 +51,4 @@
  node-01-002    2
  node-01-003    2
  node-01-004    2/
->>>=0
->>>>>>> 33bff17b
+>>>=0