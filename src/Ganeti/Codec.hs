--- conflicted
+++ resolved
@@ -37,14 +37,10 @@
   , decompressZlib
   ) where
 
-<<<<<<< HEAD
 import Prelude ()
 import Ganeti.Prelude
 
-import Codec.Compression.Zlib (compress)
-=======
 import Codec.Compression.Zlib
->>>>>>> 90281b47
 import qualified Codec.Compression.Zlib.Internal as I
 import Control.Monad (liftM)
 import Control.Monad.Error.Class (MonadError(..))
