{-# LANGUAGE RankNTypes #-}
{-| Implementation of a reader for the job queue.

-}

{-

Copyright (C) 2013 Google Inc.
All rights reserved.

Redistribution and use in source and binary forms, with or without
modification, are permitted provided that the following conditions are
met:

1. Redistributions of source code must retain the above copyright notice,
this list of conditions and the following disclaimer.

2. Redistributions in binary form must reproduce the above copyright
notice, this list of conditions and the following disclaimer in the
documentation and/or other materials provided with the distribution.

THIS SOFTWARE IS PROVIDED BY THE COPYRIGHT HOLDERS AND CONTRIBUTORS "AS
IS" AND ANY EXPRESS OR IMPLIED WARRANTIES, INCLUDING, BUT NOT LIMITED
TO, THE IMPLIED WARRANTIES OF MERCHANTABILITY AND FITNESS FOR A PARTICULAR
PURPOSE ARE DISCLAIMED. IN NO EVENT SHALL THE COPYRIGHT HOLDER OR
CONTRIBUTORS BE LIABLE FOR ANY DIRECT, INDIRECT, INCIDENTAL, SPECIAL,
EXEMPLARY, OR CONSEQUENTIAL DAMAGES (INCLUDING, BUT NOT LIMITED TO,
PROCUREMENT OF SUBSTITUTE GOODS OR SERVICES; LOSS OF USE, DATA, OR
PROFITS; OR BUSINESS INTERRUPTION) HOWEVER CAUSED AND ON ANY THEORY OF
LIABILITY, WHETHER IN CONTRACT, STRICT LIABILITY, OR TORT (INCLUDING
NEGLIGENCE OR OTHERWISE) ARISING IN ANY WAY OUT OF THE USE OF THIS
SOFTWARE, EVEN IF ADVISED OF THE POSSIBILITY OF SUCH DAMAGE.

-}

module Ganeti.JQScheduler
  ( JQStatus
  , jqLivelock
  , emptyJQStatus
  , selectJobsToRun
  , scheduleSomeJobs
  , initJQScheduler
  , enqueueNewJobs
  , dequeueJob
  , setJobPriority
  , cleanupIfDead
  , updateStatusAndScheduleSomeJobs
  , configChangeNeedsRescheduling
  ) where

import Prelude ()
import Ganeti.Prelude

import Control.Applicative (liftA2)
import Control.Arrow
import Control.Concurrent
import Control.Exception
import Control.Monad ( when
                     , mfilter
                     , liftM
                     , void
                     , unless
                     , forever
                     , forM_)
import Control.Monad.IO.Class
import Data.Function (on)
<<<<<<< HEAD
import Data.IORef
import Data.List ( find
                 , deleteFirstsBy
                 , sortBy
                 , intercalate
                 , partition
                 , insertBy)
=======
import Data.Functor ((<$))
import Data.IORef (IORef, atomicModifyIORef, newIORef, readIORef)
import Data.List
>>>>>>> 90281b47
import Data.Maybe
import qualified Data.Map as Map
import Data.Ord (comparing)
import Data.Set (Set)
import qualified Data.Set as S
import System.INotify

import Ganeti.BasicTypes
import Ganeti.Compat
import Ganeti.Constants as C
import Ganeti.Errors
import Ganeti.JQScheduler.Filtering (applyingFilter, jobFiltering)
import Ganeti.JQScheduler.Types
import Ganeti.JQScheduler.ReasonRateLimiting (reasonRateLimit)
import Ganeti.JQueue as JQ
import Ganeti.JSON (fromContainer)
import Ganeti.Lens hiding (chosen)
import Ganeti.Logging
import Ganeti.Objects
import Ganeti.Path
import Ganeti.Types
import Ganeti.Utils
import Ganeti.Utils.Livelock
import Ganeti.Utils.MVarLock


{-| Representation of the job queue

We keep two lists of jobs (together with information about the last
fstat result observed): the jobs that are enqueued, but not yet handed
over for execution, and the jobs already handed over for execution. They
are kept together in a single IORef, so that we can atomically update
both, in particular when scheduling jobs to be handed over for execution.

-}

data JQStatus = JQStatus
  { jqJobs :: IORef Queue
  , jqConfig :: IORef (Result ConfigData)
  , jqLivelock :: Livelock
  , jqForkLock :: Lock
  }


emptyJQStatus :: IORef (Result ConfigData) -> IO JQStatus
emptyJQStatus config = do
  jqJ <- newIORef Queue { qEnqueued = [], qRunning = [], qManipulated = [] }
  (_, livelock) <- mkLivelockFile C.luxiLivelockPrefix
  forkLock <- newLock
  return JQStatus { jqJobs = jqJ, jqConfig = config, jqLivelock = livelock
                  , jqForkLock = forkLock }

-- When updating the job lists, force the elements to WHNF, otherwise it is
-- easy to leak the resources held onto by the lazily parsed job file.
-- This can happen, eg, if updateJob is called, but the resulting QueuedJob
-- isn't used by the scheduler, for example when the inotify watcher or the
-- the polling loop re-reads a job with a new message appended to it.

-- | Apply a function on the running jobs.
onRunningJobs :: ([JobWithStat] -> [JobWithStat]) -> Queue -> Queue
onRunningJobs f q@Queue { qRunning = qr } =
  let qr' = (foldr seq () qr) `seq` f qr -- force list els to WHNF
  in q { qRunning = qr' }

-- | Apply a function on the queued jobs.
onQueuedJobs :: ([JobWithStat] -> [JobWithStat]) -> Queue -> Queue
onQueuedJobs f q@Queue { qEnqueued = qe } =
  let qe' = (foldr seq () qe) `seq` f qe -- force list els to WHNF
  in q { qEnqueued = qe' }

-- | Obtain a JobWithStat from a QueuedJob.
unreadJob :: QueuedJob -> JobWithStat
unreadJob job = JobWithStat {jJob=job, jStat=nullFStat, jINotify=Nothing}

-- | Read a cluster parameter from the configuration, using a default if the
-- configuration is not available.
getConfigValue :: (Cluster -> a) -> a -> JQStatus -> IO a
getConfigValue param defaultvalue =
  liftM (genericResult (const defaultvalue) (param . configCluster))
  . readIORef . jqConfig

-- | Get the maximual number of jobs to be run simultaneously from the
-- configuration. If the configuration is not available, be conservative
-- and use the smallest possible value, i.e., 1.
getMaxRunningJobs :: JQStatus -> IO Int
getMaxRunningJobs = getConfigValue clusterMaxRunningJobs 1

-- | Get the maximual number of jobs to be tracked simultaneously from the
-- configuration. If the configuration is not available, be conservative
-- and use the smallest possible value, i.e., 1.
getMaxTrackedJobs :: JQStatus -> IO Int
getMaxTrackedJobs = getConfigValue clusterMaxTrackedJobs 1

-- | Get the number of jobs currently running.
getRQL :: JQStatus -> IO Int
getRQL = liftM (length . qRunning) . readIORef . jqJobs

-- | Wrapper function to atomically update the jobs in the queue status.
modifyJobs :: JQStatus -> (Queue -> Queue) -> IO ()
modifyJobs qstat f = atomicModifyIORef' (jqJobs qstat) (flip (,) ()  . f)

-- | Reread a job from disk, if the file has changed.
readJobStatus :: JobWithStat -> IO (Maybe JobWithStat)
readJobStatus jWS@(JobWithStat {jStat=fstat, jJob=job})  = do
  let jid = qjId job
  qdir <- queueDir
  let fpath = liveJobFile qdir jid
  logDebug $ "Checking if " ++ fpath ++ " changed on disk."
  changedResult <- try $ needsReload fstat fpath
                   :: IO (Either IOError (Maybe FStat))
  let changed = either (const $ Just nullFStat) id changedResult
  case changed of
    Nothing -> do
      logDebug $ "File " ++ fpath ++ " not changed on disk."
      return Nothing
    Just fstat' -> do
      let jids = show $ fromJobId jid
      logDebug $ "Rereading job "  ++ jids
      readResult <- loadJobFromDisk qdir True jid
      case readResult of
        Bad s -> do
          logWarning $ "Failed to read job " ++ jids ++ ": " ++ s
          return Nothing
        Ok (job', _) -> do
          logDebug $ "Read job " ++ jids ++ ", status is "
                     ++ show (calcJobStatus job')
          return . Just $ jWS {jStat=fstat', jJob=job'}
                          -- jINotify unchanged

-- | Update a job in the job queue, if it is still there. This is the
-- pure function for inserting a previously read change into the queue.
-- as the change contains its time stamp, we don't have to worry about a
-- later read change overwriting a newer read state. If this happens, the
-- fstat value will be outdated, so the next poller run will fix this.
updateJobStatus :: JobWithStat -> [JobWithStat] -> [JobWithStat]
updateJobStatus job' =
  let jid = qjId $ jJob job' in
  map (\job -> if qjId (jJob job) == jid then job' else job)

-- | Update a single job by reading it from disk, if necessary.
updateJob :: JQStatus -> JobWithStat -> IO ()
updateJob state jb = do
  jb' <- readJobStatus jb
  maybe (return ()) (modifyJobs state . onRunningJobs . updateJobStatus) jb'
  when (maybe True (jobFinalized . jJob) jb') . (>> return ()) . forkIO $ do
    logDebug "Scheduler noticed a job to have finished."
    cleanupFinishedJobs state
    scheduleSomeJobs state

-- | Move a job from one part of the queue to another.
-- Return the job that was moved, or 'Nothing' if it wasn't found in
-- the queue.
moveJob :: Lens' Queue [JobWithStat] -- ^ from queue
        -> Lens' Queue [JobWithStat] -- ^ to queue
        -> JobId
        -> Queue
        -> (Queue, Maybe JobWithStat)
moveJob fromQ toQ jid queue =
    -- traverse over the @(,) [JobWithStats]@ functor to extract the job
    case traverseOf fromQ (partition ((== jid) . qjId . jJob)) queue of
      (job : _, queue') -> (over toQ (++ [job]) queue', Just job)
      _                 -> (queue, Nothing)

-- | Atomically move a job from one part of the queue to another.
-- Return the job that was moved, or 'Nothing' if it wasn't found in
-- the queue.
moveJobAtomic :: Lens' Queue [JobWithStat] -- ^ from queue
              -> Lens' Queue [JobWithStat] -- ^ to queue
              -> JobId
              -> JQStatus
              -> IO (Maybe JobWithStat)
moveJobAtomic fromQ toQ jid qstat =
  atomicModifyIORef (jqJobs qstat) (moveJob fromQ toQ jid)

-- | Manipulate a running job by atomically moving it from 'qRunning'
-- into 'qManipulated', running a given IO action and then atomically
-- returning it back.
--
-- Returns the result of the IO action, or 'Nothing', if the job wasn't found
-- in the queue.
manipulateRunningJob :: JQStatus -> JobId -> IO a -> IO (Maybe a)
manipulateRunningJob qstat jid k = do
  jobOpt <- moveJobAtomic qRunningL qManipulatedL jid qstat
  case jobOpt of
    Nothing -> return Nothing
    Just _  -> (Just `liftM` k)
               `finally` moveJobAtomic qManipulatedL qRunningL jid qstat

-- | Sort out the finished jobs from the monitored part of the queue.
-- This is the pure part, splitting the queue into a remaining queue
-- and the jobs that were removed.
sortoutFinishedJobs :: Queue -> (Queue, [JobWithStat])
sortoutFinishedJobs queue =
  let (fin, run') = partition (jobFinalized . jJob) . qRunning $ queue
  in (queue {qRunning=run'}, fin)

-- | Actually clean up the finished jobs. This is the IO wrapper around
-- the pure `sortoutFinishedJobs`.
cleanupFinishedJobs :: JQStatus -> IO ()
cleanupFinishedJobs qstate = do
  finished <- atomicModifyIORef (jqJobs qstate) sortoutFinishedJobs
  let showJob = show . ((fromJobId . qjId) &&& calcJobStatus) . jJob
      jlist = commaJoin $ map showJob finished
  unless (null finished)
    . logInfo $ "Finished jobs: " ++ jlist
  mapM_ (maybe (return ()) killINotify . jINotify) finished

-- | Watcher task for a job, to update it on file changes. It also
-- reinstantiates itself upon receiving an Ignored event.
jobWatcher :: JQStatus -> JobWithStat -> Event -> IO ()
jobWatcher state jWS e = do
  let jid = qjId $ jJob jWS
      jids = show $ fromJobId jid
  logInfo $ "Scheduler notified of change of job " ++ jids
  logDebug $ "Scheduler notify event for " ++ jids ++ ": " ++ show e
  let inotify = jINotify jWS
  when (e == Ignored  && isJust inotify) $ do
    qdir <- queueDir
    let fpath = liveJobFile qdir jid
    _ <- addWatch (fromJust inotify) [Modify, Delete] fpath
           (jobWatcher state jWS)
    return ()
  updateJob state jWS

-- | Attach the job watcher to a running job.
attachWatcher :: JQStatus -> JobWithStat -> IO ()
attachWatcher state jWS = when (isNothing $ jINotify jWS) $ do
  max_watch <- getMaxTrackedJobs state
  rql <- getRQL state
  if rql < max_watch
   then do
     inotify <- initINotify
     qdir <- queueDir
     let fpath = liveJobFile qdir . qjId $ jJob jWS
         jWS' = jWS { jINotify=Just inotify }
     logDebug $ "Attaching queue watcher for " ++ fpath
     _ <- addWatch inotify [Modify, Delete] fpath $ jobWatcher state jWS'
     modifyJobs state . onRunningJobs $ updateJobStatus jWS'
   else logDebug $ "Not attaching watcher for job "
                   ++ (show . fromJobId . qjId $ jJob jWS)
                   ++ ", run queue length is " ++ show rql

-- | For a queued job, determine whether it is eligible to run, i.e.,
-- if no jobs it depends on are either enqueued or running.
jobEligible :: Queue -> JobWithStat -> Bool
jobEligible queue jWS =
  let jdeps = getJobDependencies $ jJob jWS
      blocks = flip elem jdeps . qjId . jJob
  in not . any blocks . liftA2 (++) qRunning qEnqueued $ queue

-- | Decide on which jobs to schedule next for execution. This is the
-- pure function doing the scheduling.
selectJobsToRun :: Int  -- ^ How many jobs are allowed to run at the
                        -- same time.
                -> Set FilterRule -- ^ Filter rules to respect for scheduling
                -> Queue
                -> (Queue, [JobWithStat])
selectJobsToRun count filters queue =
  let n = count - length (qRunning queue) - length (qManipulated queue)
      chosen = take n
               . jobFiltering queue filters
               . reasonRateLimit queue
               . sortBy (comparing (calcJobPriority . jJob))
               . filter (jobEligible queue)
               $ qEnqueued queue
      remain = deleteFirstsBy ((==) `on` (qjId . jJob)) (qEnqueued queue) chosen
  in (queue {qEnqueued=remain, qRunning=qRunning queue ++ chosen}, chosen)

-- | Logs errors of failed jobs and returns the set of job IDs.
logFailedJobs :: (MonadLog m)
              => [(JobWithStat, GanetiException)] -> m (S.Set JobId)
logFailedJobs [] = return S.empty
logFailedJobs jobs = do
  let jids = S.fromList . map (qjId . jJob . fst) $ jobs
      jidsString = commaJoin . map (show . fromJobId) . S.toList $ jids
  logWarning $ "Starting jobs " ++ jidsString ++ " failed: "
               ++ show (map snd jobs)
  return jids

-- | Fail jobs that were previously selected for execution
-- but couldn't be started.
failJobs :: ConfigData -> JQStatus -> [(JobWithStat, GanetiException)]
         -> IO ()
failJobs cfg qstate jobs = do
  qdir <- queueDir
  now <- currentTimestamp
  jids <- logFailedJobs jobs
  let sjobs = intercalate "." . map (show . fromJobId) $ S.toList jids
  let rmJobs = filter ((`S.notMember` jids) . qjId . jJob)
  logWarning $ "Failing jobs " ++ sjobs
  modifyJobs qstate $ onRunningJobs rmJobs
  let trySaveJob :: JobWithStat -> ResultT String IO ()
      trySaveJob = (() <$) . writeAndReplicateJob cfg qdir . jJob
      reason jid msg =
        ( "gnt:daemon:luxid:startjobs"
        , "job " ++ show (fromJobId jid) ++ " failed to start: " ++ msg
        , reasonTrailTimestamp now )
      failJob err job = failQueuedJob (reason (qjId job) (show err)) now job
      failAndSaveJobWithStat (jws, err) =
        trySaveJob . over jJobL (failJob err) $ jws
  mapM_ (runResultT . failAndSaveJobWithStat) jobs
  logDebug $ "Failed jobs " ++ sjobs


-- | Checks if any jobs match a REJECT filter rule, and cancels them.
cancelRejectedJobs :: JQStatus -> ConfigData -> Set FilterRule -> IO ()
cancelRejectedJobs qstate cfg filters = do

  enqueuedJobs <- map jJob . qEnqueued <$> readIORef (jqJobs qstate)

  -- Determine which jobs are rejected.
  let jobsToCancel =
        [ (job, fr) | job <- enqueuedJobs
                    , Just fr <- [applyingFilter filters job]
                    , frAction fr == Reject ]

  -- Cancel them.
  qDir <- queueDir
  forM_ jobsToCancel $ \(job, fr) -> do
    let jid = qjId job
    logDebug $ "Cancelling job " ++ show (fromJobId jid)
               ++ " because it was REJECTed by filter rule " ++ uuidOf fr
    -- First dequeue, then cancel.
    dequeueResult <- dequeueJob qstate jid
    case dequeueResult of
      Ok True -> do
        now <- currentTimestamp
        r <- runResultT
               $ writeAndReplicateJob cfg qDir (cancelQueuedJob now job)
        case r of
          Ok _ -> return ()
          Bad err -> logError $
            "Failed to write config when cancelling job: " ++ err
      Ok False -> do
        logDebug $ "Job " ++ show (fromJobId jid)
                   ++ " not queued; trying to cancel directly"
        _ <- cancelJob False (jqLivelock qstate) jid  -- sigTERM-kill only
        return ()
      Bad s -> logError s -- passing a nonexistent job ID is an error here


-- | Schedule jobs to be run. This is the IO wrapper around the
-- pure `selectJobsToRun`.
scheduleSomeJobs :: JQStatus -> IO ()
scheduleSomeJobs qstate = do
  cfgR <- readIORef (jqConfig qstate)
  case cfgR of
    Bad err -> do
      let msg = "Configuration unavailable: " ++ err
      logError msg
    Ok cfg -> do
      let filters = S.fromList . Map.elems . fromContainer $ configFilters cfg

      -- Check if jobs are rejected by a REJECT filter, and cancel them.
      cancelRejectedJobs qstate cfg filters

      -- Select the jobs to run.
      count <- getMaxRunningJobs qstate
      chosen <- atomicModifyIORef (jqJobs qstate)
                                  (selectJobsToRun count filters)
      let jobs = map jJob chosen
      unless (null chosen) . logInfo . (++) "Starting jobs: " . commaJoin
        $ map (show . fromJobId . qjId) jobs

      -- Attach the watcher.
      mapM_ (attachWatcher qstate) chosen

      -- Start the jobs.
      result <- JQ.startJobs (jqLivelock qstate) (jqForkLock qstate) jobs
      let badWith (x, Bad y) = Just (x, y)
          badWith _          = Nothing
      let failed = mapMaybe badWith $ zip chosen result
      unless (null failed) $ failJobs cfg qstate failed

-- | Format the job queue status in a compact, human readable way.
showQueue :: Queue -> String
showQueue (Queue {qEnqueued=waiting, qRunning=running}) =
  let showids = show . map (fromJobId . qjId . jJob)
  in "Waiting jobs: " ++ showids waiting 
       ++ "; running jobs: " ++ showids running

-- | Check if a job died, and clean up if so. Return True, if
-- the job was found dead.
checkForDeath :: JQStatus -> JobWithStat -> IO Bool
checkForDeath state jobWS = do
  let job = jJob jobWS
      jid = qjId job
      sjid = show $ fromJobId jid
      livelock = qjLivelock job
  logDebug $ "Livelock of job " ++ sjid ++ " is " ++ show livelock
  died <- maybe (return False) isDead
          . mfilter (/= jqLivelock state)
          $ livelock
  logDebug $ "Death of " ++ sjid ++ ": " ++ show died
  when died $ do
    logInfo $ "Detected death of job " ++ sjid
    -- if we manage to remove the job from the queue, we own the job file
    -- and can manipulate it.
    void . manipulateRunningJob state jid . runResultT $ do
      jobWS' <- mkResultT $ readJobFromDisk jid :: ResultG JobWithStat
      unless (jobFinalized . jJob $ jobWS') . void $ do
        -- If the job isn't finalized, but dead, add a corresponding
        -- failed status.
        now <- liftIO currentTimestamp
        qDir <- liftIO queueDir
        let reason = ( "gnt:daemon:luxid:deathdetection"
                     , "detected death of job " ++ sjid
                     , reasonTrailTimestamp now )
            failedJob = failQueuedJob reason now $ jJob jobWS'
        cfg <- mkResultT . readIORef $ jqConfig state
        writeAndReplicateJob cfg qDir failedJob
  return died

-- | Trigger job detection for the job with the given job id.
-- Return True, if the job is dead.
cleanupIfDead :: JQStatus -> JobId -> IO Bool
cleanupIfDead state jid = do
  logDebug $ "Extra job-death detection for " ++ show (fromJobId jid)
  jobs <- readIORef (jqJobs state)
  let jobWS = find ((==) jid . qjId . jJob) $ qRunning jobs
  maybe (return True) (checkForDeath state) jobWS

-- | Force the queue to check the state of all jobs.
updateStatusAndScheduleSomeJobs :: JQStatus -> IO ()
updateStatusAndScheduleSomeJobs qstate =  do
  jobs <- readIORef (jqJobs qstate)
  mapM_ (checkForDeath qstate) $ qRunning jobs
  jobs' <- readIORef (jqJobs qstate)
  mapM_ (updateJob qstate) $ qRunning jobs'
  cleanupFinishedJobs qstate
  jobs'' <- readIORef (jqJobs qstate)
  logInfo $ showQueue jobs''
  scheduleSomeJobs qstate

-- | Time-based watcher for updating the job queue.
onTimeWatcher :: JQStatus -> IO ()
onTimeWatcher qstate = forever $ do
  threadDelaySeconds C.luxidJobqueuePollInterval
  logDebug "Job queue watcher timer fired"
  updateStatusAndScheduleSomeJobs qstate
  logDebug "Job queue watcher cycle finished"

-- | Read a single, non-archived, job, specified by its id, from disk.
readJobFromDisk :: JobId -> IO (Result JobWithStat)
readJobFromDisk jid = do
  qdir <- queueDir
  let fpath = liveJobFile qdir jid
  logDebug $ "Reading " ++ fpath
  tryFstat <- try $ getFStat fpath :: IO (Either IOError FStat)
  let fstat = either (const nullFStat) id tryFstat
  loadResult <- JQ.loadJobFromDisk qdir False jid
  return $ liftM (JobWithStat Nothing fstat . fst) loadResult

-- | Read all non-finalized jobs from disk.
readJobsFromDisk :: IO [JobWithStat]
readJobsFromDisk = do
  logInfo "Loading job queue"
  qdir <- queueDir
  eitherJids <- JQ.getJobIDs [qdir]
  let jids = genericResult (const []) JQ.sortJobIDs eitherJids
      jidsstring = commaJoin $ map (show . fromJobId) jids
  logInfo $ "Non-archived jobs on disk: " ++ jidsstring
  jobs <- mapM readJobFromDisk jids
  return $ justOk jobs

-- | Set up the job scheduler. This will also start the monitoring
-- of changes to the running jobs.
initJQScheduler :: JQStatus -> IO ()
initJQScheduler qstate = do
  alljobs <- readJobsFromDisk
  let jobs = filter (not . jobFinalized . jJob) alljobs
      (running, queued) = partition (jobStarted . jJob) jobs
  modifyJobs qstate (onQueuedJobs (++ queued) . onRunningJobs (++ running))
  jqjobs <- readIORef (jqJobs qstate)
  logInfo $ showQueue jqjobs
  scheduleSomeJobs qstate
  logInfo "Starting time-based job queue watcher"
  _ <- forkIO $ onTimeWatcher qstate
  return ()

-- | Enqueue new jobs. This will guarantee that the jobs will be executed
-- eventually.
enqueueNewJobs :: JQStatus -> [QueuedJob] -> IO ()
enqueueNewJobs state jobs = do
  logInfo . (++) "New jobs enqueued: " . commaJoin
    $ map (show . fromJobId . qjId) jobs
  let jobs' = map unreadJob jobs
      insertFn = insertBy (compare `on` fromJobId . qjId . jJob)
      addJobs oldjobs = foldl (flip insertFn) oldjobs jobs'
  modifyJobs state (onQueuedJobs addJobs)
  scheduleSomeJobs state

-- | Pure function for removing a queued job from the job queue by
-- atomicModifyIORef. The answer is Just the job if the job could be removed
-- before being handed over to execution, Nothing if it already was started
-- and a Bad result if the job is not found in the queue.
rmJob :: JobId -> Queue -> (Queue, Result (Maybe QueuedJob))
rmJob jid q =
  let isJid = (jid ==) . qjId . jJob
      (found, queued') = partition isJid $ qEnqueued q
      isRunning = any isJid $ qRunning q
      sJid = (++) "Job " . show $ fromJobId jid
  in case (found, isRunning) of
    ([job], _) -> (q {qEnqueued = queued'}, Ok . Just $ jJob job)
    (_:_, _) -> (q, Bad $ "Queue in inconsistent state."
                           ++ sJid ++ " queued multiple times")
    (_, True) -> (q, Ok Nothing)
    _ -> (q, Bad $ sJid ++ " not found in queue")

-- | Try to remove a queued job from the job queue. Return True, if
-- the job could be removed from the queue before being handed over
-- to execution, False if the job already started, and a Bad result
-- if the job is unknown.
dequeueJob :: JQStatus -> JobId -> IO (Result Bool)
dequeueJob state jid = do
  result <- atomicModifyIORef (jqJobs state) $ rmJob jid
  let result' = fmap isJust result
  logDebug $ "Result of dequeing job " ++ show (fromJobId jid)
              ++ " is " ++ show result'
  return result'

-- | Change the priority of a queued job (once the job is handed over
-- to execution, the job itself needs to be informed). To avoid the
-- job being started unmodified, it is temporarily unqueued during the
-- change. Return the modified job, if the job's priority was sucessfully
-- modified, Nothing, if the job already started, and a Bad value, if the job
-- is unkown.
setJobPriority :: JQStatus -> JobId -> Int -> IO (Result (Maybe QueuedJob))
setJobPriority state jid prio = runResultT $ do
  maybeJob <- mkResultT . atomicModifyIORef (jqJobs state) $ rmJob jid
  case maybeJob of
    Nothing -> return Nothing
    Just job -> do
      let job' = changeJobPriority prio job
      qDir <- liftIO queueDir
      mkResultT $ writeJobToDisk qDir job'
      liftIO $ enqueueNewJobs state [job']
      return $ Just job'


-- | Given old and new configs, determines if the changes between them should
-- trigger the scheduler to run.
configChangeNeedsRescheduling :: ConfigData -> ConfigData -> Bool
configChangeNeedsRescheduling oldConfig newConfig =
  or -- Trigger rescheduling if:
    [ configFilters oldConfig /= configFilters newConfig -- filters changed
    , clusterMaxRunningJobs (configCluster oldConfig)
      /= clusterMaxRunningJobs (configCluster newConfig) -- run queue length
    ]<|MERGE_RESOLUTION|>--- conflicted
+++ resolved
@@ -64,19 +64,13 @@
                      , forM_)
 import Control.Monad.IO.Class
 import Data.Function (on)
-<<<<<<< HEAD
-import Data.IORef
+import Data.IORef (IORef, atomicModifyIORef, newIORef, readIORef)
 import Data.List ( find
                  , deleteFirstsBy
                  , sortBy
                  , intercalate
                  , partition
                  , insertBy)
-=======
-import Data.Functor ((<$))
-import Data.IORef (IORef, atomicModifyIORef, newIORef, readIORef)
-import Data.List
->>>>>>> 90281b47
 import Data.Maybe
 import qualified Data.Map as Map
 import Data.Ord (comparing)
