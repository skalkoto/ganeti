--- conflicted
+++ resolved
@@ -1,12 +1,6 @@
 {-# LANGUAGE FlexibleInstances, FlexibleContexts, TypeFamilies,
-<<<<<<< HEAD
              MultiParamTypeClasses, GeneralizedNewtypeDeriving,
              StandaloneDeriving, UndecidableInstances, CPP #-}
-=======
-             GeneralizedNewtypeDeriving,
-             StandaloneDeriving, MultiParamTypeClasses, UndecidableInstances,
-             CPP #-}
->>>>>>> 35f04560
 
 {-| A pure implementation of MonadLog using MonadWriter
 
