{-| Generic data loader.

This module holds the common code for parsing the input data after it
has been loaded from external sources.

-}

{-

Copyright (C) 2009, 2010, 2011, 2012 Google Inc.
All rights reserved.

Redistribution and use in source and binary forms, with or without
modification, are permitted provided that the following conditions are
met:

1. Redistributions of source code must retain the above copyright notice,
this list of conditions and the following disclaimer.

2. Redistributions in binary form must reproduce the above copyright
notice, this list of conditions and the following disclaimer in the
documentation and/or other materials provided with the distribution.

THIS SOFTWARE IS PROVIDED BY THE COPYRIGHT HOLDERS AND CONTRIBUTORS "AS
IS" AND ANY EXPRESS OR IMPLIED WARRANTIES, INCLUDING, BUT NOT LIMITED
TO, THE IMPLIED WARRANTIES OF MERCHANTABILITY AND FITNESS FOR A PARTICULAR
PURPOSE ARE DISCLAIMED. IN NO EVENT SHALL THE COPYRIGHT HOLDER OR
CONTRIBUTORS BE LIABLE FOR ANY DIRECT, INDIRECT, INCIDENTAL, SPECIAL,
EXEMPLARY, OR CONSEQUENTIAL DAMAGES (INCLUDING, BUT NOT LIMITED TO,
PROCUREMENT OF SUBSTITUTE GOODS OR SERVICES; LOSS OF USE, DATA, OR
PROFITS; OR BUSINESS INTERRUPTION) HOWEVER CAUSED AND ON ANY THEORY OF
LIABILITY, WHETHER IN CONTRACT, STRICT LIABILITY, OR TORT (INCLUDING
NEGLIGENCE OR OTHERWISE) ARISING IN ANY WAY OUT OF THE USE OF THIS
SOFTWARE, EVEN IF ADVISED OF THE POSSIBILITY OF SUCH DAMAGE.

-}

module Ganeti.HTools.Loader
  ( mergeData
  , clearDynU
  , checkData
  , assignIndices
  , setMaster
  , lookupNode
  , lookupInstance
  , lookupGroup
  , eitherLive
  , commonSuffix
  , extractExTags
  , updateExclTags
  , RqType(..)
  , Request(..)
  , ClusterData(..)
  , isAllocationRequest
  , emptyCluster
<<<<<<< HEAD
  , obtainNodeMemory
=======
  , extractDesiredLocations
  , updateDesiredLocationTags
>>>>>>> 4aef27f9
  ) where

import Control.Monad
import Data.List
import qualified Data.Map as M
import Data.Maybe
import qualified Data.Set as Set
import Text.Printf (printf)
import System.Time (ClockTime(..))

import qualified Ganeti.HTools.Container as Container
import qualified Ganeti.HTools.Instance as Instance
import qualified Ganeti.HTools.Node as Node
import qualified Ganeti.HTools.Group as Group
import qualified Ganeti.HTools.Cluster as Cluster
import qualified Ganeti.HTools.Cluster.Moves as Moves

import Ganeti.BasicTypes
import qualified Ganeti.HTools.Tags as Tags
import qualified Ganeti.HTools.Tags.Constants as TagsC
import Ganeti.HTools.Types
import qualified Ganeti.Types as T
import qualified Ganeti.Objects as O
import Ganeti.Utils
import Ganeti.Types (EvacMode)
import Ganeti.JSON

-- * Types

{-| The iallocator request type.

This type denotes what request we got from Ganeti and also holds
request-specific fields.

-}
data RqType
  = Allocate Instance.Instance Cluster.AllocDetails (Maybe [String])
    -- ^ A new instance allocation, maybe with allocation restrictions
  | AllocateSecondary Idx                             -- ^ Find a suitable
                                                      -- secondary node for disk
                                                      -- conversion
  | Relocate Idx Int [Ndx]                            -- ^ Choose a new
                                                      --   secondary node
  | NodeEvacuate [Idx] EvacMode                       -- ^ node-evacuate mode
  | ChangeGroup [Gdx] [Idx]                           -- ^ Multi-relocate mode
  | MultiAllocate [(Instance.Instance, Cluster.AllocDetails)]
                                                      -- ^ Multi-allocate mode
    deriving (Show)

-- | A complete request, as received from Ganeti.
data Request = Request RqType ClusterData
               deriving (Show)

-- | Decide whether a request asks to allocate new instances; if so, also
-- return the desired node group, if a unique node group is specified.
-- That is, return `Nothing` if the request is not an allocation request,
-- `Just Nothing`, if it is an Allocation request, but there is no unique
-- group specified, and return `Just (Just g)` if it is an allocation request
-- uniquely requesting Group `g`.
isAllocationRequest :: RqType -> Maybe (Maybe String)
isAllocationRequest (Allocate _ (Cluster.AllocDetails _ grp) _) = Just grp
isAllocationRequest (MultiAllocate reqs) = Just $
  case ordNub . catMaybes
       $ map (\(_, Cluster.AllocDetails _ grp) -> grp) reqs of
    [grp] -> Just grp
    _ -> Nothing
isAllocationRequest _ = Nothing

-- | The cluster state.
data ClusterData = ClusterData
  { cdGroups    :: Group.List    -- ^ The node group list
  , cdNodes     :: Node.List     -- ^ The node list
  , cdInstances :: Instance.List -- ^ The instance list
  , cdTags      :: [String]      -- ^ The cluster tags
  , cdIPolicy   :: IPolicy       -- ^ The cluster instance policy
  } deriving (Show, Eq)

-- | An empty cluster.
emptyCluster :: ClusterData
emptyCluster = ClusterData Container.empty Container.empty Container.empty []
                 defIPolicy

-- * Functions

-- | Lookups a node into an assoc list.
lookupNode :: (Monad m) => NameAssoc -> String -> String -> m Ndx
lookupNode ktn inst node =
  maybe (fail $ "Unknown node '" ++ node ++ "' for instance " ++ inst) return $
    M.lookup node ktn

-- | Lookups an instance into an assoc list.
lookupInstance :: (Monad m) => NameAssoc -> String -> m Idx
lookupInstance kti inst =
  maybe (fail $ "Unknown instance '" ++ inst ++ "'") return $ M.lookup inst kti

-- | Lookups a group into an assoc list.
lookupGroup :: (Monad m) => NameAssoc -> String -> String -> m Gdx
lookupGroup ktg nname gname =
  maybe (fail $ "Unknown group '" ++ gname ++ "' for node " ++ nname) return $
    M.lookup gname ktg

-- | Given a list of elements (and their names), assign indices to them.
assignIndices :: (Element a) =>
                 [(String, a)]
              -> (NameAssoc, Container.Container a)
assignIndices name_element =
  let (name_idx, idx_element) =
          unzip . map (\ (idx, (k, v)) -> ((k, idx), (idx, setIdx v idx)))
          . zip [0..] $ name_element
  in (M.fromList name_idx, Container.fromList idx_element)

-- | Given am indexed node list, and the name of the master, mark it as such.
setMaster :: (Monad m) => NameAssoc -> Node.List -> String -> m Node.List
setMaster node_names node_idx master = do
  kmaster <- maybe (fail $ "Master node " ++ master ++ " unknown") return $
             M.lookup master node_names
  let mnode = Container.find kmaster node_idx
  return $ Container.add kmaster (Node.setMaster mnode True) node_idx

-- | Given the nodes with the location tags already set correctly, compute
-- the location score for an instance.
setLocationScore :: Node.List -> Instance.Instance -> Instance.Instance
setLocationScore nl inst =
  let pnode = Container.find (Instance.pNode inst) nl
      snode = Container.find (Instance.sNode inst) nl
  in Moves.setInstanceLocationScore inst pnode snode

-- | For each instance, add its index to its primary and secondary nodes.
fixNodes :: Node.List
         -> Instance.Instance
         -> Node.List
fixNodes accu inst =
  let pdx = Instance.pNode inst
      sdx = Instance.sNode inst
      pold = Container.find pdx accu
      pnew = Node.setPri pold inst
      ac2 = Container.add pdx pnew accu
  in if sdx /= Node.noSecondary
       then let sold = Container.find sdx accu
                snew = Node.setSec sold inst
            in Container.add sdx snew ac2
       else ac2

-- | Set the node's policy to its group one. Note that this requires
-- the group to exist (should have been checked before), otherwise it
-- will abort with a runtime error.
setNodePolicy :: Group.List -> Node.Node -> Node.Node
setNodePolicy gl node =
  let grp = Container.find (Node.group node) gl
      gpol = Group.iPolicy grp
  in Node.setPolicy gpol node

-- | Update instance with exclusion tags list.
updateExclTags :: [String] -> Instance.Instance -> Instance.Instance
updateExclTags tl inst =
  let allTags = Instance.allTags inst
      exclTags = filter (\tag -> any (`isPrefixOf` tag) tl) allTags
  in inst { Instance.exclTags = exclTags }

-- | Update instance with desired location tags list.
updateDesiredLocationTags :: [String] -> Instance.Instance -> Instance.Instance
updateDesiredLocationTags tl inst =
  let allTags = Instance.allTags inst
      dsrdLocTags = filter (\tag -> any (`isPrefixOf` tag) tl) allTags
  in inst { Instance.dsrdLocTags = Set.fromList dsrdLocTags }


-- | Update the movable attribute.
updateMovable :: [String]           -- ^ Selected instances (if not empty)
              -> [String]           -- ^ Excluded instances
              -> Instance.Instance  -- ^ Target Instance
              -> Instance.Instance  -- ^ Target Instance with updated attribute
updateMovable selinsts exinsts inst =
  if Instance.name inst `elem` exinsts ||
     not (null selinsts || Instance.name inst `elem` selinsts)
    then Instance.setMovable inst False
    else inst

-- | Disables moves for instances with a split group.
disableSplitMoves :: Node.List -> Instance.Instance -> Instance.Instance
disableSplitMoves nl inst =
  if not . isOk . Cluster.instanceGroup nl $ inst
    then Instance.setMovable inst False
    else inst

-- | Set the auto-repair policy for an instance.
setArPolicy :: [String]       -- ^ Cluster tags
            -> Group.List     -- ^ List of node groups
            -> Node.List      -- ^ List of nodes
            -> Instance.List  -- ^ List of instances
            -> ClockTime      -- ^ Current timestamp, to evaluate ArSuspended
            -> Instance.List  -- ^ Updated list of instances
setArPolicy ctags gl nl il time =
  let getArPolicy' = flip getArPolicy time
      cpol = fromMaybe ArNotEnabled $ getArPolicy' ctags
      gpols = Container.map (fromMaybe cpol . getArPolicy' . Group.allTags) gl
      ipolfn = getArPolicy' . Instance.allTags
      nlookup = flip Container.find nl . Instance.pNode
      glookup = flip Container.find gpols . Node.group . nlookup
      updateInstance inst = inst {
        Instance.arPolicy = fromMaybe (glookup inst) $ ipolfn inst }
  in
   Container.map updateInstance il

-- | Get the auto-repair policy from a list of tags.
--
-- This examines the ganeti:watcher:autorepair and
-- ganeti:watcher:autorepair:suspend tags to determine the policy. If none of
-- these tags are present, Nothing (and not ArNotEnabled) is returned.
getArPolicy :: [String] -> ClockTime -> Maybe AutoRepairPolicy
getArPolicy tags time =
  let enabled = mapMaybe (autoRepairTypeFromRaw <=<
                          chompPrefix TagsC.autoRepairTagEnabled) tags
      suspended = mapMaybe (chompPrefix TagsC.autoRepairTagSuspended) tags
      futureTs = filter (> time) . map (flip TOD 0) $
                   mapMaybe (tryRead "auto-repair suspend time") suspended
  in
   case () of
     -- Note how we must return ArSuspended even if "enabled" is empty, so that
     -- node groups or instances can suspend repairs that were enabled at an
     -- upper scope (cluster or node group).
     _ | "" `elem` suspended -> Just $ ArSuspended Forever
       | not $ null futureTs -> Just . ArSuspended . Until . maximum $ futureTs
       | not $ null enabled  -> Just $ ArEnabled (minimum enabled)
       | otherwise           -> Nothing

-- | Compute the longest common suffix of a list of strings that
-- starts with a dot.
longestDomain :: [String] -> String
longestDomain [] = ""
longestDomain (x:xs) =
  foldr (\ suffix accu -> if all (isSuffixOf suffix) xs
                            then suffix
                            else accu)
          "" $ filter (isPrefixOf ".") (tails x)

-- | Extracts the exclusion tags from the cluster configuration.
extractExTags :: [String] -> [String]
extractExTags = filter (not . null) . mapMaybe (chompPrefix TagsC.exTagsPrefix)

-- | Extracts the desired locations from the instance tags.
extractDesiredLocations :: [String] -> [String]
extractDesiredLocations =
  filter (not . null) . mapMaybe (chompPrefix TagsC.desiredLocationPrefix)

-- | Extracts the common suffix from node\/instance names.
commonSuffix :: Node.List -> Instance.List -> String
commonSuffix nl il =
  let node_names = map Node.name $ Container.elems nl
      inst_names = map Instance.name $ Container.elems il
  in longestDomain (node_names ++ inst_names)

-- | Set the migration-related tags on a node given the cluster tags;
-- this assumes that the node tags are already set on that node.
addMigrationTags :: [String]  -- ^ cluster tags
                 -> Node.Node -> Node.Node
addMigrationTags ctags node =
  let ntags = Node.nTags node
      migTags = Tags.getMigRestrictions ctags ntags
      rmigTags = Tags.getRecvMigRestrictions ctags ntags
  in Node.setRecvMigrationTags (Node.setMigrationTags node migTags) rmigTags

-- | Set the location tags on a node given the cluster tags;
-- this assumes that the node tags are already set on that node.
addLocationTags :: [String] -- ^ cluster tags
                -> Node.Node -> Node.Node
addLocationTags ctags node =
  let ntags = Node.nTags node
  in Node.setLocationTags node $ Tags.getLocations ctags ntags

-- | Initializer function that loads the data from a node and instance
-- list and massages it into the correct format.
mergeData :: [(String, DynUtil)]  -- ^ Instance utilisation data
          -> [String]             -- ^ Exclusion tags
          -> [String]             -- ^ Selected instances (if not empty)
          -> [String]             -- ^ Excluded instances
          -> ClockTime            -- ^ The current timestamp
          -> ClusterData          -- ^ Data from backends
          -> Result ClusterData   -- ^ Fixed cluster data
mergeData um extags selinsts exinsts time cdata@(ClusterData gl nl il ctags _) =
  let il2 = setArPolicy ctags gl nl il time
      il3 = foldl' (\im (name, n_util) ->
                        case Container.findByName im name of
                          Nothing -> im -- skipping unknown instance
                          Just inst ->
                              let new_i = inst { Instance.util = n_util }
                              in Container.add (Instance.idx inst) new_i im
                   ) il2 um
      allextags = extags ++ extractExTags ctags
      dsrdLocTags = extractDesiredLocations ctags
      inst_names = map Instance.name $ Container.elems il3
      selinst_lkp = map (lookupName inst_names) selinsts
      exinst_lkp = map (lookupName inst_names) exinsts
      lkp_unknown = filter (not . goodLookupResult) (selinst_lkp ++ exinst_lkp)
      selinst_names = map lrContent selinst_lkp
      exinst_names = map lrContent exinst_lkp
      node_names = map Node.name (Container.elems nl)
      common_suffix = longestDomain (node_names ++ inst_names)
      il4 = Container.map (computeAlias common_suffix .
                           updateExclTags allextags .
                           updateDesiredLocationTags dsrdLocTags .
                           updateMovable selinst_names exinst_names) il3
      nl2 = Container.map (addLocationTags ctags) nl
      il5 = Container.map (setLocationScore nl2) il4
      nl3 = foldl' fixNodes nl2 (Container.elems il5)
      nl4 = Container.map (setNodePolicy gl .
                           computeAlias common_suffix .
                           (`Node.buildPeers` il4)) nl3
      il6 = Container.map (disableSplitMoves nl3) il5
      nl5 = Container.map (addMigrationTags ctags) nl4
  in if' (null lkp_unknown)
         (Ok cdata { cdNodes = nl5, cdInstances = il6 })
         (Bad $ "Unknown instance(s): " ++ show(map lrContent lkp_unknown))

-- | In a cluster description, clear dynamic utilisation information.
clearDynU :: ClusterData -> Result ClusterData
clearDynU cdata@(ClusterData _ _ il _ _) =
  let il2 = Container.map (\ inst -> inst {Instance.util = zeroUtil }) il
  in Ok cdata { cdInstances = il2 }

-- | Checks the cluster data for consistency.
checkData :: Node.List -> Instance.List
          -> ([String], Node.List)
checkData nl il =
    Container.mapAccum
        (\ msgs node ->
             let nname = Node.name node
                 delta_mem = truncate (Node.tMem node)
                             - Node.nMem node
                             - Node.fMem node
                             - nodeImem node il
                 delta_dsk = truncate (Node.tDsk node)
                             - Node.fDsk node
                             - nodeIdsk node il
                 newn = node `Node.setXmem` delta_mem
                 umsg1 =
                   if delta_mem > 512 || delta_dsk > 1024
                      then printf "node %s is missing %d MB ram \
                                  \and %d GB disk"
                                  nname delta_mem (delta_dsk `div` 1024):msgs
                      else msgs
             in (umsg1, newn)
        ) [] nl

-- | Compute the amount of memory used by primary instances on a node.
nodeImem :: Node.Node -> Instance.List -> Int
nodeImem node il =
  let rfind = flip Container.find il
      il' = map rfind $ Node.pList node
      oil' = filter Instance.usesMemory il'
  in sum . map Instance.mem $ oil'


-- | Compute the amount of disk used by instances on a node (either primary
-- or secondary).
nodeIdsk :: Node.Node -> Instance.List -> Int
nodeIdsk node il =
  let rfind = flip Container.find il
  in sum . map (Instance.dsk . rfind)
       $ Node.pList node ++ Node.sList node

-- | Get live information or a default value
eitherLive :: (Monad m) => Bool -> a -> m a -> m a
eitherLive True _ live_data = live_data
eitherLive False def_data _ = return def_data

-- | Obtains memory used by node. It's memory_dom0 for Xen and memNode
-- otherwise because live data collector exists only for Xen
obtainNodeMemory :: O.FilledHvState -> Int -> Int
obtainNodeMemory hv_state memory_dom0 =
  let getNM ((_, hvs):_) 0 = O.hvstateMemNode hvs
      getNM ((T.XenPvm, _):_) mem_dom0 = mem_dom0
      getNM ((T.XenHvm, _):_) mem_dom0 = mem_dom0
      getNM ((_, hvs):_) _ = O.hvstateMemNode hvs
      getNM _ mem_dom0 = mem_dom0
  in getNM (M.toList $ fromContainer hv_state) memory_dom0<|MERGE_RESOLUTION|>--- conflicted
+++ resolved
@@ -53,12 +53,9 @@
   , ClusterData(..)
   , isAllocationRequest
   , emptyCluster
-<<<<<<< HEAD
   , obtainNodeMemory
-=======
   , extractDesiredLocations
   , updateDesiredLocationTags
->>>>>>> 4aef27f9
   ) where
 
 import Control.Monad
