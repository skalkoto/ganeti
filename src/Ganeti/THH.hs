{-# LANGUAGE ParallelListComp, TemplateHaskell #-}

{-| TemplateHaskell helper for Ganeti Haskell code.

As TemplateHaskell require that splices be defined in a separate
module, we combine all the TemplateHaskell functionality that HTools
needs in this module (except the one for unittests).

-}

{-

Copyright (C) 2011, 2012, 2013, 2014 Google Inc.

This program is free software; you can redistribute it and/or modify
it under the terms of the GNU General Public License as published by
the Free Software Foundation; either version 2 of the License, or
(at your option) any later version.

This program is distributed in the hope that it will be useful, but
WITHOUT ANY WARRANTY; without even the implied warranty of
MERCHANTABILITY or FITNESS FOR A PARTICULAR PURPOSE.  See the GNU
General Public License for more details.

You should have received a copy of the GNU General Public License
along with this program; if not, write to the Free Software
Foundation, Inc., 51 Franklin Street, Fifth Floor, Boston, MA
02110-1301, USA.

-}

module Ganeti.THH ( declareSADT
                  , declareLADT
                  , declareILADT
                  , declareIADT
                  , makeJSONInstance
                  , deCamelCase
                  , genOpID
                  , genAllConstr
                  , genAllOpIDs
                  , PyValue(..)
                  , PyValueEx(..)
                  , OpCodeField(..)
                  , OpCodeDescriptor(..)
                  , genOpCode
                  , genStrOfOp
                  , genStrOfKey
                  , genLuxiOp
                  , Field (..)
                  , simpleField
                  , andRestArguments
                  , specialNumericalField
                  , timeAsDoubleField
                  , withDoc
                  , defaultField
                  , optionalField
                  , optionalNullSerField
                  , renameField
                  , customField
                  , timeStampFields
                  , uuidFields
                  , serialFields
                  , tagsFields
                  , TagSet
                  , buildObject
                  , buildObjectSerialisation
                  , buildParam
                  , DictObject(..)
                  , genException
                  , excErrMsg
                  ) where

import Control.Arrow ((&&&))
import Control.Applicative
import Control.Monad
import Data.Attoparsec () -- Needed to prevent spurious GHC 7.4 linking errors.
  -- See issue #683 and https://ghc.haskell.org/trac/ghc/ticket/4899
import Data.Char
import Data.List
import Data.Maybe
import qualified Data.Map as M
import qualified Data.Set as Set
import Language.Haskell.TH
import System.Time (ClockTime(..))

import qualified Text.JSON as JSON
import Text.JSON.Pretty (pp_value)

import Ganeti.JSON
import Ganeti.PyValue
import Ganeti.THH.PyType


-- * Exported types

-- | Class of objects that can be converted to 'JSObject'
-- lists-format.
class DictObject a where
  toDict :: a -> [(String, JSON.JSValue)]

-- | Optional field information.
data OptionalType
  = NotOptional           -- ^ Field is not optional
  | OptionalOmitNull      -- ^ Field is optional, null is not serialised
  | OptionalSerializeNull -- ^ Field is optional, null is serialised
  | AndRestArguments      -- ^ Special field capturing all the remaining fields
                          -- as plain JSON values
  deriving (Show, Eq)

-- | Serialised field data type describing how to generate code for the field.
-- Each field has a type, which isn't captured in the type of the data type,
-- but is saved in the 'Q' monad in 'fieldType'.
--
-- Let @t@ be a type we want to parametrize the field with. There are the
-- following possible types of fields:
--
--   [Mandatory with no default.] Then @fieldType@ holds @t@,
--     @fieldDefault = Nothing@ and @fieldIsOptional = NotOptional@.
--
--   [Field with a default value.] Then @fieldType@ holds @t@ and
--     @fieldDefault = Just exp@ where @exp@ is an expression of type @t@ and
--    @fieldIsOptional = NotOptional@.
--
--   [Optional, no default value.] Then @fieldType@ holds @Maybe t@,
--     @fieldDefault = Nothing@ and @fieldIsOptional@ is either
--     'OptionalOmitNull' or 'OptionalSerializeNull'.
--
-- Optional fields with a default value are prohibited, as their main
-- intention is to represent the information that a request didn't contain
-- the field data.
--
-- /Custom (de)serialization:/
-- Field can have custom (de)serialization functions that are stored in
-- 'fieldRead' and 'fieldShow'. If they aren't provided, the default is to use
-- 'readJSON' and 'showJSON' for the field's type @t@. If they are provided,
-- the type of the contained deserializing expression must be
--
-- @
--   [(String, JSON.JSValue)] -> JSON.JSValue -> JSON.Result t
-- @
--
-- where the first argument carries the whole record in the case the
-- deserializing function needs to process additional information.
--
-- The type of the contained serializing experssion must be
--
-- @
--   t -> (JSON.JSValue, [(String, JSON.JSValue)])
-- @
--
-- where the result can provide extra JSON fields to include in the output
-- record (or just return @[]@ if they're not needed).
--
-- Note that for optional fields the type appearing in the custom functions
-- is still @t@. Therefore making a field optional doesn't change the
-- functions.
data Field = Field { fieldName        :: String
                   , fieldType        :: Q Type
                     -- ^ the type of the field, @t@ for non-optional fields,
                     -- @Maybe t@ for optional ones.
                   , fieldRead        :: Maybe (Q Exp)
                     -- ^ an optional custom deserialization function of type
                     -- @[(String, JSON.JSValue)] -> JSON.JSValue ->
                     -- JSON.Result t@
                   , fieldShow        :: Maybe (Q Exp)
                     -- ^ an optional custom serialization function of type
                     -- @t -> (JSON.JSValue, [(String, JSON.JSValue)])@
                   , fieldExtraKeys   :: [String]
                   , fieldDefault     :: Maybe (Q Exp)
                     -- ^ an optional default value of type @t@
                   , fieldConstr      :: Maybe String
                   , fieldIsOptional  :: OptionalType
                     -- ^ determines if a field is optional, and if yes,
                     -- how
                   , fieldDoc         :: String
                   }

-- | Generates a simple field.
simpleField :: String -> Q Type -> Field
simpleField fname ftype =
  Field { fieldName        = fname
        , fieldType        = ftype
        , fieldRead        = Nothing
        , fieldShow        = Nothing
        , fieldExtraKeys   = []
        , fieldDefault     = Nothing
        , fieldConstr      = Nothing
        , fieldIsOptional  = NotOptional
        , fieldDoc         = ""
        }

-- | Generate an AndRestArguments catch-all field.
andRestArguments :: String -> Field
andRestArguments fname =
  Field { fieldName        = fname
        , fieldType        = [t| M.Map String JSON.JSValue |]
        , fieldRead        = Nothing
        , fieldShow        = Nothing
        , fieldExtraKeys   = []
        , fieldDefault     = Nothing
        , fieldConstr      = Nothing
        , fieldIsOptional  = AndRestArguments
        , fieldDoc         = ""
        }

withDoc :: String -> Field -> Field
withDoc doc field =
  field { fieldDoc = doc }

-- | Sets the renamed constructor field.
renameField :: String -> Field -> Field
renameField constrName field = field { fieldConstr = Just constrName }

-- | Sets the default value on a field (makes it optional with a
-- default value).
defaultField :: Q Exp -> Field -> Field
defaultField defval field = field { fieldDefault = Just defval }

-- | Marks a field optional (turning its base type into a Maybe).
optionalField :: Field -> Field
optionalField field = field { fieldIsOptional = OptionalOmitNull }

-- | Marks a field optional (turning its base type into a Maybe), but
-- with 'Nothing' serialised explicitly as /null/.
optionalNullSerField :: Field -> Field
optionalNullSerField field = field { fieldIsOptional = OptionalSerializeNull }

-- | Wrapper around a special parse function, suitable as field-parsing
-- function.
numericalReadFn :: JSON.JSON a => (String -> JSON.Result a)
                   -> [(String, JSON.JSValue)] -> JSON.JSValue -> JSON.Result a
numericalReadFn _ _ v@(JSON.JSRational _ _) = JSON.readJSON v
numericalReadFn f _ (JSON.JSString x) = f $ JSON.fromJSString x
numericalReadFn _ _ _ = JSON.Error "A numerical field has to be a number or\ 
                                   \ a string."

-- | Sets the read function to also accept string parsable by the given
-- function.
specialNumericalField :: Name -> Field -> Field
specialNumericalField f field =
     field { fieldRead = Just (appE (varE 'numericalReadFn) (varE f)) }

-- | Creates a new mandatory field that reads time as the (floating point)
-- number of seconds since the standard UNIX epoch, and represents it in
-- Haskell as 'ClockTime'.
timeAsDoubleField :: String -> Field
timeAsDoubleField fname =
  (simpleField fname [t| ClockTime |])
    { fieldRead = Just $ [| \_ -> liftM unTimeAsDoubleJSON . JSON.readJSON |]
    , fieldShow = Just $ [| \c -> (JSON.showJSON $ TimeAsDoubleJSON c, []) |]
    }

-- | Sets custom functions on a field.
customField :: Name      -- ^ The name of the read function
            -> Name      -- ^ The name of the show function
            -> [String]  -- ^ The name of extra field keys
            -> Field     -- ^ The original field
            -> Field     -- ^ Updated field
customField readfn showfn extra field =
  field { fieldRead = Just (varE readfn), fieldShow = Just (varE showfn)
        , fieldExtraKeys = extra }

-- | Computes the record name for a given field, based on either the
-- string value in the JSON serialisation or the custom named if any
-- exists.
fieldRecordName :: Field -> String
fieldRecordName (Field { fieldName = name, fieldConstr = alias }) =
  fromMaybe (camelCase name) alias

-- | Computes the preferred variable name to use for the value of this
-- field. If the field has a specific constructor name, then we use a
-- first-letter-lowercased version of that; otherwise, we simply use
-- the field name. See also 'fieldRecordName'.
fieldVariable :: Field -> String
fieldVariable f =
  case (fieldConstr f) of
    Just name -> ensureLower name
    _ -> map (\c -> if c == '-' then '_' else c) $ fieldName f

-- | Compute the actual field type (taking into account possible
-- optional status).
actualFieldType :: Field -> Q Type
actualFieldType f | fieldIsOptional f `elem` [NotOptional, AndRestArguments] = t
                  | otherwise =  [t| Maybe $t |]
                  where t = fieldType f

-- | Checks that a given field is not optional (for object types or
-- fields which should not allow this case).
checkNonOptDef :: (Monad m) => Field -> m ()
checkNonOptDef (Field { fieldIsOptional = OptionalOmitNull
                      , fieldName = name }) =
  fail $ "Optional field " ++ name ++ " used in parameter declaration"
checkNonOptDef (Field { fieldIsOptional = OptionalSerializeNull
                      , fieldName = name }) =
  fail $ "Optional field " ++ name ++ " used in parameter declaration"
checkNonOptDef (Field { fieldDefault = (Just _), fieldName = name }) =
  fail $ "Default field " ++ name ++ " used in parameter declaration"
checkNonOptDef _ = return ()

-- | Construct a function that parses a field value. If the field has
-- a custom 'fieldRead', it's applied to @o@ and used. Otherwise
-- @JSON.readJSON@ is used.
parseFn :: Field   -- ^ The field definition
        -> Q Exp   -- ^ The entire object in JSON object format
        -> Q Exp   -- ^ The resulting function that parses a JSON message
parseFn field o
  = maybe [| readJSONWithDesc $(stringE $ fieldName field) False |]
          (`appE` o) (fieldRead field)

-- | Produces the expression that will de-serialise a given
-- field. Since some custom parsing functions might need to use the
-- entire object, we do take and pass the object to any custom read
-- functions.
loadFn :: Field   -- ^ The field definition
       -> Q Exp   -- ^ The value of the field as existing in the JSON message
       -> Q Exp   -- ^ The entire object in JSON object format
       -> Q Exp   -- ^ Resulting expression
loadFn field expr o = [| $expr >>= $(parseFn field o) |]

-- | Just as 'loadFn', but for optional fields.
loadFnOpt :: Field   -- ^ The field definition
          -> Q Exp   -- ^ The value of the field as existing in the JSON message
                     -- as Maybe
          -> Q Exp   -- ^ The entire object in JSON object format
          -> Q Exp   -- ^ Resulting expression
loadFnOpt field@(Field { fieldDefault = Just def }) expr o
  = case fieldIsOptional field of
      NotOptional -> [| $expr >>= maybe (return $def) $(parseFn field o) |]
      _           -> fail $ "Field " ++ fieldName field ++ ":\
                            \ A field can't be optional and\
                            \ have a default value at the same time."
loadFnOpt field expr o
  = [| $expr >>= maybe (return Nothing) (liftM Just . $(parseFn field o)) |]

-- * Common field declarations

-- | Timestamp fields description.
timeStampFields :: [Field]
timeStampFields = map (defaultField [| TOD 0 0 |] . timeAsDoubleField)
                      ["ctime", "mtime"]


-- | Serial number fields description.
serialFields :: [Field]
serialFields =
    [ renameField  "Serial" $ simpleField "serial_no" [t| Int |] ]

-- | UUID fields description.
uuidFields :: [Field]
uuidFields = [ simpleField "uuid" [t| String |] ]

-- | Tag set type alias.
type TagSet = Set.Set String

-- | Tag field description.
tagsFields :: [Field]
tagsFields = [ defaultField [| Set.empty |] $
               simpleField "tags" [t| TagSet |] ]

-- * Internal types

-- | A simple field, in constrast to the customisable 'Field' type.
type SimpleField = (String, Q Type)

-- | A definition for a single constructor for a simple object.
type SimpleConstructor = (String, [SimpleField])

-- | A definition for ADTs with simple fields.
type SimpleObject = [SimpleConstructor]

-- | A type alias for an opcode constructor of a regular object.
type OpCodeConstructor = (String, Q Type, String, [Field], String)

-- | A type alias for a Luxi constructor of a regular object.
type LuxiConstructor = (String, [Field])

-- * Helper functions

-- | Ensure first letter is lowercase.
--
-- Used to convert type name to function prefix, e.g. in @data Aa ->
-- aaToRaw@.
ensureLower :: String -> String
ensureLower [] = []
ensureLower (x:xs) = toLower x:xs

-- | Ensure first letter is uppercase.
--
-- Used to convert constructor name to component
ensureUpper :: String -> String
ensureUpper [] = []
ensureUpper (x:xs) = toUpper x:xs

-- | Helper for quoted expressions.
varNameE :: String -> Q Exp
varNameE = varE . mkName

-- | showJSON as an expression, for reuse.
showJSONE :: Q Exp
showJSONE = varE 'JSON.showJSON

-- | makeObj as an expression, for reuse.
makeObjE :: Q Exp
makeObjE = varE 'JSON.makeObj

-- | fromObj (Ganeti specific) as an expression, for reuse.
fromObjE :: Q Exp
fromObjE = varE 'fromObj

-- | ToRaw function name.
toRawName :: String -> Name
toRawName = mkName . (++ "ToRaw") . ensureLower

-- | FromRaw function name.
fromRawName :: String -> Name
fromRawName = mkName . (++ "FromRaw") . ensureLower

-- | Converts a name to it's varE\/litE representations.
reprE :: Either String Name -> Q Exp
reprE = either stringE varE

-- | Smarter function application.
--
-- This does simply f x, except that if is 'id', it will skip it, in
-- order to generate more readable code when using -ddump-splices.
appFn :: Exp -> Exp -> Exp
appFn f x | f == VarE 'id = x
          | otherwise = AppE f x

-- | Builds a field for a normal constructor.
buildConsField :: Q Type -> StrictTypeQ
buildConsField ftype = do
  ftype' <- ftype
  return (NotStrict, ftype')

-- | Builds a constructor based on a simple definition (not field-based).
buildSimpleCons :: Name -> SimpleObject -> Q Dec
buildSimpleCons tname cons = do
  decl_d <- mapM (\(cname, fields) -> do
                    fields' <- mapM (buildConsField . snd) fields
                    return $ NormalC (mkName cname) fields') cons
  return $ DataD [] tname [] decl_d [''Show, ''Eq]

-- | Generate the save function for a given type.
genSaveSimpleObj :: Name                            -- ^ Object type
                 -> String                          -- ^ Function name
                 -> SimpleObject                    -- ^ Object definition
                 -> (SimpleConstructor -> Q Clause) -- ^ Constructor save fn
                 -> Q (Dec, Dec)
genSaveSimpleObj tname sname opdefs fn = do
  let sigt = AppT (AppT ArrowT (ConT tname)) (ConT ''JSON.JSValue)
      fname = mkName sname
  cclauses <- mapM fn opdefs
  return $ (SigD fname sigt, FunD fname cclauses)

-- * Template code for simple raw type-equivalent ADTs

-- | Generates a data type declaration.
--
-- The type will have a fixed list of instances.
strADTDecl :: Name -> [String] -> Dec
strADTDecl name constructors =
  DataD [] name []
          (map (flip NormalC [] . mkName) constructors)
          [''Show, ''Eq, ''Enum, ''Bounded, ''Ord]

-- | Generates a toRaw function.
--
-- This generates a simple function of the form:
--
-- @
-- nameToRaw :: Name -> /traw/
-- nameToRaw Cons1 = var1
-- nameToRaw Cons2 = \"value2\"
-- @
genToRaw :: Name -> Name -> Name -> [(String, Either String Name)] -> Q [Dec]
genToRaw traw fname tname constructors = do
  let sigt = AppT (AppT ArrowT (ConT tname)) (ConT traw)
  -- the body clauses, matching on the constructor and returning the
  -- raw value
  clauses <- mapM  (\(c, v) -> clause [recP (mkName c) []]
                             (normalB (reprE v)) []) constructors
  return [SigD fname sigt, FunD fname clauses]

-- | Generates a fromRaw function.
--
-- The function generated is monadic and can fail parsing the
-- raw value. It is of the form:
--
-- @
-- nameFromRaw :: (Monad m) => /traw/ -> m Name
-- nameFromRaw s | s == var1       = Cons1
--               | s == \"value2\" = Cons2
--               | otherwise = fail /.../
-- @
genFromRaw :: Name -> Name -> Name -> [(String, Either String Name)] -> Q [Dec]
genFromRaw traw fname tname constructors = do
  -- signature of form (Monad m) => String -> m $name
  sigt <- [t| (Monad m) => $(conT traw) -> m $(conT tname) |]
  -- clauses for a guarded pattern
  let varp = mkName "s"
      varpe = varE varp
  clauses <- mapM (\(c, v) -> do
                     -- the clause match condition
                     g <- normalG [| $varpe == $(reprE v) |]
                     -- the clause result
                     r <- [| return $(conE (mkName c)) |]
                     return (g, r)) constructors
  -- the otherwise clause (fallback)
  oth_clause <- do
    g <- normalG [| otherwise |]
    r <- [|fail ("Invalid string value for type " ++
                 $(litE (stringL (nameBase tname))) ++ ": " ++ show $varpe) |]
    return (g, r)
  let fun = FunD fname [Clause [VarP varp]
                        (GuardedB (clauses++[oth_clause])) []]
  return [SigD fname sigt, fun]

-- | Generates a data type from a given raw format.
--
-- The format is expected to multiline. The first line contains the
-- type name, and the rest of the lines must contain two words: the
-- constructor name and then the string representation of the
-- respective constructor.
--
-- The function will generate the data type declaration, and then two
-- functions:
--
-- * /name/ToRaw, which converts the type to a raw type
--
-- * /name/FromRaw, which (monadically) converts from a raw type to the type
--
-- Note that this is basically just a custom show\/read instance,
-- nothing else.
declareADT
  :: (a -> Either String Name) -> Name -> String -> [(String, a)] -> Q [Dec]
declareADT fn traw sname cons = do
  let name = mkName sname
      ddecl = strADTDecl name (map fst cons)
      -- process cons in the format expected by genToRaw
      cons' = map (\(a, b) -> (a, fn b)) cons
  toraw <- genToRaw traw (toRawName sname) name cons'
  fromraw <- genFromRaw traw (fromRawName sname) name cons'
  return $ ddecl:toraw ++ fromraw

declareLADT :: Name -> String -> [(String, String)] -> Q [Dec]
declareLADT = declareADT Left

declareILADT :: String -> [(String, Int)] -> Q [Dec]
declareILADT sname cons = do
  consNames <- sequence [ newName ('_':n) | (n, _) <- cons ]
  consFns <- concat <$> sequence
             [ do sig <- sigD n [t| Int |]
                  let expr = litE (IntegerL (toInteger i))
                  fn <- funD n [clause [] (normalB expr) []]
                  return [sig, fn]
             | n <- consNames
             | (_, i) <- cons ]
  let cons' = [ (n, n') | (n, _) <- cons | n' <- consNames ]
  (consFns ++) <$> declareADT Right ''Int sname cons'

declareIADT :: String -> [(String, Name)] -> Q [Dec]
declareIADT = declareADT Right ''Int

declareSADT :: String -> [(String, Name)] -> Q [Dec]
declareSADT = declareADT Right ''String

-- | Creates the showJSON member of a JSON instance declaration.
--
-- This will create what is the equivalent of:
--
-- @
-- showJSON = showJSON . /name/ToRaw
-- @
--
-- in an instance JSON /name/ declaration
genShowJSON :: String -> Q Dec
genShowJSON name = do
  body <- [| JSON.showJSON . $(varE (toRawName name)) |]
  return $ FunD 'JSON.showJSON [Clause [] (NormalB body) []]

-- | Creates the readJSON member of a JSON instance declaration.
--
-- This will create what is the equivalent of:
--
-- @
-- readJSON s = case readJSON s of
--                Ok s' -> /name/FromRaw s'
--                Error e -> Error /description/
-- @
--
-- in an instance JSON /name/ declaration
genReadJSON :: String -> Q Dec
genReadJSON name = do
  let s = mkName "s"
  body <- [| $(varE (fromRawName name)) =<<
             readJSONWithDesc $(stringE name) True $(varE s) |]
  return $ FunD 'JSON.readJSON [Clause [VarP s] (NormalB body) []]

-- | Generates a JSON instance for a given type.
--
-- This assumes that the /name/ToRaw and /name/FromRaw functions
-- have been defined as by the 'declareSADT' function.
makeJSONInstance :: Name -> Q [Dec]
makeJSONInstance name = do
  let base = nameBase name
  showJ <- genShowJSON base
  readJ <- genReadJSON base
  return [InstanceD [] (AppT (ConT ''JSON.JSON) (ConT name)) [readJ,showJ]]

-- * Template code for opcodes

-- | Transforms a CamelCase string into an_underscore_based_one.
deCamelCase :: String -> String
deCamelCase =
    intercalate "_" . map (map toUpper) . groupBy (\_ b -> not $ isUpper b)

-- | Transform an underscore_name into a CamelCase one.
camelCase :: String -> String
camelCase = concatMap (ensureUpper . drop 1) .
            groupBy (\_ b -> b /= '_' && b /= '-') . ('_':)

-- | Computes the name of a given constructor.
constructorName :: Con -> Q Name
constructorName (NormalC name _) = return name
constructorName (RecC name _)    = return name
constructorName x                = fail $ "Unhandled constructor " ++ show x

-- | Extract all constructor names from a given type.
reifyConsNames :: Name -> Q [String]
reifyConsNames name = do
  reify_result <- reify name
  case reify_result of
    TyConI (DataD _ _ _ cons _) -> mapM (liftM nameBase . constructorName) cons
    o -> fail $ "Unhandled name passed to reifyConsNames, expected\
                \ type constructor but got '" ++ show o ++ "'"

-- | Builds the generic constructor-to-string function.
--
-- This generates a simple function of the following form:
--
-- @
-- fname (ConStructorOne {}) = trans_fun("ConStructorOne")
-- fname (ConStructorTwo {}) = trans_fun("ConStructorTwo")
-- @
--
-- This builds a custom list of name\/string pairs and then uses
-- 'genToRaw' to actually generate the function.
genConstrToStr :: (String -> String) -> Name -> String -> Q [Dec]
genConstrToStr trans_fun name fname = do
  cnames <- reifyConsNames name
  let svalues = map (Left . trans_fun) cnames
  genToRaw ''String (mkName fname) name $ zip cnames svalues

-- | Constructor-to-string for OpCode.
genOpID :: Name -> String -> Q [Dec]
genOpID = genConstrToStr deCamelCase

-- | Builds a list with all defined constructor names for a type.
--
-- @
-- vstr :: String
-- vstr = [...]
-- @
--
-- Where the actual values of the string are the constructor names
-- mapped via @trans_fun@.
genAllConstr :: (String -> String) -> Name -> String -> Q [Dec]
genAllConstr trans_fun name vstr = do
  cnames <- reifyConsNames name
  let svalues = sort $ map trans_fun cnames
      vname = mkName vstr
      sig = SigD vname (AppT ListT (ConT ''String))
      body = NormalB (ListE (map (LitE . StringL) svalues))
  return $ [sig, ValD (VarP vname) body []]

-- | Generates a list of all defined opcode IDs.
genAllOpIDs :: Name -> String -> Q [Dec]
genAllOpIDs = genAllConstr deCamelCase

-- | OpCode parameter (field) type.
type OpParam = (String, Q Type, Q Exp)

-- * Python code generation

data OpCodeField = OpCodeField { ocfName :: String
                               , ocfType :: PyType
                               , ocfDefl :: Maybe PyValueEx
                               , ocfDoc  :: String
                               }

-- | Transfers opcode data between the opcode description (through
-- @genOpCode@) and the Python code generation functions.
data OpCodeDescriptor = OpCodeDescriptor { ocdName   :: String
                                         , ocdType   :: PyType
                                         , ocdDoc    :: String
                                         , ocdFields :: [OpCodeField]
                                         , ocdDescr  :: String
                                         }

-- | Optionally encapsulates default values in @PyValueEx@.
--
-- @maybeApp exp typ@ returns a quoted expression that encapsulates
-- the default value @exp@ of an opcode parameter cast to @typ@ in a
-- @PyValueEx@, if @exp@ is @Just@.  Otherwise, it returns a quoted
-- expression with @Nothing@.
maybeApp :: Maybe (Q Exp) -> Q Type -> Q Exp
maybeApp Nothing _ =
  [| Nothing |]

maybeApp (Just expr) typ =
  [| Just ($(conE (mkName "PyValueEx")) ($expr :: $typ)) |]

-- | Generates a Python type according to whether the field is
-- optional.
--
-- The type of created expression is PyType.
genPyType' :: OptionalType -> Q Type -> Q PyType
genPyType' opt typ = typ >>= pyOptionalType (opt /= NotOptional)

-- | Generates Python types from opcode parameters.
genPyType :: Field -> Q PyType
genPyType f = genPyType' (fieldIsOptional f) (fieldType f)

-- | Generates Python default values from opcode parameters.
genPyDefault :: Field -> Q Exp
genPyDefault f = maybeApp (fieldDefault f) (fieldType f)

pyField :: Field -> Q Exp
pyField f = genPyType f >>= \t ->
            [| OpCodeField $(stringE (fieldName f))
                           t
                           $(genPyDefault f)
                           $(stringE (fieldDoc f)) |]

-- | Generates a Haskell function call to "showPyClass" with the
-- necessary information on how to build the Python class string.
pyClass :: OpCodeConstructor -> Q Exp
pyClass (consName, consType, consDoc, consFields, consDscField) =
  do let pyClassVar = varNameE "showPyClass"
         consName' = stringE consName
     consType' <- genPyType' NotOptional consType
     let consDoc' = stringE consDoc
     [| OpCodeDescriptor $consName'
                         consType'
                         $consDoc'
                         $(listE $ map pyField consFields)
                         consDscField |]

-- | Generates a function called "pyClasses" that holds the list of
-- all the opcode descriptors necessary for generating the Python
-- opcodes.
pyClasses :: [OpCodeConstructor] -> Q [Dec]
pyClasses cons =
  do let name = mkName "pyClasses"
         sig = SigD name (AppT ListT (ConT ''OpCodeDescriptor))
     fn <- FunD name <$> (:[]) <$> declClause cons
     return [sig, fn]
  where declClause c =
          clause [] (normalB (ListE <$> mapM pyClass c)) []

-- | Converts from an opcode constructor to a Luxi constructor.
opcodeConsToLuxiCons :: (a, b, c, d, e) -> (a, d)
opcodeConsToLuxiCons (x, _, _, y, _) = (x, y)

-- | Generates the OpCode data type.
--
-- This takes an opcode logical definition, and builds both the
-- datatype and the JSON serialisation out of it. We can't use a
-- generic serialisation since we need to be compatible with Ganeti's
-- own, so we have a few quirks to work around.
genOpCode :: String              -- ^ Type name to use
          -> [OpCodeConstructor] -- ^ Constructor name and parameters
          -> Q [Dec]
genOpCode name cons = do
  let tname = mkName name
  decl_d <- mapM (\(cname, _, _, fields, _) -> do
                    -- we only need the type of the field, without Q
                    fields' <- mapM (fieldTypeInfo "op") fields
                    return $ RecC (mkName cname) fields')
            cons
  let declD = DataD [] tname [] decl_d [''Show, ''Eq]
  let (allfsig, allffn) = genAllOpFields "allOpFields" cons
  save_decs <- genSaveOpCode tname "saveOpCode" "toDictOpCode"
               (map opcodeConsToLuxiCons cons) saveConstructor True
  (loadsig, loadfn) <- genLoadOpCode cons
  pyDecls <- pyClasses cons
  return $ [declD, allfsig, allffn, loadsig, loadfn] ++ save_decs ++ pyDecls

-- | Generates the function pattern returning the list of fields for a
-- given constructor.
genOpConsFields :: OpCodeConstructor -> Clause
genOpConsFields (cname, _, _, fields, _) =
  let op_id = deCamelCase cname
      fvals = map (LitE . StringL) . sort . nub $
              concatMap (\f -> fieldName f:fieldExtraKeys f) fields
  in Clause [LitP (StringL op_id)] (NormalB $ ListE fvals) []

-- | Generates a list of all fields of an opcode constructor.
genAllOpFields  :: String              -- ^ Function name
                -> [OpCodeConstructor] -- ^ Object definition
                -> (Dec, Dec)
genAllOpFields sname opdefs =
  let cclauses = map genOpConsFields opdefs
      other = Clause [WildP] (NormalB (ListE [])) []
      fname = mkName sname
      sigt = AppT  (AppT ArrowT (ConT ''String)) (AppT ListT (ConT ''String))
  in (SigD fname sigt, FunD fname (cclauses++[other]))

-- | Generates the \"save\" clause for an entire opcode constructor.
--
-- This matches the opcode with variables named the same as the
-- constructor fields (just so that the spliced in code looks nicer),
-- and passes those name plus the parameter definition to 'saveObjectField'.
saveConstructor :: LuxiConstructor -- ^ The constructor
                -> Q Clause        -- ^ Resulting clause
saveConstructor (sname, fields) = do
  let cname = mkName sname
  fnames <- mapM (newName . fieldVariable) fields
  let pat = conP cname (map varP fnames)
  let felems = map (uncurry saveObjectField) (zip fnames fields)
      -- now build the OP_ID serialisation
      opid = [| [( $(stringE "OP_ID"),
                   JSON.showJSON $(stringE . deCamelCase $ sname) )] |]
      flist = listE (opid:felems)
      -- and finally convert all this to a json object
      flist' = [| concat $flist |]
  clause [pat] (normalB flist') []

-- | Generates the main save opcode function.
--
-- This builds a per-constructor match clause that contains the
-- respective constructor-serialisation code.
genSaveOpCode :: Name                          -- ^ Object ype
              -> String                        -- ^ To 'JSValue' function name
              -> String                        -- ^ To 'JSObject' function name
              -> [LuxiConstructor]             -- ^ Object definition
              -> (LuxiConstructor -> Q Clause) -- ^ Constructor save fn
              -> Bool                          -- ^ Whether to generate
                                               -- obj or just a
                                               -- list\/tuple of values
              -> Q [Dec]
genSaveOpCode tname jvalstr tdstr opdefs fn gen_object = do
  tdclauses <- mapM fn opdefs
  let typecon = ConT tname
      jvalname = mkName jvalstr
      jvalsig = AppT  (AppT ArrowT typecon) (ConT ''JSON.JSValue)
      tdname = mkName tdstr
  tdsig <- [t| $(return typecon) -> [(String, JSON.JSValue)] |]
  jvalclause <- if gen_object
                  then [| $makeObjE . $(varE tdname) |]
                  else [| JSON.showJSON . map snd . $(varE tdname) |]
  return [ SigD tdname tdsig
         , FunD tdname tdclauses
         , SigD jvalname jvalsig
         , ValD (VarP jvalname) (NormalB jvalclause) []]

-- | Generates load code for a single constructor of the opcode data type.
loadConstructor :: OpCodeConstructor -> Q Exp
loadConstructor (sname, _, _, fields, _) = do
  let name = mkName sname
  fbinds <- mapM (loadObjectField fields) fields
  let (fnames, fstmts) = unzip fbinds
  let cval = foldl (\accu fn -> AppE accu (VarE fn)) (ConE name) fnames
      fstmts' = fstmts ++ [NoBindS (AppE (VarE 'return) cval)]
  return $ DoE fstmts'

-- | Generates the loadOpCode function.
genLoadOpCode :: [OpCodeConstructor] -> Q (Dec, Dec)
genLoadOpCode opdefs = do
  let fname = mkName "loadOpCode"
      arg1 = mkName "v"
      objname = mkName "o"
      opid = mkName "op_id"
  st1 <- bindS (varP objname) [| liftM JSON.fromJSObject
                                 (JSON.readJSON $(varE arg1)) |]
  st2 <- bindS (varP opid) [| $fromObjE $(varE objname) $(stringE "OP_ID") |]
  -- the match results (per-constructor blocks)
  mexps <- mapM loadConstructor opdefs
  fails <- [| fail $ "Unknown opcode " ++ $(varE opid) |]
  let mpats = map (\(me, (consName, _, _, _, _)) ->
                       let mp = LitP . StringL . deCamelCase $ consName
                       in Match mp (NormalB me) []
                  ) $ zip mexps opdefs
      defmatch = Match WildP (NormalB fails) []
      cst = NoBindS $ CaseE (VarE opid) $ mpats++[defmatch]
      body = DoE [st1, st2, cst]
  sigt <- [t| JSON.JSValue -> JSON.Result $(conT (mkName "OpCode")) |]
  return $ (SigD fname sigt, FunD fname [Clause [VarP arg1] (NormalB body) []])

-- * Template code for luxi

-- | Constructor-to-string for LuxiOp.
genStrOfOp :: Name -> String -> Q [Dec]
genStrOfOp = genConstrToStr id

-- | Constructor-to-string for MsgKeys.
genStrOfKey :: Name -> String -> Q [Dec]
genStrOfKey = genConstrToStr ensureLower

-- | Generates the LuxiOp data type.
--
-- This takes a Luxi operation definition and builds both the
-- datatype and the function transforming the arguments to JSON.
-- We can't use anything less generic, because the way different
-- operations are serialized differs on both parameter- and top-level.
--
-- There are two things to be defined for each parameter:
--
-- * name
--
-- * type
--
genLuxiOp :: String -> [LuxiConstructor] -> Q [Dec]
genLuxiOp name cons = do
  let tname = mkName name
  decl_d <- mapM (\(cname, fields) -> do
                    -- we only need the type of the field, without Q
                    fields' <- mapM actualFieldType fields
                    let fields'' = zip (repeat NotStrict) fields'
                    return $ NormalC (mkName cname) fields'')
            cons
  let declD = DataD [] (mkName name) [] decl_d [''Show, ''Eq]
  save_decs <- genSaveOpCode tname "opToArgs" "opToDict"
               cons saveLuxiConstructor False
  req_defs <- declareSADT "LuxiReq" .
              map (\(str, _) -> ("Req" ++ str, mkName ("luxiReq" ++ str))) $
                  cons
  return $ declD:save_decs ++ req_defs

-- | Generates the \"save\" clause for entire LuxiOp constructor.
saveLuxiConstructor :: LuxiConstructor -> Q Clause
saveLuxiConstructor (sname, fields) = do
  let cname = mkName sname
  fnames <- mapM (newName . fieldVariable) fields
  let pat = conP cname (map varP fnames)
  let felems = map (uncurry saveObjectField) (zip fnames fields)
      flist = [| concat $(listE felems) |]
  clause [pat] (normalB flist) []

-- * "Objects" functionality

-- | Extract the field's declaration from a Field structure.
fieldTypeInfo :: String -> Field -> Q (Name, Strict, Type)
fieldTypeInfo field_pfx fd = do
  t <- actualFieldType fd
  let n = mkName . (field_pfx ++) . fieldRecordName $ fd
  return (n, NotStrict, t)

-- | Build an object declaration.
buildObject :: String -> String -> [Field] -> Q [Dec]
buildObject sname field_pfx fields = do
  let name = mkName sname
  fields_d <- mapM (fieldTypeInfo field_pfx) fields
  let decl_d = RecC name fields_d
  let declD = DataD [] name [] [decl_d] [''Show, ''Eq]
  ser_decls <- buildObjectSerialisation sname fields
  return $ declD:ser_decls

-- | Generates an object definition: data type and its JSON instance.
buildObjectSerialisation :: String -> [Field] -> Q [Dec]
buildObjectSerialisation sname fields = do
  let name = mkName sname
  savedecls <- genSaveObject saveObjectField sname fields
  (loadsig, loadfn) <- genLoadObject (loadObjectField fields) sname fields
  shjson <- objectShowJSON sname
  rdjson <- objectReadJSON sname
  let instdecl = InstanceD [] (AppT (ConT ''JSON.JSON) (ConT name))
                 [rdjson, shjson]
  return $ savedecls ++ [loadsig, loadfn, instdecl]

-- | The toDict function name for a given type.
toDictName :: String -> Name
toDictName sname = mkName ("toDict" ++ sname)

-- | Generates the save object functionality.
genSaveObject :: (Name -> Field -> Q Exp)
              -> String -> [Field] -> Q [Dec]
genSaveObject save_fn sname fields = do
  let name = mkName sname
  fnames <- mapM (newName . fieldVariable) fields
  let pat = conP name (map varP fnames)
  let tdname = toDictName sname
  tdsigt <- [t| $(conT name) -> [(String, JSON.JSValue)] |]

  let felems = map (uncurry save_fn) (zip fnames fields)
      flist = listE felems
      -- and finally convert all this to a json object
      tdlist = [| concat $flist |]
      iname = mkName "i"
  tclause <- clause [pat] (normalB tdlist) []
  cclause <- [| $makeObjE . $(varE tdname) |]
  let fname = mkName ("save" ++ sname)
  sigt <- [t| $(conT name) -> JSON.JSValue |]
  return [SigD tdname tdsigt, FunD tdname [tclause],
          SigD fname sigt, ValD (VarP fname) (NormalB cclause) []]

-- | Generates the code for saving an object's field, handling the
-- various types of fields that we have.
saveObjectField :: Name -> Field -> Q Exp
saveObjectField fvar field =
  let formatFn = fromMaybe [| JSON.showJSON &&& (const []) |] $
                           fieldShow field
      formatCode v = [| let (actual, extra) = $formatFn $(v)
                         in ($nameE, actual) : extra |]
  in case fieldIsOptional field of
    OptionalOmitNull ->       [| case $(fvarE) of
                                   Nothing -> []
                                   Just v  -> $(formatCode [| v |])
                              |]
    OptionalSerializeNull ->  [| case $(fvarE) of
                                   Nothing -> [( $nameE, JSON.JSNull )]
                                   Just v  -> $(formatCode [| v |])
                              |]
<<<<<<< HEAD
    NotOptional ->            formatCode fvarE
=======
    NotOptional ->
      case fieldShow field of
        -- Note: the order of actual:extra is important, since for
        -- some serialisation types (e.g. Luxi), we use tuples
        -- (positional info) rather than object (name info)
        Nothing -> [| [( $nameE, JSON.showJSON $fvarE)] |]
        Just fn -> [| let (actual, extra) = $fn $fvarE
                      in ($nameE, JSON.showJSON actual):extra
                    |]
    AndRestArguments -> [| M.toList $(varE fvar) |]
>>>>>>> 2e09344f
  where nameE = stringE (fieldName field)
        fvarE = varE fvar

-- | Generates the showJSON clause for a given object name.
objectShowJSON :: String -> Q Dec
objectShowJSON name = do
  body <- [| JSON.showJSON . $(varE . mkName $ "save" ++ name) |]
  return $ FunD 'JSON.showJSON [Clause [] (NormalB body) []]

-- | Generates the load object functionality.
genLoadObject :: (Field -> Q (Name, Stmt))
              -> String -> [Field] -> Q (Dec, Dec)
genLoadObject load_fn sname fields = do
  let name = mkName sname
      funname = mkName $ "load" ++ sname
      arg1 = mkName $ if null fields then "_" else "v"
      objname = mkName "o"
      opid = mkName "op_id"
  st1 <- bindS (varP objname) [| liftM JSON.fromJSObject
                                 (JSON.readJSON $(varE arg1)) |]
  fbinds <- mapM load_fn fields
  let (fnames, fstmts) = unzip fbinds
  let cval = foldl (\accu fn -> AppE accu (VarE fn)) (ConE name) fnames
      retstmt = [NoBindS (AppE (VarE 'return) cval)]
      -- FIXME: should we require an empty dict for an empty type?
      -- this allows any JSValue right now
      fstmts' = if null fields
                  then retstmt
                  else st1:fstmts ++ retstmt
  sigt <- [t| JSON.JSValue -> JSON.Result $(conT name) |]
  return $ (SigD funname sigt,
            FunD funname [Clause [VarP arg1] (NormalB (DoE fstmts')) []])

-- | Generates code for loading an object's field.
loadObjectField :: [Field] -> Field -> Q (Name, Stmt)
loadObjectField allFields field = do
  let name = fieldVariable field
      names = map fieldVariable allFields
      otherNames = listE . map stringE $ names \\ [name]
  fvar <- newName name
  -- these are used in all patterns below
  let objvar = varNameE "o"
      objfield = stringE (fieldName field)
<<<<<<< HEAD
  bexp <- case fieldDefault field of
            -- Only non-optional fields without defaults must have a value;
            -- we treat both optional types the same, since
            -- 'maybeFromObj' can deal with both missing and null values
            -- appropriately (the same)
            Nothing | fieldIsOptional field == NotOptional ->
                 loadFn field [| fromObj $objvar $objfield |] objvar
            _ -> loadFnOpt field [| maybeFromObj $objvar $objfield |] objvar
=======
      loadexp =
        case fieldIsOptional field of
          NotOptional ->
            case fieldDefault field of
                 Just defv ->
                   [| $(varE 'fromObjWithDefault) $objvar
                      $objfield $defv |]
                 Nothing -> [| $fromObjE $objvar $objfield |]
          AndRestArguments -> [| return . M.fromList
                                   $ filter (not . (`elem` $otherNames) . fst)
                                            $objvar |]
          _ -> [| $(varE 'maybeFromObj) $objvar $objfield |]
          -- we treat both optional types the same, since
          -- 'maybeFromObj' can deal with both missing and null values
          -- appropriately (the same)
  bexp <- loadFn field loadexp objvar
>>>>>>> 2e09344f

  return (fvar, BindS (VarP fvar) bexp)

-- | Builds the readJSON instance for a given object name.
objectReadJSON :: String -> Q Dec
objectReadJSON name = do
  let s = mkName "s"
  body <- [| $(varE . mkName $ "load" ++ name) =<<
             readJSONWithDesc $(stringE name) False $(varE s) |]
  return $ FunD 'JSON.readJSON [Clause [VarP s] (NormalB body) []]

-- * Inheritable parameter tables implementation

-- | Compute parameter type names.
paramTypeNames :: String -> (String, String)
paramTypeNames root = ("Filled"  ++ root ++ "Params",
                       "Partial" ++ root ++ "Params")

-- | Compute information about the type of a parameter field.
paramFieldTypeInfo :: String -> Field -> Q (Name, Strict, Type)
paramFieldTypeInfo field_pfx fd = do
  t <- actualFieldType fd
  let n = mkName . (++ "P") . (field_pfx ++) .
          fieldRecordName $ fd
  return (n, NotStrict, AppT (ConT ''Maybe) t)

-- | Build a parameter declaration.
--
-- This function builds two different data structures: a /filled/ one,
-- in which all fields are required, and a /partial/ one, in which all
-- fields are optional. Due to the current record syntax issues, the
-- fields need to be named differrently for the two structures, so the
-- partial ones get a /P/ suffix.
buildParam :: String -> String -> [Field] -> Q [Dec]
buildParam sname field_pfx fields = do
  let (sname_f, sname_p) = paramTypeNames sname
      name_f = mkName sname_f
      name_p = mkName sname_p
  fields_f <- mapM (fieldTypeInfo field_pfx) fields
  fields_p <- mapM (paramFieldTypeInfo field_pfx) fields
  let decl_f = RecC name_f fields_f
      decl_p = RecC name_p fields_p
  let declF = DataD [] name_f [] [decl_f] [''Show, ''Eq]
      declP = DataD [] name_p [] [decl_p] [''Show, ''Eq]
  ser_decls_f <- buildObjectSerialisation sname_f fields
  ser_decls_p <- buildPParamSerialisation sname_p fields
  fill_decls <- fillParam sname field_pfx fields
  return $ [declF, declP] ++ ser_decls_f ++ ser_decls_p ++ fill_decls ++
           buildParamAllFields sname fields ++
           buildDictObjectInst name_f sname_f

-- | Builds a list of all fields of a parameter.
buildParamAllFields :: String -> [Field] -> [Dec]
buildParamAllFields sname fields =
  let vname = mkName ("all" ++ sname ++ "ParamFields")
      sig = SigD vname (AppT ListT (ConT ''String))
      val = ListE $ map (LitE . StringL . fieldName) fields
  in [sig, ValD (VarP vname) (NormalB val) []]

-- | Builds the 'DictObject' instance for a filled parameter.
buildDictObjectInst :: Name -> String -> [Dec]
buildDictObjectInst name sname =
  [InstanceD [] (AppT (ConT ''DictObject) (ConT name))
   [ValD (VarP 'toDict) (NormalB (VarE (toDictName sname))) []]]

-- | Generates the serialisation for a partial parameter.
buildPParamSerialisation :: String -> [Field] -> Q [Dec]
buildPParamSerialisation sname fields = do
  let name = mkName sname
  savedecls <- genSaveObject savePParamField sname fields
  (loadsig, loadfn) <- genLoadObject loadPParamField sname fields
  shjson <- objectShowJSON sname
  rdjson <- objectReadJSON sname
  let instdecl = InstanceD [] (AppT (ConT ''JSON.JSON) (ConT name))
                 [rdjson, shjson]
  return $ savedecls ++ [loadsig, loadfn, instdecl]

-- | Generates code to save an optional parameter field.
savePParamField :: Name -> Field -> Q Exp
savePParamField fvar field = do
  checkNonOptDef field
  let actualVal = mkName "v"
  normalexpr <- saveObjectField actualVal field
  -- we have to construct the block here manually, because we can't
  -- splice-in-splice
  return $ CaseE (VarE fvar) [ Match (ConP 'Nothing [])
                                       (NormalB (ConE '[])) []
                             , Match (ConP 'Just [VarP actualVal])
                                       (NormalB normalexpr) []
                             ]

-- | Generates code to load an optional parameter field.
loadPParamField :: Field -> Q (Name, Stmt)
loadPParamField field = do
  checkNonOptDef field
  let name = fieldName field
  fvar <- newName name
  -- these are used in all patterns below
  let objvar = varNameE "o"
      objfield = stringE name
      loadexp = [| $(varE 'maybeFromObj) $objvar $objfield |]
  bexp <- loadFnOpt field loadexp objvar
  return (fvar, BindS (VarP fvar) bexp)

-- | Builds a simple declaration of type @n_x = fromMaybe f_x p_x@.
buildFromMaybe :: String -> Q Dec
buildFromMaybe fname =
  valD (varP (mkName $ "n_" ++ fname))
         (normalB [| $(varE 'fromMaybe)
                        $(varNameE $ "f_" ++ fname)
                        $(varNameE $ "p_" ++ fname) |]) []

-- | Builds a function that executes the filling of partial parameter
-- from a full copy (similar to Python's fillDict).
fillParam :: String -> String -> [Field] -> Q [Dec]
fillParam sname field_pfx fields = do
  let fnames = map (\fd -> field_pfx ++ fieldRecordName fd) fields
      (sname_f, sname_p) = paramTypeNames sname
      oname_f = "fobj"
      oname_p = "pobj"
      name_f = mkName sname_f
      name_p = mkName sname_p
      fun_name = mkName $ "fill" ++ sname ++ "Params"
      le_full = ValD (ConP name_f (map (VarP . mkName . ("f_" ++)) fnames))
                (NormalB . VarE . mkName $ oname_f) []
      le_part = ValD (ConP name_p (map (VarP . mkName . ("p_" ++)) fnames))
                (NormalB . VarE . mkName $ oname_p) []
      obj_new = foldl (\accu vname -> AppE accu (VarE vname)) (ConE name_f)
                $ map (mkName . ("n_" ++)) fnames
  le_new <- mapM buildFromMaybe fnames
  funt <- [t| $(conT name_f) -> $(conT name_p) -> $(conT name_f) |]
  let sig = SigD fun_name funt
      fclause = Clause [VarP (mkName oname_f), VarP (mkName oname_p)]
                (NormalB $ LetE (le_full:le_part:le_new) obj_new) []
      fun = FunD fun_name [fclause]
  return [sig, fun]

-- * Template code for exceptions

-- | Exception simple error message field.
excErrMsg :: (String, Q Type)
excErrMsg = ("errMsg", [t| String |])

-- | Builds an exception type definition.
genException :: String                  -- ^ Name of new type
             -> SimpleObject -- ^ Constructor name and parameters
             -> Q [Dec]
genException name cons = do
  let tname = mkName name
  declD <- buildSimpleCons tname cons
  (savesig, savefn) <- genSaveSimpleObj tname ("save" ++ name) cons $
                         uncurry saveExcCons
  (loadsig, loadfn) <- genLoadExc tname ("load" ++ name) cons
  return [declD, loadsig, loadfn, savesig, savefn]

-- | Generates the \"save\" clause for an entire exception constructor.
--
-- This matches the exception with variables named the same as the
-- constructor fields (just so that the spliced in code looks nicer),
-- and calls showJSON on it.
saveExcCons :: String        -- ^ The constructor name
            -> [SimpleField] -- ^ The parameter definitions for this
                             -- constructor
            -> Q Clause      -- ^ Resulting clause
saveExcCons sname fields = do
  let cname = mkName sname
  fnames <- mapM (newName . fst) fields
  let pat = conP cname (map varP fnames)
      felems = if null fnames
                 then conE '() -- otherwise, empty list has no type
                 else listE $ map (\f -> [| JSON.showJSON $(varE f) |]) fnames
  let tup = tupE [ litE (stringL sname), felems ]
  clause [pat] (normalB [| JSON.showJSON $tup |]) []

-- | Generates load code for a single constructor of an exception.
--
-- Generates the code (if there's only one argument, we will use a
-- list, not a tuple:
--
-- @
-- do
--  (x1, x2, ...) <- readJSON args
--  return $ Cons x1 x2 ...
-- @
loadExcConstructor :: Name -> String -> [SimpleField] -> Q Exp
loadExcConstructor inname sname fields = do
  let name = mkName sname
  f_names <- mapM (newName . fst) fields
  let read_args = AppE (VarE 'JSON.readJSON) (VarE inname)
  let binds = case f_names of
                [x] -> BindS (ListP [VarP x])
                _   -> BindS (TupP (map VarP f_names))
      cval = foldl (\accu fn -> AppE accu (VarE fn)) (ConE name) f_names
  return $ DoE [binds read_args, NoBindS (AppE (VarE 'return) cval)]

{-| Generates the loadException function.

This generates a quite complicated function, along the lines of:

@
loadFn (JSArray [JSString name, args]) = case name of
   "A1" -> do
     (x1, x2, ...) <- readJSON args
     return $ A1 x1 x2 ...
   "a2" -> ...
   s -> fail $ "Unknown exception" ++ s
loadFn v = fail $ "Expected array but got " ++ show v
@
-}
genLoadExc :: Name -> String -> SimpleObject -> Q (Dec, Dec)
genLoadExc tname sname opdefs = do
  let fname = mkName sname
  exc_name <- newName "name"
  exc_args <- newName "args"
  exc_else <- newName "s"
  arg_else <- newName "v"
  fails <- [| fail $ "Unknown exception '" ++ $(varE exc_else) ++ "'" |]
  -- default match for unknown exception name
  let defmatch = Match (VarP exc_else) (NormalB fails) []
  -- the match results (per-constructor blocks)
  str_matches <-
    mapM (\(s, params) -> do
            body_exp <- loadExcConstructor exc_args s params
            return $ Match (LitP (StringL s)) (NormalB body_exp) [])
    opdefs
  -- the first function clause; we can't use [| |] due to TH
  -- limitations, so we have to build the AST by hand
  let clause1 = Clause [ConP 'JSON.JSArray
                               [ListP [ConP 'JSON.JSString [VarP exc_name],
                                            VarP exc_args]]]
                (NormalB (CaseE (AppE (VarE 'JSON.fromJSString)
                                        (VarE exc_name))
                          (str_matches ++ [defmatch]))) []
  -- the fail expression for the second function clause
  fail_type <- [| fail $ "Invalid exception: expected '(string, [args])' " ++
                  "      but got " ++ show (pp_value $(varE arg_else)) ++ "'"
                |]
  -- the second function clause
  let clause2 = Clause [VarP arg_else] (NormalB fail_type) []
  sigt <- [t| JSON.JSValue -> JSON.Result $(conT tname) |]
  return $ (SigD fname sigt, FunD fname [clause1, clause2])<|MERGE_RESOLUTION|>--- conflicted
+++ resolved
@@ -154,6 +154,11 @@
 -- Note that for optional fields the type appearing in the custom functions
 -- is still @t@. Therefore making a field optional doesn't change the
 -- functions.
+--
+-- There is also a special type of optional field 'AndRestArguments' which
+-- allows to parse any additional arguments not covered by other fields. There
+-- can be at most one such special field and it's type must be
+-- @Map String JSON.JSValue@. See also 'andRestArguments'.
 data Field = Field { fieldName        :: String
                    , fieldType        :: Q Type
                      -- ^ the type of the field, @t@ for non-optional fields,
@@ -1012,20 +1017,8 @@
                                    Nothing -> [( $nameE, JSON.JSNull )]
                                    Just v  -> $(formatCode [| v |])
                               |]
-<<<<<<< HEAD
     NotOptional ->            formatCode fvarE
-=======
-    NotOptional ->
-      case fieldShow field of
-        -- Note: the order of actual:extra is important, since for
-        -- some serialisation types (e.g. Luxi), we use tuples
-        -- (positional info) rather than object (name info)
-        Nothing -> [| [( $nameE, JSON.showJSON $fvarE)] |]
-        Just fn -> [| let (actual, extra) = $fn $fvarE
-                      in ($nameE, JSON.showJSON actual):extra
-                    |]
     AndRestArguments -> [| M.toList $(varE fvar) |]
->>>>>>> 2e09344f
   where nameE = stringE (fieldName field)
         fvarE = varE fvar
 
@@ -1069,33 +1062,19 @@
   -- these are used in all patterns below
   let objvar = varNameE "o"
       objfield = stringE (fieldName field)
-<<<<<<< HEAD
-  bexp <- case fieldDefault field of
+  bexp <- case (fieldDefault field, fieldIsOptional field) of
             -- Only non-optional fields without defaults must have a value;
             -- we treat both optional types the same, since
             -- 'maybeFromObj' can deal with both missing and null values
             -- appropriately (the same)
-            Nothing | fieldIsOptional field == NotOptional ->
-                 loadFn field [| fromObj $objvar $objfield |] objvar
-            _ -> loadFnOpt field [| maybeFromObj $objvar $objfield |] objvar
-=======
-      loadexp =
-        case fieldIsOptional field of
-          NotOptional ->
-            case fieldDefault field of
-                 Just defv ->
-                   [| $(varE 'fromObjWithDefault) $objvar
-                      $objfield $defv |]
-                 Nothing -> [| $fromObjE $objvar $objfield |]
-          AndRestArguments -> [| return . M.fromList
-                                   $ filter (not . (`elem` $otherNames) . fst)
-                                            $objvar |]
-          _ -> [| $(varE 'maybeFromObj) $objvar $objfield |]
-          -- we treat both optional types the same, since
-          -- 'maybeFromObj' can deal with both missing and null values
-          -- appropriately (the same)
-  bexp <- loadFn field loadexp objvar
->>>>>>> 2e09344f
+            (Nothing, NotOptional) ->
+                  loadFn field [| fromObj $objvar $objfield |] objvar
+            -- AndRestArguments need not to be parsed at all,
+            -- they're just extracted from the list of other fields.
+            (Nothing, AndRestArguments) ->
+                  [| return . M.fromList
+                     $ filter (not . (`elem` $otherNames) . fst) $objvar |]
+            _ ->  loadFnOpt field [| maybeFromObj $objvar $objfield |] objvar
 
   return (fvar, BindS (VarP fvar) bexp)
 
