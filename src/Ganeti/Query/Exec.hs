{-| Executing jobs as processes

The protocol works as follows (MP = master process, FP = forked process):

* MP sets its own livelock as the livelock of the job to be executed.

* FP creates its own lock file and sends its name to the MP.

* MP updates the lock file name in the job file and confirms the FP it can
  start.

* FP calls 'executeFile' and replaces the process with a Python process

* FP sends an empty message to the MP to signal it's ready to receive
  the necessary information.

* MP sends the FP its job ID.

* FP sends an empty message to the MP again.

* MP sends the FP its live lock file name (since it was known only to the
  Haskell process, but not the Python process).

* Both MP and FP close the communication channel.

 -}

{-

Copyright (C) 2014 Google Inc.
All rights reserved.

Redistribution and use in source and binary forms, with or without
modification, are permitted provided that the following conditions are
met:

1. Redistributions of source code must retain the above copyright notice,
this list of conditions and the following disclaimer.

2. Redistributions in binary form must reproduce the above copyright
notice, this list of conditions and the following disclaimer in the
documentation and/or other materials provided with the distribution.

THIS SOFTWARE IS PROVIDED BY THE COPYRIGHT HOLDERS AND CONTRIBUTORS "AS
IS" AND ANY EXPRESS OR IMPLIED WARRANTIES, INCLUDING, BUT NOT LIMITED
TO, THE IMPLIED WARRANTIES OF MERCHANTABILITY AND FITNESS FOR A PARTICULAR
PURPOSE ARE DISCLAIMED. IN NO EVENT SHALL THE COPYRIGHT HOLDER OR
CONTRIBUTORS BE LIABLE FOR ANY DIRECT, INDIRECT, INCIDENTAL, SPECIAL,
EXEMPLARY, OR CONSEQUENTIAL DAMAGES (INCLUDING, BUT NOT LIMITED TO,
PROCUREMENT OF SUBSTITUTE GOODS OR SERVICES; LOSS OF USE, DATA, OR
PROFITS; OR BUSINESS INTERRUPTION) HOWEVER CAUSED AND ON ANY THEORY OF
LIABILITY, WHETHER IN CONTRACT, STRICT LIABILITY, OR TORT (INCLUDING
NEGLIGENCE OR OTHERWISE) ARISING IN ANY WAY OUT OF THE USE OF THIS
SOFTWARE, EVEN IF ADVISED OF THE POSSIBILITY OF SUCH DAMAGE.

-}

module Ganeti.Query.Exec
  ( isForkSupported
  , forkJobProcess
  ) where

import Control.Concurrent (rtsSupportsBoundThreads)
import Control.Concurrent.Lifted (threadDelay)
import Control.Exception (onException, throwIO)
import qualified Control.Exception.Lifted as E
import Control.Monad
import Control.Monad.Error
import Control.Monad.Trans.Maybe
import Data.Functor
import qualified Data.Map as M
import Data.Maybe (listToMaybe, mapMaybe)
import System.Directory (getDirectoryContents)
import System.Environment
<<<<<<< HEAD
import System.IO.Error (tryIOError, annotateIOError)
=======
import System.IO.Error (tryIOError, annotateIOError, modifyIOError)
>>>>>>> 47f95a98
import System.Posix.Process
import System.Posix.IO
import System.Posix.Signals (sigABRT, sigKILL, sigTERM, signalProcess)
import System.Posix.Types (Fd, ProcessID)
import System.Time
import Text.Printf

import qualified AutoConf as AC
import Ganeti.BasicTypes
import qualified Ganeti.Constants as C
import Ganeti.Logging
import Ganeti.Logging.WriterLog
import qualified Ganeti.Path as P
import Ganeti.Types
import Ganeti.UDSServer
import Ganeti.Utils
import Ganeti.Utils.Monad
import Ganeti.Utils.Random (delayRandom)

isForkSupported :: IO Bool
isForkSupported = return $ not rtsSupportsBoundThreads

connectConfig :: ConnectConfig
connectConfig = ConnectConfig { recvTmo    = 30
                              , sendTmo    = 30
                              }

-- Returns the list of all open file descriptors of the current process.
listOpenFds :: (Error e) => ResultT e IO [Fd]
listOpenFds = liftM filterReadable
                $ liftIO (getDirectoryContents "/proc/self/fd") `orElse`
                  liftIO (getDirectoryContents "/dev/fd") `orElse`
                  ([] <$ logInfo "Listing open file descriptors isn't\
                                 \ supported by the system,\
                                 \ not cleaning them up!")
                  -- FIXME: If we can't get the list of file descriptors,
                  -- try to determine the maximum value and just return
                  -- the full range.
                  -- See http://stackoverflow.com/a/918469/1333025
  where
    filterReadable :: (Read a) => [String] -> [a]
    filterReadable = mapMaybe (fmap fst . listToMaybe . reads)


-- | Catches a potential `IOError` and sets its description via
-- `annotateIOError`. This makes exceptions more informative when they
-- are thrown from an unnamed `Handle`.
<<<<<<< HEAD
rethrowAnnotateIOError :: IO a -> String -> IO a
rethrowAnnotateIOError f desc =
  E.catch f (\e -> throwIO $ annotateIOError e desc Nothing Nothing)
=======
rethrowAnnotateIOError :: String -> IO a -> IO a
rethrowAnnotateIOError desc =
  modifyIOError (\e -> annotateIOError e desc Nothing Nothing)
>>>>>>> 47f95a98

-- Code that is executed in a @fork@-ed process and that the replaces iteself
-- with the actual job process
runJobProcess :: JobId -> Client -> IO ()
runJobProcess jid s = withErrorLogAt CRITICAL (show jid) $
  do
    -- Close the standard error to prevent anything being written there
    -- (for example by exceptions when closing unneeded FDs).
    closeFd stdError

    -- Currently, we discard any logging messages to prevent problems
    -- with GHC's fork implementation, and they're kept
    -- in the code just to document what is happening.
    -- Later we might direct them to an appropriate file.
    let logLater _ = return ()

    logLater $ "Forking a new process for job " ++ show (fromJobId jid)

    -- Create a livelock file for the job
    (TOD ts _) <- getClockTime
    lockfile <- P.livelockFile $ printf "job_%06d_%d" (fromJobId jid) ts

    -- Lock the livelock file
    logLater $ "Locking livelock file " ++ show lockfile
    fd <- lockFile lockfile >>= annotateResult "Can't lock the livelock file"
    logLater "Sending the lockfile name to the master process"
    sendMsg s lockfile

    logLater "Waiting for the master process to confirm the lock"
    _ <- recvMsg s

    -- close the client
    logLater "Closing the client"
    (clFdR, clFdW) <- clientToFd s
    -- .. and use its file descriptors as stdin/out for the job process;
    -- this way the job process can communicate with the master process
    -- using stdin/out.
    logLater "Reconnecting the file descriptors to stdin/out"
    _ <- dupTo clFdR stdInput
    _ <- dupTo clFdW stdOutput
    logLater "Closing the old file descriptors"
    closeFd clFdR
    closeFd clFdW

    fds <- (filter (> 2) . filter (/= fd)) <$> toErrorBase listOpenFds
    logLater $ "Closing every superfluous file descriptor: " ++ show fds
    mapM_ (tryIOError . closeFd) fds

    -- the master process will send the job id and the livelock file name
    -- using the same protocol to the job process
    -- we pass the job id as the first argument to the process;
    -- while the process never uses it, it's very convenient when listing
    -- job processes
    use_debug <- isDebugMode
    env <- (M.insert "GNT_DEBUG" (if use_debug then "1" else "0")
            . M.insert "PYTHONPATH" AC.versionedsharedir
            . M.fromList)
           `liftM` getEnvironment
    execPy <- P.jqueueExecutorPy
    logLater $ "Executing " ++ AC.pythonPath ++ " " ++ execPy
               ++ " with PYTHONPATH=" ++ AC.versionedsharedir
    () <- executeFile AC.pythonPath True [execPy, show (fromJobId jid)]
                      (Just $ M.toList env)

    failError $ "Failed to execute " ++ AC.pythonPath ++ " " ++ execPy


-- | Forks a child POSIX process, creating a bi-directional communication
-- channel between the master and the child processes.
-- Supplies the child action with its part of the pipe and returns
-- the master part of the pipe as its result.
forkWithPipe :: ConnectConfig -> (Client -> IO ()) -> IO (ProcessID, Client)
forkWithPipe conf childAction = do
  (master, child) <- pipeClient conf
  pid <- forkProcess (closeClient master >> childAction child)
  closeClient child
  return (pid, master)

-- | Forks the job process and starts processing of the given job.
-- Returns the livelock of the job and its process ID.
forkJobProcess :: (Error e, Show e)
               => JobId -- ^ a job to process
               -> FilePath  -- ^ the daemons own livelock file
               -> (FilePath -> ResultT e IO ())
                  -- ^ a callback function to update the livelock file
                  -- and process id in the job file
               -> ResultT e IO (FilePath, ProcessID)
forkJobProcess jid luxiLivelock update = do
  let jidStr = show . fromJobId $ jid

  logDebug $ "Setting the lockfile temporarily to " ++ luxiLivelock
             ++ " for job " ++ jidStr
  update luxiLivelock

  -- Due to a bug in GHC forking process, we want to retry,
  -- if the forked process fails to start.
  -- If it fails later on, the failure is handled by 'ResultT'
  -- and no retry is performed.
  let execWriterLogInside =
        MaybeT . ResultT . execWriterLogT . runResultT . runMaybeT
  resultOpt <- retryMaybeN C.luxidRetryForkCount
               $ \tryNo -> execWriterLogInside $ do
    let maxWaitUS = 2^(tryNo - 1) * C.luxidRetryForkStepUS
    when (tryNo >= 2) . liftIO $ delayRandom (0, maxWaitUS)

    (pid, master) <- liftIO $ forkWithPipe connectConfig (runJobProcess jid)

    let jobLogPrefix = "[start:job-" ++ jidStr ++ ",pid=" ++ show pid ++ "] "
        logDebugJob = logDebug . (jobLogPrefix ++)

    logDebugJob "Forked a new process"

    let killIfAlive [] = return ()
        killIfAlive (sig : sigs) = do
          logDebugJob "Getting the status of the process"
          status <- tryError . liftIO $ getProcessStatus False True pid
          case status of
            Left e -> logDebugJob $ "Job process already gone: " ++ show e
            Right (Just s) -> logDebugJob $ "Child process status: " ++ show s
            Right Nothing -> do
                logDebugJob $ "Child process running, killing by " ++ show sig
                liftIO $ signalProcess sig pid
                unless (null sigs) $ do
                  threadDelay 100000 -- wait for 0.1s and check again
                  killIfAlive sigs

    let onError = do
          logDebugJob "Closing the pipe to the client"
          withErrorLogAt WARNING "Closing the communication pipe failed"
              (liftIO (closeClient master)) `orElse` return ()
          killIfAlive [sigTERM, sigABRT, sigKILL]

    flip catchError (\e -> onError >> throwError e)
      . (`mplus` (onError >> mzero))
      $ do
<<<<<<< HEAD
      let recv = liftIO $ recvMsg master
                   `rethrowAnnotateIOError` "ganeti job process input pipe"
                   `onException`
                   logError "recv from ganeti job process pipe failed"

          send x = liftIO $ sendMsg master x
                     `rethrowAnnotateIOError` "ganeti job process output pipe"
                     `onException`
                     logError "send to ganeti job process pipe failed"

      logDebugJob "Getting the lockfile of the client"
      lockfile <- recv `orElse` mzero
=======
      let annotatedIO msg k = do
            logDebugJob msg
            liftIO $ rethrowAnnotateIOError (jobLogPrefix ++ msg) k
      let recv msg = annotatedIO msg (recvMsg master)
          send msg x = annotatedIO msg (sendMsg master x)

      lockfile <- recv "Getting the lockfile of the client" `orElse` mzero
>>>>>>> 47f95a98

      logDebugJob $ "Setting the lockfile to the final " ++ lockfile
      toErrorBase $ update lockfile
      send "Confirming the client it can start" ""

      -- from now on, we communicate with the job's Python process

      _ <- recv "Waiting for the job to ask for the job id"
      send "Writing job id to the client" jidStr

      _ <- recv "Waiting for the job to ask for the lock file name"
      send "Writing the lock file name to the client" lockfile

      return (lockfile, pid)

  maybe (failError "Unable to start the client process\
                   \ - fork timed out repeatedly") return resultOpt<|MERGE_RESOLUTION|>--- conflicted
+++ resolved
@@ -62,8 +62,6 @@
 
 import Control.Concurrent (rtsSupportsBoundThreads)
 import Control.Concurrent.Lifted (threadDelay)
-import Control.Exception (onException, throwIO)
-import qualified Control.Exception.Lifted as E
 import Control.Monad
 import Control.Monad.Error
 import Control.Monad.Trans.Maybe
@@ -72,11 +70,7 @@
 import Data.Maybe (listToMaybe, mapMaybe)
 import System.Directory (getDirectoryContents)
 import System.Environment
-<<<<<<< HEAD
-import System.IO.Error (tryIOError, annotateIOError)
-=======
 import System.IO.Error (tryIOError, annotateIOError, modifyIOError)
->>>>>>> 47f95a98
 import System.Posix.Process
 import System.Posix.IO
 import System.Posix.Signals (sigABRT, sigKILL, sigTERM, signalProcess)
@@ -124,15 +118,9 @@
 -- | Catches a potential `IOError` and sets its description via
 -- `annotateIOError`. This makes exceptions more informative when they
 -- are thrown from an unnamed `Handle`.
-<<<<<<< HEAD
-rethrowAnnotateIOError :: IO a -> String -> IO a
-rethrowAnnotateIOError f desc =
-  E.catch f (\e -> throwIO $ annotateIOError e desc Nothing Nothing)
-=======
 rethrowAnnotateIOError :: String -> IO a -> IO a
 rethrowAnnotateIOError desc =
   modifyIOError (\e -> annotateIOError e desc Nothing Nothing)
->>>>>>> 47f95a98
 
 -- Code that is executed in a @fork@-ed process and that the replaces iteself
 -- with the actual job process
@@ -268,20 +256,6 @@
     flip catchError (\e -> onError >> throwError e)
       . (`mplus` (onError >> mzero))
       $ do
-<<<<<<< HEAD
-      let recv = liftIO $ recvMsg master
-                   `rethrowAnnotateIOError` "ganeti job process input pipe"
-                   `onException`
-                   logError "recv from ganeti job process pipe failed"
-
-          send x = liftIO $ sendMsg master x
-                     `rethrowAnnotateIOError` "ganeti job process output pipe"
-                     `onException`
-                     logError "send to ganeti job process pipe failed"
-
-      logDebugJob "Getting the lockfile of the client"
-      lockfile <- recv `orElse` mzero
-=======
       let annotatedIO msg k = do
             logDebugJob msg
             liftIO $ rethrowAnnotateIOError (jobLogPrefix ++ msg) k
@@ -289,7 +263,6 @@
           send msg x = annotatedIO msg (sendMsg master x)
 
       lockfile <- recv "Getting the lockfile of the client" `orElse` mzero
->>>>>>> 47f95a98
 
       logDebugJob $ "Setting the lockfile to the final " ++ lockfile
       toErrorBase $ update lockfile
