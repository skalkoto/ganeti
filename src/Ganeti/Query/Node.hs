--- conflicted
+++ resolved
@@ -221,13 +221,8 @@
 collectLiveData:: Bool -> ConfigData -> [Node] -> IO [(Node, Runtime)]
 collectLiveData False _ nodes =
   return $ zip nodes (repeat $ Left (RpcResultError "Live data disabled"))
-<<<<<<< HEAD
 collectLiveData True cfg nodes = do
-  let vgs = [clusterVolumeGroupName $ configCluster cfg]
-=======
-maybeCollectLiveData True cfg nodes = do
   let vgs = maybeToList . clusterVolumeGroupName $ configCluster cfg
->>>>>>> dde85e1e
       hvs = [getDefaultHypervisor cfg]
       step n (bn, gn, em) =
         let ndp' = getNodeNdParams cfg n
