{-# LANGUAGE TupleSections #-}

{-| Implementation of the Ganeti Query2 functionality.

 -}

{-

Copyright (C) 2012, 2013 Google Inc.

This program is free software; you can redistribute it and/or modify
it under the terms of the GNU General Public License as published by
the Free Software Foundation; either version 2 of the License, or
(at your option) any later version.

This program is distributed in the hope that it will be useful, but
WITHOUT ANY WARRANTY; without even the implied warranty of
MERCHANTABILITY or FITNESS FOR A PARTICULAR PURPOSE.  See the GNU
General Public License for more details.

You should have received a copy of the GNU General Public License
along with this program; if not, write to the Free Software
Foundation, Inc., 51 Franklin Street, Fifth Floor, Boston, MA
02110-1301, USA.

-}

{-

TODO: problems with the current model:

1. There's nothing preventing a result such as ResultEntry RSNormal
Nothing, or ResultEntry RSNoData (Just ...); ideally, we would
separate the the RSNormal and other types; we would need a new data
type for this, though, with JSON encoding/decoding

2. We don't have a way to 'bind' a FieldDefinition's field type
(e.q. QFTBool) with the actual value that is returned from a
FieldGetter. This means that the various getter functions can return
divergent types for the same field when evaluated against multiple
items. This is bad; it only works today because we 'hide' everything
behind JSValue, but is not nice at all. We should probably remove the
separation between FieldDefinition and the FieldGetter, and introduce
a new abstract data type, similar to QFT*, that contains the values
too.

-}

module Ganeti.Query.Query
    ( query
    , queryFields
    , queryCompat
    , getRequestedNames
    , nameField
    , NoDataRuntime
    , uuidField
    ) where

import Control.DeepSeq
<<<<<<< HEAD
import Control.Monad (filterM, foldM, unless)
import Control.Monad.IO.Class
=======
import Control.Monad (filterM, foldM, liftM)
>>>>>>> 929efcc3
import Control.Monad.Trans (lift)
import qualified Data.Foldable as Foldable
import Data.List (intercalate, nub)
import Data.Maybe (fromMaybe)
import qualified Data.Map as Map
import qualified Text.JSON as J

import Ganeti.BasicTypes
import Ganeti.Config
import Ganeti.Errors
import Ganeti.JQueue
import Ganeti.JSON
import Ganeti.Logging
import qualified Ganeti.Luxi as L
import Ganeti.Objects
import Ganeti.Query.Common
import qualified Ganeti.Query.Export as Export
import Ganeti.Query.Filter
import qualified Ganeti.Query.Instance as Instance
import qualified Ganeti.Query.Job as Query.Job
import qualified Ganeti.Query.Group as Group
import Ganeti.Query.Language
import qualified Ganeti.Query.Locks as Locks
import qualified Ganeti.Query.Network as Network
import qualified Ganeti.Query.Node as Node
import Ganeti.Query.Types
import Ganeti.Path
import Ganeti.Types
import Ganeti.Utils

-- | Collector type
data CollectorType a b
  = CollectorSimple     (Bool -> ConfigData -> [a] -> IO [(a, b)])
  | CollectorFieldAware (Bool -> ConfigData -> [String] -> [a] -> IO [(a, b)])

-- * Helper functions

-- | Builds an unknown field definition.
mkUnknownFDef :: String -> FieldData a b
mkUnknownFDef name =
  ( FieldDefinition name name QFTUnknown ("Unknown field '" ++ name ++ "'")
  , FieldUnknown
  , QffNormal )

-- | Runs a field getter on the existing contexts.
execGetter :: ConfigData -> b -> a -> FieldGetter a b -> ResultEntry
execGetter _   _  item (FieldSimple getter)        = getter item
execGetter cfg _  item (FieldConfig getter)        = getter cfg item
execGetter _   rt item (FieldRuntime getter)       = getter rt item
execGetter cfg rt item (FieldConfigRuntime getter) = getter cfg rt item
execGetter _   _  _    FieldUnknown                = rsUnknown

-- * Main query execution

-- | Helper to build the list of requested fields. This transforms the
-- list of string fields to a list of field defs and getters, with
-- some of them possibly being unknown fields.
getSelectedFields :: FieldMap a b  -- ^ Defined fields
                  -> [String]      -- ^ Requested fields
                  -> FieldList a b -- ^ Selected fields
getSelectedFields defined =
  map (\name -> fromMaybe (mkUnknownFDef name) $ name `Map.lookup` defined)

-- | Check whether list of queried fields contains live fields.
needsLiveData :: [FieldGetter a b] -> Bool
needsLiveData = any isRuntimeField

-- | Checks whether we have requested exactly some names. This is a
-- simple wrapper over 'requestedNames' and 'nameField'.
needsNames :: Query -> Maybe [FilterValue]
needsNames (Query kind _ qfilter) = requestedNames (nameField kind) qfilter

-- | Computes the name field for different query types.
nameField :: ItemType -> FilterField
nameField (ItemTypeLuxi QRJob) = "id"
nameField (ItemTypeOpCode QRExport) = "node"
nameField _ = "name"

-- | Computes the uuid field, or the best possible substitute, for different
-- query types.
uuidField :: ItemType -> FilterField
uuidField (ItemTypeLuxi QRJob) = nameField (ItemTypeLuxi QRJob)
uuidField (ItemTypeOpCode QRExport) = nameField (ItemTypeOpCode QRExport)
uuidField _ = "uuid"

-- | Extracts all quoted strings from a list, ignoring the
-- 'NumericValue' entries.
getAllQuotedStrings :: [FilterValue] -> [String]
getAllQuotedStrings =
  concatMap extractor
    where extractor (NumericValue _)   = []
          extractor (QuotedString val) = [val]

-- | Checks that we have either requested a valid set of names, or we
-- have a more complex filter.
getRequestedNames :: Query -> [String]
getRequestedNames qry =
  case needsNames qry of
    Just names -> getAllQuotedStrings names
    Nothing    -> []

-- | Compute the requested job IDs. This is custom since we need to
-- handle both strings and integers.
getRequestedJobIDs :: Filter FilterField -> Result [JobId]
getRequestedJobIDs qfilter =
  case requestedNames (nameField (ItemTypeLuxi QRJob)) qfilter of
    Nothing -> Ok []
    Just [] -> Ok []
    Just vals ->
      liftM nub $
      mapM (\e -> case e of
                    QuotedString s -> makeJobIdS s
                    NumericValue i -> makeJobId $ fromIntegral i
           ) vals

-- | Generic query implementation for resources that are backed by
-- some configuration objects.
--
-- Different query types use the same 'genericQuery' function by providing
-- a collector function and a field map. The collector function retrieves
-- live data, and the field map provides both the requirements and the logic
-- necessary to retrieve the data needed for the field.
--
-- The 'b' type in the specification is the runtime. Every query can gather
-- additional live data related to the configuration object using the collector
-- to perform RPC calls.
--
-- The gathered data, or the failure to get it, is expressed through a runtime
-- object. The type of a runtime object is determined by every query type for
-- itself, and used exclusively by that query.
genericQuery :: FieldMap a b       -- ^ Maps field names to field definitions
             -> CollectorType a b  -- ^ Collector of live data
             -> (a -> String)      -- ^ Object to name function
             -> (ConfigData -> Container a) -- ^ Get all objects from config
             -> (ConfigData -> String -> ErrorResult a) -- ^ Lookup object
             -> ConfigData         -- ^ The config to run the query against
             -> Bool               -- ^ Whether the query should be run live
             -> [String]           -- ^ List of requested fields
             -> Filter FilterField -- ^ Filter field
             -> [String]           -- ^ List of requested names
             -> IO (ErrorResult QueryResult)
genericQuery fieldsMap collector nameFn configFn getFn cfg
             live fields qfilter wanted =
  runResultT $ do
  cfilter <- toError $ compileFilter fieldsMap qfilter
  let selected = getSelectedFields fieldsMap fields
      (fdefs, fgetters, _) = unzip3 selected
      live' = live && needsLiveData fgetters
  objects <- toError $ case wanted of
             [] -> Ok . niceSortKey nameFn .
                   Map.elems . fromContainer $ configFn cfg
             _  -> mapM (getFn cfg) wanted
  -- Run the first pass of the filter, without a runtime context; this will
  -- limit the objects that we'll contact for exports
  fobjects <- toError $ filterM (\n -> evaluateFilter cfg Nothing n cfilter)
                        objects
  -- Gather the runtime data
  runtimes <- case collector of
    CollectorSimple     collFn -> lift $ collFn live' cfg fobjects
    CollectorFieldAware collFn -> lift $ collFn live' cfg fields fobjects
  -- Filter the results again, based on the gathered data
  let fdata = map (\(obj, runtime) ->
                     map (execGetter cfg runtime obj) fgetters)
              runtimes
  return QueryResult { qresFields = fdefs, qresData = fdata }

-- | Main query execution function.
query :: ConfigData   -- ^ The current configuration
      -> Bool         -- ^ Whether to collect live data
      -> Query        -- ^ The query (item, fields, filter)
      -> IO (ErrorResult QueryResult) -- ^ Result
query cfg live (Query (ItemTypeLuxi QRJob) fields qfilter) =
  queryJobs cfg live fields qfilter
query _ live (Query (ItemTypeLuxi QRLock) fields qfilter) = runResultT $ do
  unless live (failError "Locks can only be queried live")
  cl <- liftIO $ do
    socketpath <- liftIO defaultMasterSocket
    logDebug $ "Forwarding live query on locks for " ++ show fields
                 ++ ", " ++ show qfilter ++ " to " ++ socketpath
    liftIO $ L.getLuxiClient socketpath
  answer <- ResultT $ L.callMethod (L.Query (ItemTypeLuxi QRLock)
                                            fields qfilter) cl
  fromJResultE "Got unparsable answer from masterd: " $ J.readJSON answer

query cfg live qry = queryInner cfg live qry $ getRequestedNames qry


-- | Dummy data collection fuction
dummyCollectLiveData :: Bool -> ConfigData -> [a] -> IO [(a, NoDataRuntime)]
dummyCollectLiveData _ _ = return . map (, NoDataRuntime)

-- | Inner query execution function.
queryInner :: ConfigData   -- ^ The current configuration
           -> Bool         -- ^ Whether to collect live data
           -> Query        -- ^ The query (item, fields, filter)
           -> [String]     -- ^ Requested names
           -> IO (ErrorResult QueryResult) -- ^ Result

queryInner cfg live (Query (ItemTypeOpCode QRNode) fields qfilter) wanted =
  genericQuery Node.fieldsMap (CollectorFieldAware Node.collectLiveData)
               nodeName configNodes getNode cfg live fields qfilter wanted

queryInner cfg live (Query (ItemTypeOpCode QRInstance) fields qfilter) wanted =
  genericQuery Instance.fieldsMap (CollectorFieldAware Instance.collectLiveData)
               instName configInstances getInstance cfg live fields qfilter
               wanted

queryInner cfg live (Query (ItemTypeOpCode QRGroup) fields qfilter) wanted =
  genericQuery Group.fieldsMap (CollectorSimple dummyCollectLiveData) groupName
               configNodegroups getGroup cfg live fields qfilter wanted

queryInner cfg live (Query (ItemTypeOpCode QRNetwork) fields qfilter) wanted =
  genericQuery Network.fieldsMap (CollectorSimple dummyCollectLiveData)
               (fromNonEmpty . networkName)
               configNetworks getNetwork cfg live fields qfilter wanted

queryInner cfg live (Query (ItemTypeOpCode QRExport) fields qfilter) wanted =
  genericQuery Export.fieldsMap (CollectorSimple Export.collectLiveData)
               nodeName configNodes getNode cfg live fields qfilter wanted

queryInner _ _ (Query qkind _ _) _ =
  return . Bad . GenericError $ "Query '" ++ show qkind ++ "' not supported"

-- | Query jobs specific query function, needed as we need to accept
-- both 'QuotedString' and 'NumericValue' as wanted names.
queryJobs :: ConfigData                   -- ^ The current configuration
          -> Bool                         -- ^ Whether to collect live data
          -> [FilterField]                -- ^ Item
          -> Filter FilterField           -- ^ Filter
          -> IO (ErrorResult QueryResult) -- ^ Result
queryJobs cfg live fields qfilter = runResultT $ do
  rootdir <- lift queueDir
  wanted_names <- toErrorStr $ getRequestedJobIDs qfilter
  rjids <- case wanted_names of
       [] | live -> do -- we can check the filesystem for actual jobs
              let want_arch = Query.Job.wantArchived fields
              jobIDs <-
                withErrorT (BlockDeviceError .
                            (++) "Unable to fetch the job list: " . show) $
                  liftIO (determineJobDirectories rootdir want_arch)
                  >>= ResultT . getJobIDs
              return $ sortJobIDs jobIDs
              -- else we shouldn't look at the filesystem...
       v -> return v
  cfilter <- toError $ compileFilter Query.Job.fieldsMap qfilter
  let selected = getSelectedFields Query.Job.fieldsMap fields
      (fdefs, fgetters, _) = unzip3 selected
      (_, filtergetters, _) = unzip3 . getSelectedFields Query.Job.fieldsMap
                                $ Foldable.toList qfilter
      live' = live && needsLiveData (fgetters ++ filtergetters)
      disabled_data = Bad "live data disabled"
  -- runs first pass of the filter, without a runtime context; this
  -- will limit the jobs that we'll load from disk
  jids <- toError $
          filterM (\jid -> evaluateFilter cfg Nothing jid cfilter) rjids
  -- here we run the runtime data gathering, filtering and evaluation,
  -- all in the same step, so that we don't keep jobs in memory longer
  -- than we need; we can't be fully lazy due to the multiple monad
  -- wrapping across different steps
  qdir <- lift queueDir
  fdata <- foldM
           -- big lambda, but we use many variables from outside it...
           (\lst jid -> do
              job <- lift $ if live'
                              then loadJobFromDisk qdir True jid
                              else return disabled_data
              pass <- toError $ evaluateFilter cfg (Just job) jid cfilter
              let nlst = if pass
                           then let row = map (execGetter cfg job jid) fgetters
                                in rnf row `seq` row:lst
                           else lst
              -- evaluate nlst (to WHNF), otherwise we're too lazy
              return $! nlst
           ) [] jids
  return QueryResult { qresFields = fdefs, qresData = reverse fdata }

-- | Helper for 'queryFields'.
fieldsExtractor :: FieldMap a b -> [FilterField] -> QueryFieldsResult
fieldsExtractor fieldsMap fields =
  let selected = if null fields
                   then map snd . niceSortKey fst $ Map.toList fieldsMap
                   else getSelectedFields fieldsMap fields
  in QueryFieldsResult (map (\(defs, _, _) -> defs) selected)

-- | Query fields call.
queryFields :: QueryFields -> ErrorResult QueryFieldsResult
queryFields (QueryFields (ItemTypeOpCode QRNode) fields) =
  Ok $ fieldsExtractor Node.fieldsMap fields

queryFields (QueryFields (ItemTypeOpCode QRGroup) fields) =
  Ok $ fieldsExtractor Group.fieldsMap fields

queryFields (QueryFields (ItemTypeOpCode QRNetwork) fields) =
  Ok $ fieldsExtractor Network.fieldsMap fields

queryFields (QueryFields (ItemTypeLuxi QRJob) fields) =
  Ok $ fieldsExtractor Query.Job.fieldsMap fields

queryFields (QueryFields (ItemTypeOpCode QRExport) fields) =
  Ok $ fieldsExtractor Export.fieldsMap fields

queryFields (QueryFields (ItemTypeOpCode QRInstance) fields) =
  Ok $ fieldsExtractor Instance.fieldsMap fields

queryFields (QueryFields (ItemTypeLuxi QRLock) fields) =
  Ok $ fieldsExtractor Locks.fieldsMap fields

queryFields (QueryFields qkind _) =
  Bad . GenericError $ "QueryFields '" ++ show qkind ++ "' not supported"

-- | Classic query converter. It gets a standard query result on input
-- and computes the classic style results.
queryCompat :: QueryResult -> ErrorResult [[J.JSValue]]
queryCompat (QueryResult fields qrdata) =
  case map fdefName $ filter ((== QFTUnknown) . fdefKind) fields of
    [] -> Ok $ map (map (maybe J.JSNull J.showJSON . rentryValue)) qrdata
    unknown -> Bad $ OpPrereqError ("Unknown output fields selected: " ++
                                    intercalate ", " unknown) ECodeInval<|MERGE_RESOLUTION|>--- conflicted
+++ resolved
@@ -57,12 +57,8 @@
     ) where
 
 import Control.DeepSeq
-<<<<<<< HEAD
-import Control.Monad (filterM, foldM, unless)
+import Control.Monad (filterM, foldM, liftM, unless)
 import Control.Monad.IO.Class
-=======
-import Control.Monad (filterM, foldM, liftM)
->>>>>>> 929efcc3
 import Control.Monad.Trans (lift)
 import qualified Data.Foldable as Foldable
 import Data.List (intercalate, nub)
