--- conflicted
+++ resolved
@@ -677,37 +677,7 @@
 AC_GHC_PKG_REQUIRE(Crypto)
 AC_GHC_PKG_REQUIRE(lifted-base)
 AC_GHC_PKG_REQUIRE(lens)
-<<<<<<< HEAD
-
-# extra modules for confd functionality; also needed for tests
-HS_NODEV=
-CONFD_PKG=
-# if a new confd dependency is needed, add it here like:
-# AC_GHC_PKG_CHECK([somepkg], [], [HS_NODEV=1; CONFD_PKG="$CONFD_PKG somepkg"])
-AC_GHC_PKG_CHECK([regex-pcre], [],
-                 [HS_NODEV=1; CONFD_PKG="$CONFD_PKG regex-pcre"])
-
-has_confd=False
-if test "$enable_confd" != no; then
-  if test -z "$CONFD_PKG"; then
-    has_confd=True
-  elif test "$enable_confd" = check; then
-    AC_MSG_WARN(m4_normalize([The required extra libraries for confd were
-                              not found ($CONFD_PKG), confd disabled]))
-  else
-    AC_MSG_FAILURE(m4_normalize([The confd functionality was requested, but
-                                 required libraries were not found:
-                                 $CONFD_PKG]))
-  fi
-fi
-if test "$has_confd" = True; then
-  AC_MSG_NOTICE([Enabling confd usage])
-fi
-AC_SUBST(ENABLE_CONFD, $has_confd)
-AM_CONDITIONAL([ENABLE_CONFD], [test x$has_confd = xTrue])
-=======
 AC_GHC_PKG_REQUIRE(regex-pcre)
->>>>>>> d65da96a
 
 #extra modules for monitoring daemon functionality; also needed for tests
 MONITORING_PKG=
